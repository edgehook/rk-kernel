--- conflicted
+++ resolved
@@ -8,13 +8,8 @@
 
 #include "UEvent.h"
 
-<<<<<<< HEAD
+#include <string.h>
 #include <sys/socket.h>
-#include <linux/netlink.h>
-=======
->>>>>>> 3e8c107b
-#include <string.h>
-
 #include <unistd.h>
 
 #include <linux/netlink.h>
