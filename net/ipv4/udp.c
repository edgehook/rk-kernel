/*
 * INET		An implementation of the TCP/IP protocol suite for the LINUX
 *		operating system.  INET is implemented using the  BSD Socket
 *		interface as the means of communication with the user level.
 *
 *		The User Datagram Protocol (UDP).
 *
 * Authors:	Ross Biro
 *		Fred N. van Kempen, <waltje@uWalt.NL.Mugnet.ORG>
 *		Arnt Gulbrandsen, <agulbra@nvg.unit.no>
 *		Alan Cox, <alan@lxorguk.ukuu.org.uk>
 *		Hirokazu Takahashi, <taka@valinux.co.jp>
 *
 * Fixes:
 *		Alan Cox	:	verify_area() calls
 *		Alan Cox	: 	stopped close while in use off icmp
 *					messages. Not a fix but a botch that
 *					for udp at least is 'valid'.
 *		Alan Cox	:	Fixed icmp handling properly
 *		Alan Cox	: 	Correct error for oversized datagrams
 *		Alan Cox	:	Tidied select() semantics.
 *		Alan Cox	:	udp_err() fixed properly, also now
 *					select and read wake correctly on errors
 *		Alan Cox	:	udp_send verify_area moved to avoid mem leak
 *		Alan Cox	:	UDP can count its memory
 *		Alan Cox	:	send to an unknown connection causes
 *					an ECONNREFUSED off the icmp, but
 *					does NOT close.
 *		Alan Cox	:	Switched to new sk_buff handlers. No more backlog!
 *		Alan Cox	:	Using generic datagram code. Even smaller and the PEEK
 *					bug no longer crashes it.
 *		Fred Van Kempen	: 	Net2e support for sk->broadcast.
 *		Alan Cox	:	Uses skb_free_datagram
 *		Alan Cox	:	Added get/set sockopt support.
 *		Alan Cox	:	Broadcasting without option set returns EACCES.
 *		Alan Cox	:	No wakeup calls. Instead we now use the callbacks.
 *		Alan Cox	:	Use ip_tos and ip_ttl
 *		Alan Cox	:	SNMP Mibs
 *		Alan Cox	:	MSG_DONTROUTE, and 0.0.0.0 support.
 *		Matt Dillon	:	UDP length checks.
 *		Alan Cox	:	Smarter af_inet used properly.
 *		Alan Cox	:	Use new kernel side addressing.
 *		Alan Cox	:	Incorrect return on truncated datagram receive.
 *	Arnt Gulbrandsen 	:	New udp_send and stuff
 *		Alan Cox	:	Cache last socket
 *		Alan Cox	:	Route cache
 *		Jon Peatfield	:	Minor efficiency fix to sendto().
 *		Mike Shaver	:	RFC1122 checks.
 *		Alan Cox	:	Nonblocking error fix.
 *	Willy Konynenberg	:	Transparent proxying support.
 *		Mike McLagan	:	Routing by source
 *		David S. Miller	:	New socket lookup architecture.
 *					Last socket cache retained as it
 *					does have a high hit rate.
 *		Olaf Kirch	:	Don't linearise iovec on sendmsg.
 *		Andi Kleen	:	Some cleanups, cache destination entry
 *					for connect.
 *	Vitaly E. Lavrov	:	Transparent proxy revived after year coma.
 *		Melvin Smith	:	Check msg_name not msg_namelen in sendto(),
 *					return ENOTCONN for unconnected sockets (POSIX)
 *		Janos Farkas	:	don't deliver multi/broadcasts to a different
 *					bound-to-device socket
 *	Hirokazu Takahashi	:	HW checksumming for outgoing UDP
 *					datagrams.
 *	Hirokazu Takahashi	:	sendfile() on UDP works now.
 *		Arnaldo C. Melo :	convert /proc/net/udp to seq_file
 *	YOSHIFUJI Hideaki @USAGI and:	Support IPV6_V6ONLY socket option, which
 *	Alexey Kuznetsov:		allow both IPv4 and IPv6 sockets to bind
 *					a single port at the same time.
 *	Derek Atkins <derek@ihtfp.com>: Add Encapulation Support
 *	James Chapman		:	Add L2TP encapsulation type.
 *
 *
 *		This program is free software; you can redistribute it and/or
 *		modify it under the terms of the GNU General Public License
 *		as published by the Free Software Foundation; either version
 *		2 of the License, or (at your option) any later version.
 */

#define pr_fmt(fmt) "UDP: " fmt

#include <asm/uaccess.h>
#include <asm/ioctls.h>
#include <linux/bootmem.h>
#include <linux/highmem.h>
#include <linux/swap.h>
#include <linux/types.h>
#include <linux/fcntl.h>
#include <linux/module.h>
#include <linux/socket.h>
#include <linux/sockios.h>
#include <linux/igmp.h>
#include <linux/in.h>
#include <linux/errno.h>
#include <linux/timer.h>
#include <linux/mm.h>
#include <linux/inet.h>
#include <linux/netdevice.h>
#include <linux/slab.h>
#include <net/tcp_states.h>
#include <linux/skbuff.h>
#include <linux/proc_fs.h>
#include <linux/seq_file.h>
#include <net/net_namespace.h>
#include <net/icmp.h>
#include <net/route.h>
#include <net/checksum.h>
#include <net/xfrm.h>
#include <trace/events/udp.h>
#include <linux/static_key.h>
#include <trace/events/skb.h>
#include "udp_impl.h"

struct udp_table udp_table __read_mostly;
EXPORT_SYMBOL(udp_table);

long sysctl_udp_mem[3] __read_mostly;
EXPORT_SYMBOL(sysctl_udp_mem);

int sysctl_udp_rmem_min __read_mostly;
EXPORT_SYMBOL(sysctl_udp_rmem_min);

int sysctl_udp_wmem_min __read_mostly;
EXPORT_SYMBOL(sysctl_udp_wmem_min);

atomic_long_t udp_memory_allocated;
EXPORT_SYMBOL(udp_memory_allocated);

#define MAX_UDP_PORTS 65536
#define PORTS_PER_CHAIN (MAX_UDP_PORTS / UDP_HTABLE_SIZE_MIN)

static int udp_lib_lport_inuse(struct net *net, __u16 num,
			       const struct udp_hslot *hslot,
			       unsigned long *bitmap,
			       struct sock *sk,
			       int (*saddr_comp)(const struct sock *sk1,
						 const struct sock *sk2),
			       unsigned int log)
{
	struct sock *sk2;
	struct hlist_nulls_node *node;
	kuid_t uid = sock_i_uid(sk);

	sk_nulls_for_each(sk2, node, &hslot->head)
		if (net_eq(sock_net(sk2), net) &&
		    sk2 != sk &&
		    (bitmap || udp_sk(sk2)->udp_port_hash == num) &&
		    (!sk2->sk_reuse || !sk->sk_reuse) &&
		    (!sk2->sk_bound_dev_if || !sk->sk_bound_dev_if ||
		     sk2->sk_bound_dev_if == sk->sk_bound_dev_if) &&
		    (!sk2->sk_reuseport || !sk->sk_reuseport ||
		      !uid_eq(uid, sock_i_uid(sk2))) &&
		    (*saddr_comp)(sk, sk2)) {
			if (bitmap)
				__set_bit(udp_sk(sk2)->udp_port_hash >> log,
					  bitmap);
			else
				return 1;
		}
	return 0;
}

/*
 * Note: we still hold spinlock of primary hash chain, so no other writer
 * can insert/delete a socket with local_port == num
 */
static int udp_lib_lport_inuse2(struct net *net, __u16 num,
			       struct udp_hslot *hslot2,
			       struct sock *sk,
			       int (*saddr_comp)(const struct sock *sk1,
						 const struct sock *sk2))
{
	struct sock *sk2;
	struct hlist_nulls_node *node;
	kuid_t uid = sock_i_uid(sk);
	int res = 0;

	spin_lock(&hslot2->lock);
	udp_portaddr_for_each_entry(sk2, node, &hslot2->head)
		if (net_eq(sock_net(sk2), net) &&
		    sk2 != sk &&
		    (udp_sk(sk2)->udp_port_hash == num) &&
		    (!sk2->sk_reuse || !sk->sk_reuse) &&
		    (!sk2->sk_bound_dev_if || !sk->sk_bound_dev_if ||
		     sk2->sk_bound_dev_if == sk->sk_bound_dev_if) &&
		    (!sk2->sk_reuseport || !sk->sk_reuseport ||
		      !uid_eq(uid, sock_i_uid(sk2))) &&
		    (*saddr_comp)(sk, sk2)) {
			res = 1;
			break;
		}
	spin_unlock(&hslot2->lock);
	return res;
}

/**
 *  udp_lib_get_port  -  UDP/-Lite port lookup for IPv4 and IPv6
 *
 *  @sk:          socket struct in question
 *  @snum:        port number to look up
 *  @saddr_comp:  AF-dependent comparison of bound local IP addresses
 *  @hash2_nulladdr: AF-dependent hash value in secondary hash chains,
 *                   with NULL address
 */
int udp_lib_get_port(struct sock *sk, unsigned short snum,
		       int (*saddr_comp)(const struct sock *sk1,
					 const struct sock *sk2),
		     unsigned int hash2_nulladdr)
{
	struct udp_hslot *hslot, *hslot2;
	struct udp_table *udptable = sk->sk_prot->h.udp_table;
	int    error = 1;
	struct net *net = sock_net(sk);

	if (!snum) {
		int low, high, remaining;
		unsigned int rand;
		unsigned short first, last;
		DECLARE_BITMAP(bitmap, PORTS_PER_CHAIN);

		inet_get_local_port_range(&low, &high);
		remaining = (high - low) + 1;

		rand = net_random();
		first = (((u64)rand * remaining) >> 32) + low;
		/*
		 * force rand to be an odd multiple of UDP_HTABLE_SIZE
		 */
		rand = (rand | 1) * (udptable->mask + 1);
		last = first + udptable->mask + 1;
		do {
			hslot = udp_hashslot(udptable, net, first);
			bitmap_zero(bitmap, PORTS_PER_CHAIN);
			spin_lock_bh(&hslot->lock);
			udp_lib_lport_inuse(net, snum, hslot, bitmap, sk,
					    saddr_comp, udptable->log);

			snum = first;
			/*
			 * Iterate on all possible values of snum for this hash.
			 * Using steps of an odd multiple of UDP_HTABLE_SIZE
			 * give us randomization and full range coverage.
			 */
			do {
				if (low <= snum && snum <= high &&
				    !test_bit(snum >> udptable->log, bitmap) &&
				    !inet_is_reserved_local_port(snum))
					goto found;
				snum += rand;
			} while (snum != first);
			spin_unlock_bh(&hslot->lock);
		} while (++first != last);
		goto fail;
	} else {
		hslot = udp_hashslot(udptable, net, snum);
		spin_lock_bh(&hslot->lock);
		if (hslot->count > 10) {
			int exist;
			unsigned int slot2 = udp_sk(sk)->udp_portaddr_hash ^ snum;

			slot2          &= udptable->mask;
			hash2_nulladdr &= udptable->mask;

			hslot2 = udp_hashslot2(udptable, slot2);
			if (hslot->count < hslot2->count)
				goto scan_primary_hash;

			exist = udp_lib_lport_inuse2(net, snum, hslot2,
						     sk, saddr_comp);
			if (!exist && (hash2_nulladdr != slot2)) {
				hslot2 = udp_hashslot2(udptable, hash2_nulladdr);
				exist = udp_lib_lport_inuse2(net, snum, hslot2,
							     sk, saddr_comp);
			}
			if (exist)
				goto fail_unlock;
			else
				goto found;
		}
scan_primary_hash:
		if (udp_lib_lport_inuse(net, snum, hslot, NULL, sk,
					saddr_comp, 0))
			goto fail_unlock;
	}
found:
	inet_sk(sk)->inet_num = snum;
	udp_sk(sk)->udp_port_hash = snum;
	udp_sk(sk)->udp_portaddr_hash ^= snum;
	if (sk_unhashed(sk)) {
		sk_nulls_add_node_rcu(sk, &hslot->head);
		hslot->count++;
		sock_prot_inuse_add(sock_net(sk), sk->sk_prot, 1);

		hslot2 = udp_hashslot2(udptable, udp_sk(sk)->udp_portaddr_hash);
		spin_lock(&hslot2->lock);
		hlist_nulls_add_head_rcu(&udp_sk(sk)->udp_portaddr_node,
					 &hslot2->head);
		hslot2->count++;
		spin_unlock(&hslot2->lock);
	}
	error = 0;
fail_unlock:
	spin_unlock_bh(&hslot->lock);
fail:
	return error;
}
EXPORT_SYMBOL(udp_lib_get_port);

static int ipv4_rcv_saddr_equal(const struct sock *sk1, const struct sock *sk2)
{
	struct inet_sock *inet1 = inet_sk(sk1), *inet2 = inet_sk(sk2);

	return 	(!ipv6_only_sock(sk2)  &&
		 (!inet1->inet_rcv_saddr || !inet2->inet_rcv_saddr ||
		   inet1->inet_rcv_saddr == inet2->inet_rcv_saddr));
}

static unsigned int udp4_portaddr_hash(struct net *net, __be32 saddr,
				       unsigned int port)
{
	return jhash_1word((__force u32)saddr, net_hash_mix(net)) ^ port;
}

int udp_v4_get_port(struct sock *sk, unsigned short snum)
{
	unsigned int hash2_nulladdr =
		udp4_portaddr_hash(sock_net(sk), htonl(INADDR_ANY), snum);
	unsigned int hash2_partial =
		udp4_portaddr_hash(sock_net(sk), inet_sk(sk)->inet_rcv_saddr, 0);

	/* precompute partial secondary hash */
	udp_sk(sk)->udp_portaddr_hash = hash2_partial;
	return udp_lib_get_port(sk, snum, ipv4_rcv_saddr_equal, hash2_nulladdr);
}

static inline int compute_score(struct sock *sk, struct net *net, __be32 saddr,
			 unsigned short hnum,
			 __be16 sport, __be32 daddr, __be16 dport, int dif)
{
	int score = -1;

	if (net_eq(sock_net(sk), net) && udp_sk(sk)->udp_port_hash == hnum &&
			!ipv6_only_sock(sk)) {
		struct inet_sock *inet = inet_sk(sk);

		score = (sk->sk_family == PF_INET ? 2 : 1);
		if (inet->inet_rcv_saddr) {
			if (inet->inet_rcv_saddr != daddr)
				return -1;
			score += 4;
		}
		if (inet->inet_daddr) {
			if (inet->inet_daddr != saddr)
				return -1;
			score += 4;
		}
		if (inet->inet_dport) {
			if (inet->inet_dport != sport)
				return -1;
			score += 4;
		}
		if (sk->sk_bound_dev_if) {
			if (sk->sk_bound_dev_if != dif)
				return -1;
			score += 4;
		}
	}
	return score;
}

/*
 * In this second variant, we check (daddr, dport) matches (inet_rcv_sadd, inet_num)
 */
static inline int compute_score2(struct sock *sk, struct net *net,
				 __be32 saddr, __be16 sport,
				 __be32 daddr, unsigned int hnum, int dif)
{
	int score = -1;

	if (net_eq(sock_net(sk), net) && !ipv6_only_sock(sk)) {
		struct inet_sock *inet = inet_sk(sk);

		if (inet->inet_rcv_saddr != daddr)
			return -1;
		if (inet->inet_num != hnum)
			return -1;

		score = (sk->sk_family == PF_INET ? 2 : 1);
		if (inet->inet_daddr) {
			if (inet->inet_daddr != saddr)
				return -1;
			score += 4;
		}
		if (inet->inet_dport) {
			if (inet->inet_dport != sport)
				return -1;
			score += 4;
		}
		if (sk->sk_bound_dev_if) {
			if (sk->sk_bound_dev_if != dif)
				return -1;
			score += 4;
		}
	}
	return score;
}


/* called with read_rcu_lock() */
static struct sock *udp4_lib_lookup2(struct net *net,
		__be32 saddr, __be16 sport,
		__be32 daddr, unsigned int hnum, int dif,
		struct udp_hslot *hslot2, unsigned int slot2)
{
	struct sock *sk, *result;
	struct hlist_nulls_node *node;
	int score, badness, matches = 0, reuseport = 0;
	u32 hash = 0;

begin:
	result = NULL;
	badness = 0;
	udp_portaddr_for_each_entry_rcu(sk, node, &hslot2->head) {
		score = compute_score2(sk, net, saddr, sport,
				      daddr, hnum, dif);
		if (score > badness) {
			result = sk;
			badness = score;
			reuseport = sk->sk_reuseport;
			if (reuseport) {
				hash = inet_ehashfn(net, daddr, hnum,
						    saddr, htons(sport));
				matches = 1;
			}
		} else if (score == badness && reuseport) {
			matches++;
			if (((u64)hash * matches) >> 32 == 0)
				result = sk;
			hash = next_pseudo_random32(hash);
		}
	}
	/*
	 * if the nulls value we got at the end of this lookup is
	 * not the expected one, we must restart lookup.
	 * We probably met an item that was moved to another chain.
	 */
	if (get_nulls_value(node) != slot2)
		goto begin;
	if (result) {
		if (unlikely(!atomic_inc_not_zero_hint(&result->sk_refcnt, 2)))
			result = NULL;
		else if (unlikely(compute_score2(result, net, saddr, sport,
				  daddr, hnum, dif) < badness)) {
			sock_put(result);
			goto begin;
		}
	}
	return result;
}

/* UDP is nearly always wildcards out the wazoo, it makes no sense to try
 * harder than this. -DaveM
 */
struct sock *__udp4_lib_lookup(struct net *net, __be32 saddr,
		__be16 sport, __be32 daddr, __be16 dport,
		int dif, struct udp_table *udptable)
{
	struct sock *sk, *result;
	struct hlist_nulls_node *node;
	unsigned short hnum = ntohs(dport);
	unsigned int hash2, slot2, slot = udp_hashfn(net, hnum, udptable->mask);
	struct udp_hslot *hslot2, *hslot = &udptable->hash[slot];
	int score, badness, matches = 0, reuseport = 0;
	u32 hash = 0;

	rcu_read_lock();
	if (hslot->count > 10) {
		hash2 = udp4_portaddr_hash(net, daddr, hnum);
		slot2 = hash2 & udptable->mask;
		hslot2 = &udptable->hash2[slot2];
		if (hslot->count < hslot2->count)
			goto begin;

		result = udp4_lib_lookup2(net, saddr, sport,
					  daddr, hnum, dif,
					  hslot2, slot2);
		if (!result) {
			hash2 = udp4_portaddr_hash(net, htonl(INADDR_ANY), hnum);
			slot2 = hash2 & udptable->mask;
			hslot2 = &udptable->hash2[slot2];
			if (hslot->count < hslot2->count)
				goto begin;

			result = udp4_lib_lookup2(net, saddr, sport,
						  htonl(INADDR_ANY), hnum, dif,
						  hslot2, slot2);
		}
		rcu_read_unlock();
		return result;
	}
begin:
	result = NULL;
	badness = 0;
	sk_nulls_for_each_rcu(sk, node, &hslot->head) {
		score = compute_score(sk, net, saddr, hnum, sport,
				      daddr, dport, dif);
		if (score > badness) {
			result = sk;
			badness = score;
			reuseport = sk->sk_reuseport;
			if (reuseport) {
				hash = inet_ehashfn(net, daddr, hnum,
						    saddr, htons(sport));
				matches = 1;
			}
		} else if (score == badness && reuseport) {
			matches++;
			if (((u64)hash * matches) >> 32 == 0)
				result = sk;
			hash = next_pseudo_random32(hash);
		}
	}
	/*
	 * if the nulls value we got at the end of this lookup is
	 * not the expected one, we must restart lookup.
	 * We probably met an item that was moved to another chain.
	 */
	if (get_nulls_value(node) != slot)
		goto begin;

	if (result) {
		if (unlikely(!atomic_inc_not_zero_hint(&result->sk_refcnt, 2)))
			result = NULL;
		else if (unlikely(compute_score(result, net, saddr, hnum, sport,
				  daddr, dport, dif) < badness)) {
			sock_put(result);
			goto begin;
		}
	}
	rcu_read_unlock();
	return result;
}
EXPORT_SYMBOL_GPL(__udp4_lib_lookup);

static inline struct sock *__udp4_lib_lookup_skb(struct sk_buff *skb,
						 __be16 sport, __be16 dport,
						 struct udp_table *udptable)
{
	struct sock *sk;
	const struct iphdr *iph = ip_hdr(skb);

	if (unlikely(sk = skb_steal_sock(skb)))
		return sk;
	else
		return __udp4_lib_lookup(dev_net(skb_dst(skb)->dev), iph->saddr, sport,
					 iph->daddr, dport, inet_iif(skb),
					 udptable);
}

struct sock *udp4_lib_lookup(struct net *net, __be32 saddr, __be16 sport,
			     __be32 daddr, __be16 dport, int dif)
{
	return __udp4_lib_lookup(net, saddr, sport, daddr, dport, dif, &udp_table);
}
EXPORT_SYMBOL_GPL(udp4_lib_lookup);

static inline struct sock *udp_v4_mcast_next(struct net *net, struct sock *sk,
					     __be16 loc_port, __be32 loc_addr,
					     __be16 rmt_port, __be32 rmt_addr,
					     int dif)
{
	struct hlist_nulls_node *node;
	struct sock *s = sk;
	unsigned short hnum = ntohs(loc_port);

	sk_nulls_for_each_from(s, node) {
		struct inet_sock *inet = inet_sk(s);

		if (!net_eq(sock_net(s), net) ||
		    udp_sk(s)->udp_port_hash != hnum ||
		    (inet->inet_daddr && inet->inet_daddr != rmt_addr) ||
		    (inet->inet_dport != rmt_port && inet->inet_dport) ||
		    (inet->inet_rcv_saddr &&
		     inet->inet_rcv_saddr != loc_addr) ||
		    ipv6_only_sock(s) ||
		    (s->sk_bound_dev_if && s->sk_bound_dev_if != dif))
			continue;
		if (!ip_mc_sf_allow(s, loc_addr, rmt_addr, dif))
			continue;
		goto found;
	}
	s = NULL;
found:
	return s;
}

/*
 * This routine is called by the ICMP module when it gets some
 * sort of error condition.  If err < 0 then the socket should
 * be closed and the error returned to the user.  If err > 0
 * it's just the icmp type << 8 | icmp code.
 * Header points to the ip header of the error packet. We move
 * on past this. Then (as it used to claim before adjustment)
 * header points to the first 8 bytes of the udp header.  We need
 * to find the appropriate port.
 */

void __udp4_lib_err(struct sk_buff *skb, u32 info, struct udp_table *udptable)
{
	struct inet_sock *inet;
	const struct iphdr *iph = (const struct iphdr *)skb->data;
	struct udphdr *uh = (struct udphdr *)(skb->data+(iph->ihl<<2));
	const int type = icmp_hdr(skb)->type;
	const int code = icmp_hdr(skb)->code;
	struct sock *sk;
	int harderr;
	int err;
	struct net *net = dev_net(skb->dev);

	sk = __udp4_lib_lookup(net, iph->daddr, uh->dest,
			iph->saddr, uh->source, skb->dev->ifindex, udptable);
	if (sk == NULL) {
		ICMP_INC_STATS_BH(net, ICMP_MIB_INERRORS);
		return;	/* No socket for error */
	}

	err = 0;
	harderr = 0;
	inet = inet_sk(sk);

	switch (type) {
	default:
	case ICMP_TIME_EXCEEDED:
		err = EHOSTUNREACH;
		break;
	case ICMP_SOURCE_QUENCH:
		goto out;
	case ICMP_PARAMETERPROB:
		err = EPROTO;
		harderr = 1;
		break;
	case ICMP_DEST_UNREACH:
		if (code == ICMP_FRAG_NEEDED) { /* Path MTU discovery */
			ipv4_sk_update_pmtu(skb, sk, info);
			if (inet->pmtudisc != IP_PMTUDISC_DONT) {
				err = EMSGSIZE;
				harderr = 1;
				break;
			}
			goto out;
		}
		err = EHOSTUNREACH;
		if (code <= NR_ICMP_UNREACH) {
			harderr = icmp_err_convert[code].fatal;
			err = icmp_err_convert[code].errno;
		}
		break;
	case ICMP_REDIRECT:
		ipv4_sk_redirect(skb, sk);
		break;
	}

	/*
	 *      RFC1122: OK.  Passes ICMP errors back to application, as per
	 *	4.1.3.3.
	 */
	if (!inet->recverr) {
		if (!harderr || sk->sk_state != TCP_ESTABLISHED)
			goto out;
	} else
		ip_icmp_error(sk, skb, err, uh->dest, info, (u8 *)(uh+1));

	sk->sk_err = err;
	sk->sk_error_report(sk);
out:
	sock_put(sk);
}

void udp_err(struct sk_buff *skb, u32 info)
{
	__udp4_lib_err(skb, info, &udp_table);
}

/*
 * Throw away all pending data and cancel the corking. Socket is locked.
 */
void udp_flush_pending_frames(struct sock *sk)
{
	struct udp_sock *up = udp_sk(sk);

	if (up->pending) {
		up->len = 0;
		up->pending = 0;
		ip_flush_pending_frames(sk);
	}
}
EXPORT_SYMBOL(udp_flush_pending_frames);

/**
 * 	udp4_hwcsum  -  handle outgoing HW checksumming
 * 	@skb: 	sk_buff containing the filled-in UDP header
 * 	        (checksum field must be zeroed out)
 *	@src:	source IP address
 *	@dst:	destination IP address
 */
static void udp4_hwcsum(struct sk_buff *skb, __be32 src, __be32 dst)
{
	struct udphdr *uh = udp_hdr(skb);
	struct sk_buff *frags = skb_shinfo(skb)->frag_list;
	int offset = skb_transport_offset(skb);
	int len = skb->len - offset;
	int hlen = len;
	__wsum csum = 0;

	if (!frags) {
		/*
		 * Only one fragment on the socket.
		 */
		skb->csum_start = skb_transport_header(skb) - skb->head;
		skb->csum_offset = offsetof(struct udphdr, check);
		uh->check = ~csum_tcpudp_magic(src, dst, len,
					       IPPROTO_UDP, 0);
	} else {
		/*
		 * HW-checksum won't work as there are two or more
		 * fragments on the socket so that all csums of sk_buffs
		 * should be together
		 */
		do {
			csum = csum_add(csum, frags->csum);
			hlen -= frags->len;
		} while ((frags = frags->next));

		csum = skb_checksum(skb, offset, hlen, csum);
		skb->ip_summed = CHECKSUM_NONE;

		uh->check = csum_tcpudp_magic(src, dst, len, IPPROTO_UDP, csum);
		if (uh->check == 0)
			uh->check = CSUM_MANGLED_0;
	}
}

static int udp_send_skb(struct sk_buff *skb, struct flowi4 *fl4)
{
	struct sock *sk = skb->sk;
	struct inet_sock *inet = inet_sk(sk);
	struct udphdr *uh;
	int err = 0;
	int is_udplite = IS_UDPLITE(sk);
	int offset = skb_transport_offset(skb);
	int len = skb->len - offset;
	__wsum csum = 0;

	/*
	 * Create a UDP header
	 */
	uh = udp_hdr(skb);
	uh->source = inet->inet_sport;
	uh->dest = fl4->fl4_dport;
	uh->len = htons(len);
	uh->check = 0;

	if (is_udplite)  				 /*     UDP-Lite      */
		csum = udplite_csum(skb);

	else if (sk->sk_no_check == UDP_CSUM_NOXMIT) {   /* UDP csum disabled */

		skb->ip_summed = CHECKSUM_NONE;
		goto send;

	} else if (skb->ip_summed == CHECKSUM_PARTIAL) { /* UDP hardware csum */

		udp4_hwcsum(skb, fl4->saddr, fl4->daddr);
		goto send;

	} else
		csum = udp_csum(skb);

	/* add protocol-dependent pseudo-header */
	uh->check = csum_tcpudp_magic(fl4->saddr, fl4->daddr, len,
				      sk->sk_protocol, csum);
	if (uh->check == 0)
		uh->check = CSUM_MANGLED_0;

send:
	err = ip_send_skb(sock_net(sk), skb);
	if (err) {
		if (err == -ENOBUFS && !inet->recverr) {
			UDP_INC_STATS_USER(sock_net(sk),
					   UDP_MIB_SNDBUFERRORS, is_udplite);
			err = 0;
		}
	} else
		UDP_INC_STATS_USER(sock_net(sk),
				   UDP_MIB_OUTDATAGRAMS, is_udplite);
	return err;
}

/*
 * Push out all pending data as one UDP datagram. Socket is locked.
 */
int udp_push_pending_frames(struct sock *sk)
{
	struct udp_sock  *up = udp_sk(sk);
	struct inet_sock *inet = inet_sk(sk);
	struct flowi4 *fl4 = &inet->cork.fl.u.ip4;
	struct sk_buff *skb;
	int err = 0;

	skb = ip_finish_skb(sk, fl4);
	if (!skb)
		goto out;

	err = udp_send_skb(skb, fl4);

out:
	up->len = 0;
	up->pending = 0;
	return err;
}
EXPORT_SYMBOL(udp_push_pending_frames);

int udp_sendmsg(struct kiocb *iocb, struct sock *sk, struct msghdr *msg,
		size_t len)
{
	struct inet_sock *inet = inet_sk(sk);
	struct udp_sock *up = udp_sk(sk);
	struct flowi4 fl4_stack;
	struct flowi4 *fl4;
	int ulen = len;
	struct ipcm_cookie ipc;
	struct rtable *rt = NULL;
	int free = 0;
	int connected = 0;
	__be32 daddr, faddr, saddr;
	__be16 dport;
	u8  tos;
	int err, is_udplite = IS_UDPLITE(sk);
	int corkreq = up->corkflag || msg->msg_flags&MSG_MORE;
	int (*getfrag)(void *, char *, int, int, int, struct sk_buff *);
	struct sk_buff *skb;
	struct ip_options_data opt_copy;

	if (len > 0xFFFF)
		return -EMSGSIZE;

	/*
	 *	Check the flags.
	 */

	if (msg->msg_flags & MSG_OOB) /* Mirror BSD error message compatibility */
		return -EOPNOTSUPP;

	ipc.opt = NULL;
	ipc.tx_flags = 0;

	getfrag = is_udplite ? udplite_getfrag : ip_generic_getfrag;

	fl4 = &inet->cork.fl.u.ip4;
	if (up->pending) {
		/*
		 * There are pending frames.
		 * The socket lock must be held while it's corked.
		 */
		lock_sock(sk);
		if (likely(up->pending)) {
			if (unlikely(up->pending != AF_INET)) {
				release_sock(sk);
				return -EINVAL;
			}
			goto do_append_data;
		}
		release_sock(sk);
	}
	ulen += sizeof(struct udphdr);

	/*
	 *	Get and verify the address.
	 */
	if (msg->msg_name) {
		struct sockaddr_in *usin = (struct sockaddr_in *)msg->msg_name;
		if (msg->msg_namelen < sizeof(*usin))
			return -EINVAL;
		if (usin->sin_family != AF_INET) {
			if (usin->sin_family != AF_UNSPEC)
				return -EAFNOSUPPORT;
		}

		daddr = usin->sin_addr.s_addr;
		dport = usin->sin_port;
		if (dport == 0)
			return -EINVAL;
	} else {
		if (sk->sk_state != TCP_ESTABLISHED)
			return -EDESTADDRREQ;
		daddr = inet->inet_daddr;
		dport = inet->inet_dport;
		/* Open fast path for connected socket.
		   Route will not be used, if at least one option is set.
		 */
		connected = 1;
	}
	ipc.addr = inet->inet_saddr;

	ipc.oif = sk->sk_bound_dev_if;

	sock_tx_timestamp(sk, &ipc.tx_flags);

	if (msg->msg_controllen) {
		err = ip_cmsg_send(sock_net(sk), msg, &ipc);
		if (err)
			return err;
		if (ipc.opt)
			free = 1;
		connected = 0;
	}
	if (!ipc.opt) {
		struct ip_options_rcu *inet_opt;

		rcu_read_lock();
		inet_opt = rcu_dereference(inet->inet_opt);
		if (inet_opt) {
			memcpy(&opt_copy, inet_opt,
			       sizeof(*inet_opt) + inet_opt->opt.optlen);
			ipc.opt = &opt_copy.opt;
		}
		rcu_read_unlock();
	}

	saddr = ipc.addr;
	ipc.addr = faddr = daddr;

	if (ipc.opt && ipc.opt->opt.srr) {
		if (!daddr)
			return -EINVAL;
		faddr = ipc.opt->opt.faddr;
		connected = 0;
	}
	tos = RT_TOS(inet->tos);
	if (sock_flag(sk, SOCK_LOCALROUTE) ||
	    (msg->msg_flags & MSG_DONTROUTE) ||
	    (ipc.opt && ipc.opt->opt.is_strictroute)) {
		tos |= RTO_ONLINK;
		connected = 0;
	}

	if (ipv4_is_multicast(daddr)) {
		if (!ipc.oif)
			ipc.oif = inet->mc_index;
		if (!saddr)
			saddr = inet->mc_addr;
		connected = 0;
	} else if (!ipc.oif)
		ipc.oif = inet->uc_index;

	if (connected)
		rt = (struct rtable *)sk_dst_check(sk, 0);

	if (rt == NULL) {
		struct net *net = sock_net(sk);

		fl4 = &fl4_stack;
		flowi4_init_output(fl4, ipc.oif, sk->sk_mark, tos,
				   RT_SCOPE_UNIVERSE, sk->sk_protocol,
				   inet_sk_flowi_flags(sk)|FLOWI_FLAG_CAN_SLEEP,
				   faddr, saddr, dport, inet->inet_sport);

		security_sk_classify_flow(sk, flowi4_to_flowi(fl4));
		rt = ip_route_output_flow(net, fl4, sk);
		if (IS_ERR(rt)) {
			err = PTR_ERR(rt);
			rt = NULL;
			if (err == -ENETUNREACH)
				IP_INC_STATS(net, IPSTATS_MIB_OUTNOROUTES);
			goto out;
		}

		err = -EACCES;
		if ((rt->rt_flags & RTCF_BROADCAST) &&
		    !sock_flag(sk, SOCK_BROADCAST))
			goto out;
		if (connected)
			sk_dst_set(sk, dst_clone(&rt->dst));
	}

	if (msg->msg_flags&MSG_CONFIRM)
		goto do_confirm;
back_from_confirm:

	saddr = fl4->saddr;
	if (!ipc.addr)
		daddr = ipc.addr = fl4->daddr;

	/* Lockless fast path for the non-corking case. */
	if (!corkreq) {
		skb = ip_make_skb(sk, fl4, getfrag, msg->msg_iov, ulen,
				  sizeof(struct udphdr), &ipc, &rt,
				  msg->msg_flags);
		err = PTR_ERR(skb);
		if (!IS_ERR_OR_NULL(skb))
			err = udp_send_skb(skb, fl4);
		goto out;
	}

	lock_sock(sk);
	if (unlikely(up->pending)) {
		/* The socket is already corked while preparing it. */
		/* ... which is an evident application bug. --ANK */
		release_sock(sk);

		LIMIT_NETDEBUG(KERN_DEBUG pr_fmt("cork app bug 2\n"));
		err = -EINVAL;
		goto out;
	}
	/*
	 *	Now cork the socket to pend data.
	 */
	fl4 = &inet->cork.fl.u.ip4;
	fl4->daddr = daddr;
	fl4->saddr = saddr;
	fl4->fl4_dport = dport;
	fl4->fl4_sport = inet->inet_sport;
	up->pending = AF_INET;

do_append_data:
	up->len += ulen;
	err = ip_append_data(sk, fl4, getfrag, msg->msg_iov, ulen,
			     sizeof(struct udphdr), &ipc, &rt,
			     corkreq ? msg->msg_flags|MSG_MORE : msg->msg_flags);
	if (err)
		udp_flush_pending_frames(sk);
	else if (!corkreq)
		err = udp_push_pending_frames(sk);
	else if (unlikely(skb_queue_empty(&sk->sk_write_queue)))
		up->pending = 0;
	release_sock(sk);

out:
	ip_rt_put(rt);
	if (free)
		kfree(ipc.opt);
	if (!err)
		return len;
	/*
	 * ENOBUFS = no kernel mem, SOCK_NOSPACE = no sndbuf space.  Reporting
	 * ENOBUFS might not be good (it's not tunable per se), but otherwise
	 * we don't have a good statistic (IpOutDiscards but it can be too many
	 * things).  We could add another new stat but at least for now that
	 * seems like overkill.
	 */
	if (err == -ENOBUFS || test_bit(SOCK_NOSPACE, &sk->sk_socket->flags)) {
		UDP_INC_STATS_USER(sock_net(sk),
				UDP_MIB_SNDBUFERRORS, is_udplite);
	}
	return err;

do_confirm:
	dst_confirm(&rt->dst);
	if (!(msg->msg_flags&MSG_PROBE) || len)
		goto back_from_confirm;
	err = 0;
	goto out;
}
EXPORT_SYMBOL(udp_sendmsg);

int udp_sendpage(struct sock *sk, struct page *page, int offset,
		 size_t size, int flags)
{
	struct inet_sock *inet = inet_sk(sk);
	struct udp_sock *up = udp_sk(sk);
	int ret;

	if (flags & MSG_SENDPAGE_NOTLAST)
		flags |= MSG_MORE;

<<<<<<< HEAD
	if (flags & MSG_SENDPAGE_NOTLAST)
		flags |= MSG_MORE;

=======
>>>>>>> 0f3550b7
	if (!up->pending) {
		struct msghdr msg = {	.msg_flags = flags|MSG_MORE };

		/* Call udp_sendmsg to specify destination address which
		 * sendpage interface can't pass.
		 * This will succeed only when the socket is connected.
		 */
		ret = udp_sendmsg(NULL, sk, &msg, 0);
		if (ret < 0)
			return ret;
	}

	lock_sock(sk);

	if (unlikely(!up->pending)) {
		release_sock(sk);

		LIMIT_NETDEBUG(KERN_DEBUG pr_fmt("udp cork app bug 3\n"));
		return -EINVAL;
	}

	ret = ip_append_page(sk, &inet->cork.fl.u.ip4,
			     page, offset, size, flags);
	if (ret == -EOPNOTSUPP) {
		release_sock(sk);
		return sock_no_sendpage(sk->sk_socket, page, offset,
					size, flags);
	}
	if (ret < 0) {
		udp_flush_pending_frames(sk);
		goto out;
	}

	up->len += size;
	if (!(up->corkflag || (flags&MSG_MORE)))
		ret = udp_push_pending_frames(sk);
	if (!ret)
		ret = size;
out:
	release_sock(sk);
	return ret;
}


/**
 *	first_packet_length	- return length of first packet in receive queue
 *	@sk: socket
 *
 *	Drops all bad checksum frames, until a valid one is found.
 *	Returns the length of found skb, or 0 if none is found.
 */
static unsigned int first_packet_length(struct sock *sk)
{
	struct sk_buff_head list_kill, *rcvq = &sk->sk_receive_queue;
	struct sk_buff *skb;
	unsigned int res;

	__skb_queue_head_init(&list_kill);

	spin_lock_bh(&rcvq->lock);
	while ((skb = skb_peek(rcvq)) != NULL &&
		udp_lib_checksum_complete(skb)) {
		UDP_INC_STATS_BH(sock_net(sk), UDP_MIB_CSUMERRORS,
				 IS_UDPLITE(sk));
		UDP_INC_STATS_BH(sock_net(sk), UDP_MIB_INERRORS,
				 IS_UDPLITE(sk));
		atomic_inc(&sk->sk_drops);
		__skb_unlink(skb, rcvq);
		__skb_queue_tail(&list_kill, skb);
	}
	res = skb ? skb->len : 0;
	spin_unlock_bh(&rcvq->lock);

	if (!skb_queue_empty(&list_kill)) {
		bool slow = lock_sock_fast(sk);

		__skb_queue_purge(&list_kill);
		sk_mem_reclaim_partial(sk);
		unlock_sock_fast(sk, slow);
	}
	return res;
}

/*
 *	IOCTL requests applicable to the UDP protocol
 */

int udp_ioctl(struct sock *sk, int cmd, unsigned long arg)
{
	switch (cmd) {
	case SIOCOUTQ:
	{
		int amount = sk_wmem_alloc_get(sk);

		return put_user(amount, (int __user *)arg);
	}

	case SIOCINQ:
	{
		unsigned int amount = first_packet_length(sk);

		if (amount)
			/*
			 * We will only return the amount
			 * of this packet since that is all
			 * that will be read.
			 */
			amount -= sizeof(struct udphdr);

		return put_user(amount, (int __user *)arg);
	}

	default:
		return -ENOIOCTLCMD;
	}

	return 0;
}
EXPORT_SYMBOL(udp_ioctl);

/*
 * 	This should be easy, if there is something there we
 * 	return it, otherwise we block.
 */

int udp_recvmsg(struct kiocb *iocb, struct sock *sk, struct msghdr *msg,
		size_t len, int noblock, int flags, int *addr_len)
{
	struct inet_sock *inet = inet_sk(sk);
	struct sockaddr_in *sin = (struct sockaddr_in *)msg->msg_name;
	struct sk_buff *skb;
	unsigned int ulen, copied;
	int peeked, off = 0;
	int err;
	int is_udplite = IS_UDPLITE(sk);
	bool slow;

	if (flags & MSG_ERRQUEUE)
		return ip_recv_error(sk, msg, len, addr_len);

try_again:
	skb = __skb_recv_datagram(sk, flags | (noblock ? MSG_DONTWAIT : 0),
				  &peeked, &off, &err);
	if (!skb)
		goto out;

	ulen = skb->len - sizeof(struct udphdr);
	copied = len;
	if (copied > ulen)
		copied = ulen;
	else if (copied < ulen)
		msg->msg_flags |= MSG_TRUNC;

	/*
	 * If checksum is needed at all, try to do it while copying the
	 * data.  If the data is truncated, or if we only want a partial
	 * coverage checksum (UDP-Lite), do it before the copy.
	 */

	if (copied < ulen || UDP_SKB_CB(skb)->partial_cov) {
		if (udp_lib_checksum_complete(skb))
			goto csum_copy_err;
	}

	if (skb_csum_unnecessary(skb))
		err = skb_copy_datagram_iovec(skb, sizeof(struct udphdr),
					      msg->msg_iov, copied);
	else {
		err = skb_copy_and_csum_datagram_iovec(skb,
						       sizeof(struct udphdr),
						       msg->msg_iov);

		if (err == -EINVAL)
			goto csum_copy_err;
	}

	if (unlikely(err)) {
		trace_kfree_skb(skb, udp_recvmsg);
		if (!peeked) {
			atomic_inc(&sk->sk_drops);
			UDP_INC_STATS_USER(sock_net(sk),
					   UDP_MIB_INERRORS, is_udplite);
		}
		goto out_free;
	}

	if (!peeked)
		UDP_INC_STATS_USER(sock_net(sk),
				UDP_MIB_INDATAGRAMS, is_udplite);

	sock_recv_ts_and_drops(msg, sk, skb);

	/* Copy the address. */
	if (sin) {
		sin->sin_family = AF_INET;
		sin->sin_port = udp_hdr(skb)->source;
		sin->sin_addr.s_addr = ip_hdr(skb)->saddr;
		memset(sin->sin_zero, 0, sizeof(sin->sin_zero));
		*addr_len = sizeof(*sin);
	}
	if (inet->cmsg_flags)
		ip_cmsg_recv(msg, skb);

	err = copied;
	if (flags & MSG_TRUNC)
		err = ulen;

out_free:
	skb_free_datagram_locked(sk, skb);
out:
	return err;

csum_copy_err:
	slow = lock_sock_fast(sk);
	if (!skb_kill_datagram(sk, skb, flags)) {
		UDP_INC_STATS_USER(sock_net(sk), UDP_MIB_CSUMERRORS, is_udplite);
		UDP_INC_STATS_USER(sock_net(sk), UDP_MIB_INERRORS, is_udplite);
	}
	unlock_sock_fast(sk, slow);

	if (noblock)
		return -EAGAIN;

	/* starting over for a new packet */
	msg->msg_flags &= ~MSG_TRUNC;
	goto try_again;
}


int udp_disconnect(struct sock *sk, int flags)
{
	struct inet_sock *inet = inet_sk(sk);
	/*
	 *	1003.1g - break association.
	 */

	sk->sk_state = TCP_CLOSE;
	inet->inet_daddr = 0;
	inet->inet_dport = 0;
	sock_rps_reset_rxhash(sk);
	sk->sk_bound_dev_if = 0;
	if (!(sk->sk_userlocks & SOCK_BINDADDR_LOCK))
		inet_reset_saddr(sk);

	if (!(sk->sk_userlocks & SOCK_BINDPORT_LOCK)) {
		sk->sk_prot->unhash(sk);
		inet->inet_sport = 0;
	}
	sk_dst_reset(sk);
	return 0;
}
EXPORT_SYMBOL(udp_disconnect);

void udp_lib_unhash(struct sock *sk)
{
	if (sk_hashed(sk)) {
		struct udp_table *udptable = sk->sk_prot->h.udp_table;
		struct udp_hslot *hslot, *hslot2;

		hslot  = udp_hashslot(udptable, sock_net(sk),
				      udp_sk(sk)->udp_port_hash);
		hslot2 = udp_hashslot2(udptable, udp_sk(sk)->udp_portaddr_hash);

		spin_lock_bh(&hslot->lock);
		if (sk_nulls_del_node_init_rcu(sk)) {
			hslot->count--;
			inet_sk(sk)->inet_num = 0;
			sock_prot_inuse_add(sock_net(sk), sk->sk_prot, -1);

			spin_lock(&hslot2->lock);
			hlist_nulls_del_init_rcu(&udp_sk(sk)->udp_portaddr_node);
			hslot2->count--;
			spin_unlock(&hslot2->lock);
		}
		spin_unlock_bh(&hslot->lock);
	}
}
EXPORT_SYMBOL(udp_lib_unhash);

/*
 * inet_rcv_saddr was changed, we must rehash secondary hash
 */
void udp_lib_rehash(struct sock *sk, u16 newhash)
{
	if (sk_hashed(sk)) {
		struct udp_table *udptable = sk->sk_prot->h.udp_table;
		struct udp_hslot *hslot, *hslot2, *nhslot2;

		hslot2 = udp_hashslot2(udptable, udp_sk(sk)->udp_portaddr_hash);
		nhslot2 = udp_hashslot2(udptable, newhash);
		udp_sk(sk)->udp_portaddr_hash = newhash;
		if (hslot2 != nhslot2) {
			hslot = udp_hashslot(udptable, sock_net(sk),
					     udp_sk(sk)->udp_port_hash);
			/* we must lock primary chain too */
			spin_lock_bh(&hslot->lock);

			spin_lock(&hslot2->lock);
			hlist_nulls_del_init_rcu(&udp_sk(sk)->udp_portaddr_node);
			hslot2->count--;
			spin_unlock(&hslot2->lock);

			spin_lock(&nhslot2->lock);
			hlist_nulls_add_head_rcu(&udp_sk(sk)->udp_portaddr_node,
						 &nhslot2->head);
			nhslot2->count++;
			spin_unlock(&nhslot2->lock);

			spin_unlock_bh(&hslot->lock);
		}
	}
}
EXPORT_SYMBOL(udp_lib_rehash);

static void udp_v4_rehash(struct sock *sk)
{
	u16 new_hash = udp4_portaddr_hash(sock_net(sk),
					  inet_sk(sk)->inet_rcv_saddr,
					  inet_sk(sk)->inet_num);
	udp_lib_rehash(sk, new_hash);
}

static int __udp_queue_rcv_skb(struct sock *sk, struct sk_buff *skb)
{
	int rc;

	if (inet_sk(sk)->inet_daddr)
		sock_rps_save_rxhash(sk, skb);

	rc = sock_queue_rcv_skb(sk, skb);
	if (rc < 0) {
		int is_udplite = IS_UDPLITE(sk);

		/* Note that an ENOMEM error is charged twice */
		if (rc == -ENOMEM)
			UDP_INC_STATS_BH(sock_net(sk), UDP_MIB_RCVBUFERRORS,
					 is_udplite);
		UDP_INC_STATS_BH(sock_net(sk), UDP_MIB_INERRORS, is_udplite);
		kfree_skb(skb);
		trace_udp_fail_queue_rcv_skb(rc, sk);
		return -1;
	}

	return 0;

}

static struct static_key udp_encap_needed __read_mostly;
void udp_encap_enable(void)
{
	if (!static_key_enabled(&udp_encap_needed))
		static_key_slow_inc(&udp_encap_needed);
}
EXPORT_SYMBOL(udp_encap_enable);

/* returns:
 *  -1: error
 *   0: success
 *  >0: "udp encap" protocol resubmission
 *
 * Note that in the success and error cases, the skb is assumed to
 * have either been requeued or freed.
 */
int udp_queue_rcv_skb(struct sock *sk, struct sk_buff *skb)
{
	struct udp_sock *up = udp_sk(sk);
	int rc;
	int is_udplite = IS_UDPLITE(sk);

	/*
	 *	Charge it to the socket, dropping if the queue is full.
	 */
	if (!xfrm4_policy_check(sk, XFRM_POLICY_IN, skb))
		goto drop;
	nf_reset(skb);

	if (static_key_false(&udp_encap_needed) && up->encap_type) {
		int (*encap_rcv)(struct sock *sk, struct sk_buff *skb);

		/*
		 * This is an encapsulation socket so pass the skb to
		 * the socket's udp_encap_rcv() hook. Otherwise, just
		 * fall through and pass this up the UDP socket.
		 * up->encap_rcv() returns the following value:
		 * =0 if skb was successfully passed to the encap
		 *    handler or was discarded by it.
		 * >0 if skb should be passed on to UDP.
		 * <0 if skb should be resubmitted as proto -N
		 */

		/* if we're overly short, let UDP handle it */
		encap_rcv = ACCESS_ONCE(up->encap_rcv);
		if (skb->len > sizeof(struct udphdr) && encap_rcv != NULL) {
			int ret;

			ret = encap_rcv(sk, skb);
			if (ret <= 0) {
				UDP_INC_STATS_BH(sock_net(sk),
						 UDP_MIB_INDATAGRAMS,
						 is_udplite);
				return -ret;
			}
		}

		/* FALLTHROUGH -- it's a UDP Packet */
	}

	/*
	 * 	UDP-Lite specific tests, ignored on UDP sockets
	 */
	if ((is_udplite & UDPLITE_RECV_CC)  &&  UDP_SKB_CB(skb)->partial_cov) {

		/*
		 * MIB statistics other than incrementing the error count are
		 * disabled for the following two types of errors: these depend
		 * on the application settings, not on the functioning of the
		 * protocol stack as such.
		 *
		 * RFC 3828 here recommends (sec 3.3): "There should also be a
		 * way ... to ... at least let the receiving application block
		 * delivery of packets with coverage values less than a value
		 * provided by the application."
		 */
		if (up->pcrlen == 0) {          /* full coverage was set  */
			LIMIT_NETDEBUG(KERN_WARNING "UDPLite: partial coverage %d while full coverage %d requested\n",
				       UDP_SKB_CB(skb)->cscov, skb->len);
			goto drop;
		}
		/* The next case involves violating the min. coverage requested
		 * by the receiver. This is subtle: if receiver wants x and x is
		 * greater than the buffersize/MTU then receiver will complain
		 * that it wants x while sender emits packets of smaller size y.
		 * Therefore the above ...()->partial_cov statement is essential.
		 */
		if (UDP_SKB_CB(skb)->cscov  <  up->pcrlen) {
			LIMIT_NETDEBUG(KERN_WARNING "UDPLite: coverage %d too small, need min %d\n",
				       UDP_SKB_CB(skb)->cscov, up->pcrlen);
			goto drop;
		}
	}

	if (rcu_access_pointer(sk->sk_filter) &&
	    udp_lib_checksum_complete(skb))
		goto csum_error;


	if (sk_rcvqueues_full(sk, skb, sk->sk_rcvbuf))
		goto drop;

	rc = 0;

	ipv4_pktinfo_prepare(skb);
	bh_lock_sock(sk);
	if (!sock_owned_by_user(sk))
		rc = __udp_queue_rcv_skb(sk, skb);
	else if (sk_add_backlog(sk, skb, sk->sk_rcvbuf)) {
		bh_unlock_sock(sk);
		goto drop;
	}
	bh_unlock_sock(sk);

	return rc;

csum_error:
	UDP_INC_STATS_BH(sock_net(sk), UDP_MIB_CSUMERRORS, is_udplite);
drop:
	UDP_INC_STATS_BH(sock_net(sk), UDP_MIB_INERRORS, is_udplite);
	atomic_inc(&sk->sk_drops);
	kfree_skb(skb);
	return -1;
}


static void flush_stack(struct sock **stack, unsigned int count,
			struct sk_buff *skb, unsigned int final)
{
	unsigned int i;
	struct sk_buff *skb1 = NULL;
	struct sock *sk;

	for (i = 0; i < count; i++) {
		sk = stack[i];
		if (likely(skb1 == NULL))
			skb1 = (i == final) ? skb : skb_clone(skb, GFP_ATOMIC);

		if (!skb1) {
			atomic_inc(&sk->sk_drops);
			UDP_INC_STATS_BH(sock_net(sk), UDP_MIB_RCVBUFERRORS,
					 IS_UDPLITE(sk));
			UDP_INC_STATS_BH(sock_net(sk), UDP_MIB_INERRORS,
					 IS_UDPLITE(sk));
		}

		if (skb1 && udp_queue_rcv_skb(sk, skb1) <= 0)
			skb1 = NULL;
	}
	if (unlikely(skb1))
		kfree_skb(skb1);
}

/*
 *	Multicasts and broadcasts go to each listener.
 *
 *	Note: called only from the BH handler context.
 */
static int __udp4_lib_mcast_deliver(struct net *net, struct sk_buff *skb,
				    struct udphdr  *uh,
				    __be32 saddr, __be32 daddr,
				    struct udp_table *udptable)
{
	struct sock *sk, *stack[256 / sizeof(struct sock *)];
	struct udp_hslot *hslot = udp_hashslot(udptable, net, ntohs(uh->dest));
	int dif;
	unsigned int i, count = 0;

	spin_lock(&hslot->lock);
	sk = sk_nulls_head(&hslot->head);
	dif = skb->dev->ifindex;
	sk = udp_v4_mcast_next(net, sk, uh->dest, daddr, uh->source, saddr, dif);
	while (sk) {
		stack[count++] = sk;
		sk = udp_v4_mcast_next(net, sk_nulls_next(sk), uh->dest,
				       daddr, uh->source, saddr, dif);
		if (unlikely(count == ARRAY_SIZE(stack))) {
			if (!sk)
				break;
			flush_stack(stack, count, skb, ~0);
			count = 0;
		}
	}
	/*
	 * before releasing chain lock, we must take a reference on sockets
	 */
	for (i = 0; i < count; i++)
		sock_hold(stack[i]);

	spin_unlock(&hslot->lock);

	/*
	 * do the slow work with no lock held
	 */
	if (count) {
		flush_stack(stack, count, skb, count - 1);

		for (i = 0; i < count; i++)
			sock_put(stack[i]);
	} else {
		kfree_skb(skb);
	}
	return 0;
}

/* Initialize UDP checksum. If exited with zero value (success),
 * CHECKSUM_UNNECESSARY means, that no more checks are required.
 * Otherwise, csum completion requires chacksumming packet body,
 * including udp header and folding it to skb->csum.
 */
static inline int udp4_csum_init(struct sk_buff *skb, struct udphdr *uh,
				 int proto)
{
	const struct iphdr *iph;
	int err;

	UDP_SKB_CB(skb)->partial_cov = 0;
	UDP_SKB_CB(skb)->cscov = skb->len;

	if (proto == IPPROTO_UDPLITE) {
		err = udplite_checksum_init(skb, uh);
		if (err)
			return err;
	}

	iph = ip_hdr(skb);
	if (uh->check == 0) {
		skb->ip_summed = CHECKSUM_UNNECESSARY;
	} else if (skb->ip_summed == CHECKSUM_COMPLETE) {
		if (!csum_tcpudp_magic(iph->saddr, iph->daddr, skb->len,
				      proto, skb->csum))
			skb->ip_summed = CHECKSUM_UNNECESSARY;
	}
	if (!skb_csum_unnecessary(skb))
		skb->csum = csum_tcpudp_nofold(iph->saddr, iph->daddr,
					       skb->len, proto, 0);
	/* Probably, we should checksum udp header (it should be in cache
	 * in any case) and data in tiny packets (< rx copybreak).
	 */

	return 0;
}

/*
 *	All we need to do is get the socket, and then do a checksum.
 */

int __udp4_lib_rcv(struct sk_buff *skb, struct udp_table *udptable,
		   int proto)
{
	struct sock *sk;
	struct udphdr *uh;
	unsigned short ulen;
	struct rtable *rt = skb_rtable(skb);
	__be32 saddr, daddr;
	struct net *net = dev_net(skb->dev);

	/*
	 *  Validate the packet.
	 */
	if (!pskb_may_pull(skb, sizeof(struct udphdr)))
		goto drop;		/* No space for header. */

	uh   = udp_hdr(skb);
	ulen = ntohs(uh->len);
	saddr = ip_hdr(skb)->saddr;
	daddr = ip_hdr(skb)->daddr;

	if (ulen > skb->len)
		goto short_packet;

	if (proto == IPPROTO_UDP) {
		/* UDP validates ulen. */
		if (ulen < sizeof(*uh) || pskb_trim_rcsum(skb, ulen))
			goto short_packet;
		uh = udp_hdr(skb);
	}

	if (udp4_csum_init(skb, uh, proto))
		goto csum_error;

	if (rt->rt_flags & (RTCF_BROADCAST|RTCF_MULTICAST))
		return __udp4_lib_mcast_deliver(net, skb, uh,
				saddr, daddr, udptable);

	sk = __udp4_lib_lookup_skb(skb, uh->source, uh->dest, udptable);

	if (sk != NULL) {
		int ret = udp_queue_rcv_skb(sk, skb);
		sock_put(sk);

		/* a return value > 0 means to resubmit the input, but
		 * it wants the return to be -protocol, or 0
		 */
		if (ret > 0)
			return -ret;
		return 0;
	}

	if (!xfrm4_policy_check(NULL, XFRM_POLICY_IN, skb))
		goto drop;
	nf_reset(skb);

	/* No socket. Drop packet silently, if checksum is wrong */
	if (udp_lib_checksum_complete(skb))
		goto csum_error;

	UDP_INC_STATS_BH(net, UDP_MIB_NOPORTS, proto == IPPROTO_UDPLITE);
	icmp_send(skb, ICMP_DEST_UNREACH, ICMP_PORT_UNREACH, 0);

	/*
	 * Hmm.  We got an UDP packet to a port to which we
	 * don't wanna listen.  Ignore it.
	 */
	kfree_skb(skb);
	return 0;

short_packet:
	LIMIT_NETDEBUG(KERN_DEBUG "UDP%s: short packet: From %pI4:%u %d/%d to %pI4:%u\n",
		       proto == IPPROTO_UDPLITE ? "Lite" : "",
		       &saddr, ntohs(uh->source),
		       ulen, skb->len,
		       &daddr, ntohs(uh->dest));
	goto drop;

csum_error:
	/*
	 * RFC1122: OK.  Discards the bad packet silently (as far as
	 * the network is concerned, anyway) as per 4.1.3.4 (MUST).
	 */
	LIMIT_NETDEBUG(KERN_DEBUG "UDP%s: bad checksum. From %pI4:%u to %pI4:%u ulen %d\n",
		       proto == IPPROTO_UDPLITE ? "Lite" : "",
		       &saddr, ntohs(uh->source), &daddr, ntohs(uh->dest),
		       ulen);
	UDP_INC_STATS_BH(net, UDP_MIB_CSUMERRORS, proto == IPPROTO_UDPLITE);
drop:
	UDP_INC_STATS_BH(net, UDP_MIB_INERRORS, proto == IPPROTO_UDPLITE);
	kfree_skb(skb);
	return 0;
}

int udp_rcv(struct sk_buff *skb)
{
	return __udp4_lib_rcv(skb, &udp_table, IPPROTO_UDP);
}

void udp_destroy_sock(struct sock *sk)
{
	struct udp_sock *up = udp_sk(sk);
	bool slow = lock_sock_fast(sk);
	udp_flush_pending_frames(sk);
	unlock_sock_fast(sk, slow);
	if (static_key_false(&udp_encap_needed) && up->encap_type) {
		void (*encap_destroy)(struct sock *sk);
		encap_destroy = ACCESS_ONCE(up->encap_destroy);
		if (encap_destroy)
			encap_destroy(sk);
	}
}

/*
 *	Socket option code for UDP
 */
int udp_lib_setsockopt(struct sock *sk, int level, int optname,
		       char __user *optval, unsigned int optlen,
		       int (*push_pending_frames)(struct sock *))
{
	struct udp_sock *up = udp_sk(sk);
	int val;
	int err = 0;
	int is_udplite = IS_UDPLITE(sk);

	if (optlen < sizeof(int))
		return -EINVAL;

	if (get_user(val, (int __user *)optval))
		return -EFAULT;

	switch (optname) {
	case UDP_CORK:
		if (val != 0) {
			up->corkflag = 1;
		} else {
			up->corkflag = 0;
			lock_sock(sk);
			(*push_pending_frames)(sk);
			release_sock(sk);
		}
		break;

	case UDP_ENCAP:
		switch (val) {
		case 0:
		case UDP_ENCAP_ESPINUDP:
		case UDP_ENCAP_ESPINUDP_NON_IKE:
			up->encap_rcv = xfrm4_udp_encap_rcv;
			/* FALLTHROUGH */
		case UDP_ENCAP_L2TPINUDP:
			up->encap_type = val;
			udp_encap_enable();
			break;
		default:
			err = -ENOPROTOOPT;
			break;
		}
		break;

	/*
	 * 	UDP-Lite's partial checksum coverage (RFC 3828).
	 */
	/* The sender sets actual checksum coverage length via this option.
	 * The case coverage > packet length is handled by send module. */
	case UDPLITE_SEND_CSCOV:
		if (!is_udplite)         /* Disable the option on UDP sockets */
			return -ENOPROTOOPT;
		if (val != 0 && val < 8) /* Illegal coverage: use default (8) */
			val = 8;
		else if (val > USHRT_MAX)
			val = USHRT_MAX;
		up->pcslen = val;
		up->pcflag |= UDPLITE_SEND_CC;
		break;

	/* The receiver specifies a minimum checksum coverage value. To make
	 * sense, this should be set to at least 8 (as done below). If zero is
	 * used, this again means full checksum coverage.                     */
	case UDPLITE_RECV_CSCOV:
		if (!is_udplite)         /* Disable the option on UDP sockets */
			return -ENOPROTOOPT;
		if (val != 0 && val < 8) /* Avoid silly minimal values.       */
			val = 8;
		else if (val > USHRT_MAX)
			val = USHRT_MAX;
		up->pcrlen = val;
		up->pcflag |= UDPLITE_RECV_CC;
		break;

	default:
		err = -ENOPROTOOPT;
		break;
	}

	return err;
}
EXPORT_SYMBOL(udp_lib_setsockopt);

int udp_setsockopt(struct sock *sk, int level, int optname,
		   char __user *optval, unsigned int optlen)
{
	if (level == SOL_UDP  ||  level == SOL_UDPLITE)
		return udp_lib_setsockopt(sk, level, optname, optval, optlen,
					  udp_push_pending_frames);
	return ip_setsockopt(sk, level, optname, optval, optlen);
}

#ifdef CONFIG_COMPAT
int compat_udp_setsockopt(struct sock *sk, int level, int optname,
			  char __user *optval, unsigned int optlen)
{
	if (level == SOL_UDP  ||  level == SOL_UDPLITE)
		return udp_lib_setsockopt(sk, level, optname, optval, optlen,
					  udp_push_pending_frames);
	return compat_ip_setsockopt(sk, level, optname, optval, optlen);
}
#endif

int udp_lib_getsockopt(struct sock *sk, int level, int optname,
		       char __user *optval, int __user *optlen)
{
	struct udp_sock *up = udp_sk(sk);
	int val, len;

	if (get_user(len, optlen))
		return -EFAULT;

	len = min_t(unsigned int, len, sizeof(int));

	if (len < 0)
		return -EINVAL;

	switch (optname) {
	case UDP_CORK:
		val = up->corkflag;
		break;

	case UDP_ENCAP:
		val = up->encap_type;
		break;

	/* The following two cannot be changed on UDP sockets, the return is
	 * always 0 (which corresponds to the full checksum coverage of UDP). */
	case UDPLITE_SEND_CSCOV:
		val = up->pcslen;
		break;

	case UDPLITE_RECV_CSCOV:
		val = up->pcrlen;
		break;

	default:
		return -ENOPROTOOPT;
	}

	if (put_user(len, optlen))
		return -EFAULT;
	if (copy_to_user(optval, &val, len))
		return -EFAULT;
	return 0;
}
EXPORT_SYMBOL(udp_lib_getsockopt);

int udp_getsockopt(struct sock *sk, int level, int optname,
		   char __user *optval, int __user *optlen)
{
	if (level == SOL_UDP  ||  level == SOL_UDPLITE)
		return udp_lib_getsockopt(sk, level, optname, optval, optlen);
	return ip_getsockopt(sk, level, optname, optval, optlen);
}

#ifdef CONFIG_COMPAT
int compat_udp_getsockopt(struct sock *sk, int level, int optname,
				 char __user *optval, int __user *optlen)
{
	if (level == SOL_UDP  ||  level == SOL_UDPLITE)
		return udp_lib_getsockopt(sk, level, optname, optval, optlen);
	return compat_ip_getsockopt(sk, level, optname, optval, optlen);
}
#endif
/**
 * 	udp_poll - wait for a UDP event.
 *	@file - file struct
 *	@sock - socket
 *	@wait - poll table
 *
 *	This is same as datagram poll, except for the special case of
 *	blocking sockets. If application is using a blocking fd
 *	and a packet with checksum error is in the queue;
 *	then it could get return from select indicating data available
 *	but then block when reading it. Add special case code
 *	to work around these arguably broken applications.
 */
unsigned int udp_poll(struct file *file, struct socket *sock, poll_table *wait)
{
	unsigned int mask = datagram_poll(file, sock, wait);
	struct sock *sk = sock->sk;

	/* Check for false positives due to checksum errors */
	if ((mask & POLLRDNORM) && !(file->f_flags & O_NONBLOCK) &&
	    !(sk->sk_shutdown & RCV_SHUTDOWN) && !first_packet_length(sk))
		mask &= ~(POLLIN | POLLRDNORM);

	return mask;

}
EXPORT_SYMBOL(udp_poll);

struct proto udp_prot = {
	.name		   = "UDP",
	.owner		   = THIS_MODULE,
	.close		   = udp_lib_close,
	.connect	   = ip4_datagram_connect,
	.disconnect	   = udp_disconnect,
	.ioctl		   = udp_ioctl,
	.destroy	   = udp_destroy_sock,
	.setsockopt	   = udp_setsockopt,
	.getsockopt	   = udp_getsockopt,
	.sendmsg	   = udp_sendmsg,
	.recvmsg	   = udp_recvmsg,
	.sendpage	   = udp_sendpage,
	.backlog_rcv	   = __udp_queue_rcv_skb,
	.release_cb	   = ip4_datagram_release_cb,
	.hash		   = udp_lib_hash,
	.unhash		   = udp_lib_unhash,
	.rehash		   = udp_v4_rehash,
	.get_port	   = udp_v4_get_port,
	.memory_allocated  = &udp_memory_allocated,
	.sysctl_mem	   = sysctl_udp_mem,
	.sysctl_wmem	   = &sysctl_udp_wmem_min,
	.sysctl_rmem	   = &sysctl_udp_rmem_min,
	.obj_size	   = sizeof(struct udp_sock),
	.slab_flags	   = SLAB_DESTROY_BY_RCU,
	.h.udp_table	   = &udp_table,
#ifdef CONFIG_COMPAT
	.compat_setsockopt = compat_udp_setsockopt,
	.compat_getsockopt = compat_udp_getsockopt,
#endif
	.clear_sk	   = sk_prot_clear_portaddr_nulls,
};
EXPORT_SYMBOL(udp_prot);

/* ------------------------------------------------------------------------ */
#ifdef CONFIG_PROC_FS

static struct sock *udp_get_first(struct seq_file *seq, int start)
{
	struct sock *sk;
	struct udp_iter_state *state = seq->private;
	struct net *net = seq_file_net(seq);

	for (state->bucket = start; state->bucket <= state->udp_table->mask;
	     ++state->bucket) {
		struct hlist_nulls_node *node;
		struct udp_hslot *hslot = &state->udp_table->hash[state->bucket];

		if (hlist_nulls_empty(&hslot->head))
			continue;

		spin_lock_bh(&hslot->lock);
		sk_nulls_for_each(sk, node, &hslot->head) {
			if (!net_eq(sock_net(sk), net))
				continue;
			if (sk->sk_family == state->family)
				goto found;
		}
		spin_unlock_bh(&hslot->lock);
	}
	sk = NULL;
found:
	return sk;
}

static struct sock *udp_get_next(struct seq_file *seq, struct sock *sk)
{
	struct udp_iter_state *state = seq->private;
	struct net *net = seq_file_net(seq);

	do {
		sk = sk_nulls_next(sk);
	} while (sk && (!net_eq(sock_net(sk), net) || sk->sk_family != state->family));

	if (!sk) {
		if (state->bucket <= state->udp_table->mask)
			spin_unlock_bh(&state->udp_table->hash[state->bucket].lock);
		return udp_get_first(seq, state->bucket + 1);
	}
	return sk;
}

static struct sock *udp_get_idx(struct seq_file *seq, loff_t pos)
{
	struct sock *sk = udp_get_first(seq, 0);

	if (sk)
		while (pos && (sk = udp_get_next(seq, sk)) != NULL)
			--pos;
	return pos ? NULL : sk;
}

static void *udp_seq_start(struct seq_file *seq, loff_t *pos)
{
	struct udp_iter_state *state = seq->private;
	state->bucket = MAX_UDP_PORTS;

	return *pos ? udp_get_idx(seq, *pos-1) : SEQ_START_TOKEN;
}

static void *udp_seq_next(struct seq_file *seq, void *v, loff_t *pos)
{
	struct sock *sk;

	if (v == SEQ_START_TOKEN)
		sk = udp_get_idx(seq, 0);
	else
		sk = udp_get_next(seq, v);

	++*pos;
	return sk;
}

static void udp_seq_stop(struct seq_file *seq, void *v)
{
	struct udp_iter_state *state = seq->private;

	if (state->bucket <= state->udp_table->mask)
		spin_unlock_bh(&state->udp_table->hash[state->bucket].lock);
}

int udp_seq_open(struct inode *inode, struct file *file)
{
	struct udp_seq_afinfo *afinfo = PDE_DATA(inode);
	struct udp_iter_state *s;
	int err;

	err = seq_open_net(inode, file, &afinfo->seq_ops,
			   sizeof(struct udp_iter_state));
	if (err < 0)
		return err;

	s = ((struct seq_file *)file->private_data)->private;
	s->family		= afinfo->family;
	s->udp_table		= afinfo->udp_table;
	return err;
}
EXPORT_SYMBOL(udp_seq_open);

/* ------------------------------------------------------------------------ */
int udp_proc_register(struct net *net, struct udp_seq_afinfo *afinfo)
{
	struct proc_dir_entry *p;
	int rc = 0;

	afinfo->seq_ops.start		= udp_seq_start;
	afinfo->seq_ops.next		= udp_seq_next;
	afinfo->seq_ops.stop		= udp_seq_stop;

	p = proc_create_data(afinfo->name, S_IRUGO, net->proc_net,
			     afinfo->seq_fops, afinfo);
	if (!p)
		rc = -ENOMEM;
	return rc;
}
EXPORT_SYMBOL(udp_proc_register);

void udp_proc_unregister(struct net *net, struct udp_seq_afinfo *afinfo)
{
	remove_proc_entry(afinfo->name, net->proc_net);
}
EXPORT_SYMBOL(udp_proc_unregister);

/* ------------------------------------------------------------------------ */
static void udp4_format_sock(struct sock *sp, struct seq_file *f,
		int bucket, int *len)
{
	struct inet_sock *inet = inet_sk(sp);
	__be32 dest = inet->inet_daddr;
	__be32 src  = inet->inet_rcv_saddr;
	__u16 destp	  = ntohs(inet->inet_dport);
	__u16 srcp	  = ntohs(inet->inet_sport);

	seq_printf(f, "%5d: %08X:%04X %08X:%04X"
		" %02X %08X:%08X %02X:%08lX %08X %5d %8d %lu %d %pK %d%n",
		bucket, src, srcp, dest, destp, sp->sk_state,
		sk_wmem_alloc_get(sp),
		sk_rmem_alloc_get(sp),
		0, 0L, 0,
		from_kuid_munged(seq_user_ns(f), sock_i_uid(sp)),
		0, sock_i_ino(sp),
		atomic_read(&sp->sk_refcnt), sp,
		atomic_read(&sp->sk_drops), len);
}

int udp4_seq_show(struct seq_file *seq, void *v)
{
	if (v == SEQ_START_TOKEN)
		seq_printf(seq, "%-127s\n",
			   "  sl  local_address rem_address   st tx_queue "
			   "rx_queue tr tm->when retrnsmt   uid  timeout "
			   "inode ref pointer drops");
	else {
		struct udp_iter_state *state = seq->private;
		int len;

		udp4_format_sock(v, seq, state->bucket, &len);
		seq_printf(seq, "%*s\n", 127 - len, "");
	}
	return 0;
}

static const struct file_operations udp_afinfo_seq_fops = {
	.owner    = THIS_MODULE,
	.open     = udp_seq_open,
	.read     = seq_read,
	.llseek   = seq_lseek,
	.release  = seq_release_net
};

/* ------------------------------------------------------------------------ */
static struct udp_seq_afinfo udp4_seq_afinfo = {
	.name		= "udp",
	.family		= AF_INET,
	.udp_table	= &udp_table,
	.seq_fops	= &udp_afinfo_seq_fops,
	.seq_ops	= {
		.show		= udp4_seq_show,
	},
};

static int __net_init udp4_proc_init_net(struct net *net)
{
	return udp_proc_register(net, &udp4_seq_afinfo);
}

static void __net_exit udp4_proc_exit_net(struct net *net)
{
	udp_proc_unregister(net, &udp4_seq_afinfo);
}

static struct pernet_operations udp4_net_ops = {
	.init = udp4_proc_init_net,
	.exit = udp4_proc_exit_net,
};

int __init udp4_proc_init(void)
{
	return register_pernet_subsys(&udp4_net_ops);
}

void udp4_proc_exit(void)
{
	unregister_pernet_subsys(&udp4_net_ops);
}
#endif /* CONFIG_PROC_FS */

static __initdata unsigned long uhash_entries;
static int __init set_uhash_entries(char *str)
{
	ssize_t ret;

	if (!str)
		return 0;

	ret = kstrtoul(str, 0, &uhash_entries);
	if (ret)
		return 0;

	if (uhash_entries && uhash_entries < UDP_HTABLE_SIZE_MIN)
		uhash_entries = UDP_HTABLE_SIZE_MIN;
	return 1;
}
__setup("uhash_entries=", set_uhash_entries);

void __init udp_table_init(struct udp_table *table, const char *name)
{
	unsigned int i;

	table->hash = alloc_large_system_hash(name,
					      2 * sizeof(struct udp_hslot),
					      uhash_entries,
					      21, /* one slot per 2 MB */
					      0,
					      &table->log,
					      &table->mask,
					      UDP_HTABLE_SIZE_MIN,
					      64 * 1024);

	table->hash2 = table->hash + (table->mask + 1);
	for (i = 0; i <= table->mask; i++) {
		INIT_HLIST_NULLS_HEAD(&table->hash[i].head, i);
		table->hash[i].count = 0;
		spin_lock_init(&table->hash[i].lock);
	}
	for (i = 0; i <= table->mask; i++) {
		INIT_HLIST_NULLS_HEAD(&table->hash2[i].head, i);
		table->hash2[i].count = 0;
		spin_lock_init(&table->hash2[i].lock);
	}
}

void __init udp_init(void)
{
	unsigned long limit;

	udp_table_init(&udp_table, "UDP");
	limit = nr_free_buffer_pages() / 8;
	limit = max(limit, 128UL);
	sysctl_udp_mem[0] = limit / 4 * 3;
	sysctl_udp_mem[1] = limit;
	sysctl_udp_mem[2] = sysctl_udp_mem[0] * 2;

	sysctl_udp_rmem_min = SK_MEM_QUANTUM;
	sysctl_udp_wmem_min = SK_MEM_QUANTUM;
}

int udp4_ufo_send_check(struct sk_buff *skb)
{
	if (!pskb_may_pull(skb, sizeof(struct udphdr)))
		return -EINVAL;

	if (likely(!skb->encapsulation)) {
		const struct iphdr *iph;
		struct udphdr *uh;

		iph = ip_hdr(skb);
		uh = udp_hdr(skb);

		uh->check = ~csum_tcpudp_magic(iph->saddr, iph->daddr, skb->len,
				IPPROTO_UDP, 0);
		skb->csum_start = skb_transport_header(skb) - skb->head;
		skb->csum_offset = offsetof(struct udphdr, check);
		skb->ip_summed = CHECKSUM_PARTIAL;
	}
	return 0;
}

static struct sk_buff *skb_udp_tunnel_segment(struct sk_buff *skb,
		netdev_features_t features)
{
	struct sk_buff *segs = ERR_PTR(-EINVAL);
	int mac_len = skb->mac_len;
	int tnl_hlen = skb_inner_mac_header(skb) - skb_transport_header(skb);
	__be16 protocol = skb->protocol;
	netdev_features_t enc_features;
	int outer_hlen;

	if (unlikely(!pskb_may_pull(skb, tnl_hlen)))
		goto out;

	skb->encapsulation = 0;
	__skb_pull(skb, tnl_hlen);
	skb_reset_mac_header(skb);
	skb_set_network_header(skb, skb_inner_network_offset(skb));
	skb->mac_len = skb_inner_network_offset(skb);
	skb->protocol = htons(ETH_P_TEB);

	/* segment inner packet. */
	enc_features = skb->dev->hw_enc_features & netif_skb_features(skb);
	segs = skb_mac_gso_segment(skb, enc_features);
	if (!segs || IS_ERR(segs))
		goto out;

	outer_hlen = skb_tnl_header_len(skb);
	skb = segs;
	do {
		struct udphdr *uh;
		int udp_offset = outer_hlen - tnl_hlen;

		skb->mac_len = mac_len;

		skb_push(skb, outer_hlen);
		skb_reset_mac_header(skb);
		skb_set_network_header(skb, mac_len);
		skb_set_transport_header(skb, udp_offset);
		uh = udp_hdr(skb);
		uh->len = htons(skb->len - udp_offset);

		/* csum segment if tunnel sets skb with csum. */
		if (unlikely(uh->check)) {
			struct iphdr *iph = ip_hdr(skb);

			uh->check = ~csum_tcpudp_magic(iph->saddr, iph->daddr,
						       skb->len - udp_offset,
						       IPPROTO_UDP, 0);
			uh->check = csum_fold(skb_checksum(skb, udp_offset,
							   skb->len - udp_offset, 0));
			if (uh->check == 0)
				uh->check = CSUM_MANGLED_0;

		}
		skb->ip_summed = CHECKSUM_NONE;
		skb->protocol = protocol;
	} while ((skb = skb->next));
out:
	return segs;
}

struct sk_buff *udp4_ufo_fragment(struct sk_buff *skb,
	netdev_features_t features)
{
	struct sk_buff *segs = ERR_PTR(-EINVAL);
	unsigned int mss;
	mss = skb_shinfo(skb)->gso_size;
	if (unlikely(skb->len <= mss))
		goto out;

	if (skb_gso_ok(skb, features | NETIF_F_GSO_ROBUST)) {
		/* Packet is from an untrusted source, reset gso_segs. */
		int type = skb_shinfo(skb)->gso_type;

		if (unlikely(type & ~(SKB_GSO_UDP | SKB_GSO_DODGY |
				      SKB_GSO_UDP_TUNNEL |
				      SKB_GSO_GRE) ||
			     !(type & (SKB_GSO_UDP))))
			goto out;

		skb_shinfo(skb)->gso_segs = DIV_ROUND_UP(skb->len, mss);

		segs = NULL;
		goto out;
	}

	/* Fragment the skb. IP headers of the fragments are updated in
	 * inet_gso_segment()
	 */
	if (skb->encapsulation && skb_shinfo(skb)->gso_type & SKB_GSO_UDP_TUNNEL)
		segs = skb_udp_tunnel_segment(skb, features);
	else {
		int offset;
		__wsum csum;

		/* Do software UFO. Complete and fill in the UDP checksum as
		 * HW cannot do checksum of UDP packets sent as multiple
		 * IP fragments.
		 */
		offset = skb_checksum_start_offset(skb);
		csum = skb_checksum(skb, offset, skb->len - offset, 0);
		offset += skb->csum_offset;
		*(__sum16 *)(skb->data + offset) = csum_fold(csum);
		skb->ip_summed = CHECKSUM_NONE;

		segs = skb_segment(skb, features);
	}
out:
	return segs;
}<|MERGE_RESOLUTION|>--- conflicted
+++ resolved
@@ -1073,12 +1073,6 @@
 	if (flags & MSG_SENDPAGE_NOTLAST)
 		flags |= MSG_MORE;
 
-<<<<<<< HEAD
-	if (flags & MSG_SENDPAGE_NOTLAST)
-		flags |= MSG_MORE;
-
-=======
->>>>>>> 0f3550b7
 	if (!up->pending) {
 		struct msghdr msg = {	.msg_flags = flags|MSG_MORE };
 
