--- conflicted
+++ resolved
@@ -70,11 +70,7 @@
 		vin-supply = <&vcc_sys>;
 	};
 
-<<<<<<< HEAD
-	hym8563: hym8563@51 {
-=======
-	rtc@51 {
->>>>>>> d40d310e
+	hym8563: rtc@51 {
 		compatible = "haoyu,hym8563";
 		reg = <0x51>;
 
