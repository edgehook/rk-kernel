/*
 * Re-map IO memory to kernel address space so that we can access it.
 * This is needed for high PCI addresses that aren't mapped in the
 * 640k-1MB IO memory area on PC's
 *
 * (C) Copyright 1995 1996 Linus Torvalds
 */

#include <linux/bootmem.h>
#include <linux/init.h>
#include <linux/io.h>
#include <linux/module.h>
#include <linux/slab.h>
#include <linux/vmalloc.h>
#include <linux/mmiotrace.h>

#include <asm/cacheflush.h>
#include <asm/e820.h>
#include <asm/fixmap.h>
#include <asm/pgtable.h>
#include <asm/tlbflush.h>
#include <asm/pgalloc.h>
#include <asm/pat.h>

#ifdef CONFIG_X86_64

static inline int phys_addr_valid(unsigned long addr)
{
	return addr < (1UL << boot_cpu_data.x86_phys_bits);
}

unsigned long __phys_addr(unsigned long x)
{
	if (x >= __START_KERNEL_map) {
		x -= __START_KERNEL_map;
		VIRTUAL_BUG_ON(x >= KERNEL_IMAGE_SIZE);
		x += phys_base;
	} else {
		VIRTUAL_BUG_ON(x < PAGE_OFFSET);
		x -= PAGE_OFFSET;
		VIRTUAL_BUG_ON(!phys_addr_valid(x));
	}
	return x;
}
EXPORT_SYMBOL(__phys_addr);

bool __virt_addr_valid(unsigned long x)
{
	if (x >= __START_KERNEL_map) {
		x -= __START_KERNEL_map;
		if (x >= KERNEL_IMAGE_SIZE)
			return false;
		x += phys_base;
	} else {
		if (x < PAGE_OFFSET)
			return false;
		x -= PAGE_OFFSET;
		if (!phys_addr_valid(x))
			return false;
	}

	return pfn_valid(x >> PAGE_SHIFT);
}
EXPORT_SYMBOL(__virt_addr_valid);

#else

static inline int phys_addr_valid(unsigned long addr)
{
	return 1;
}

#ifdef CONFIG_DEBUG_VIRTUAL
unsigned long __phys_addr(unsigned long x)
{
	/* VMALLOC_* aren't constants  */
	VIRTUAL_BUG_ON(x < PAGE_OFFSET);
	VIRTUAL_BUG_ON(__vmalloc_start_set && is_vmalloc_addr((void *) x));
	return x - PAGE_OFFSET;
}
EXPORT_SYMBOL(__phys_addr);
#endif

bool __virt_addr_valid(unsigned long x)
{
	if (x < PAGE_OFFSET)
		return false;
	if (__vmalloc_start_set && is_vmalloc_addr((void *) x))
<<<<<<< HEAD
=======
		return false;
	if (x >= FIXADDR_START)
>>>>>>> 467c88fe
		return false;
	return pfn_valid((x - PAGE_OFFSET) >> PAGE_SHIFT);
}
EXPORT_SYMBOL(__virt_addr_valid);

#endif

int page_is_ram(unsigned long pagenr)
{
	resource_size_t addr, end;
	int i;

	/*
	 * A special case is the first 4Kb of memory;
	 * This is a BIOS owned area, not kernel ram, but generally
	 * not listed as such in the E820 table.
	 */
	if (pagenr == 0)
		return 0;

	/*
	 * Second special case: Some BIOSen report the PC BIOS
	 * area (640->1Mb) as ram even though it is not.
	 */
	if (pagenr >= (BIOS_BEGIN >> PAGE_SHIFT) &&
		    pagenr < (BIOS_END >> PAGE_SHIFT))
		return 0;

	for (i = 0; i < e820.nr_map; i++) {
		/*
		 * Not usable memory:
		 */
		if (e820.map[i].type != E820_RAM)
			continue;
		addr = (e820.map[i].addr + PAGE_SIZE-1) >> PAGE_SHIFT;
		end = (e820.map[i].addr + e820.map[i].size) >> PAGE_SHIFT;


		if ((pagenr >= addr) && (pagenr < end))
			return 1;
	}
	return 0;
}

/*
 * Fix up the linear direct mapping of the kernel to avoid cache attribute
 * conflicts.
 */
int ioremap_change_attr(unsigned long vaddr, unsigned long size,
			       unsigned long prot_val)
{
	unsigned long nrpages = size >> PAGE_SHIFT;
	int err;

	switch (prot_val) {
	case _PAGE_CACHE_UC:
	default:
		err = _set_memory_uc(vaddr, nrpages);
		break;
	case _PAGE_CACHE_WC:
		err = _set_memory_wc(vaddr, nrpages);
		break;
	case _PAGE_CACHE_WB:
		err = _set_memory_wb(vaddr, nrpages);
		break;
	}

	return err;
}

/*
 * Remap an arbitrary physical address space into the kernel virtual
 * address space. Needed when the kernel wants to access high addresses
 * directly.
 *
 * NOTE! We need to allow non-page-aligned mappings too: we will obviously
 * have to convert them into an offset in a page-aligned mapping, but the
 * caller shouldn't need to know that small detail.
 */
static void __iomem *__ioremap_caller(resource_size_t phys_addr,
		unsigned long size, unsigned long prot_val, void *caller)
{
	unsigned long pfn, offset, vaddr;
	resource_size_t last_addr;
	const resource_size_t unaligned_phys_addr = phys_addr;
	const unsigned long unaligned_size = size;
	struct vm_struct *area;
	unsigned long new_prot_val;
	pgprot_t prot;
	int retval;
	void __iomem *ret_addr;

	/* Don't allow wraparound or zero size */
	last_addr = phys_addr + size - 1;
	if (!size || last_addr < phys_addr)
		return NULL;

	if (!phys_addr_valid(phys_addr)) {
		printk(KERN_WARNING "ioremap: invalid physical address %llx\n",
		       (unsigned long long)phys_addr);
		WARN_ON_ONCE(1);
		return NULL;
	}

	/*
	 * Don't remap the low PCI/ISA area, it's always mapped..
	 */
	if (is_ISA_range(phys_addr, last_addr))
		return (__force void __iomem *)phys_to_virt(phys_addr);

	/*
	 * Check if the request spans more than any BAR in the iomem resource
	 * tree.
	 */
	WARN_ONCE(iomem_map_sanity_check(phys_addr, size),
		  KERN_INFO "Info: mapping multiple BARs. Your kernel is fine.");

	/*
	 * Don't allow anybody to remap normal RAM that we're using..
	 */
	for (pfn = phys_addr >> PAGE_SHIFT;
				(pfn << PAGE_SHIFT) < (last_addr & PAGE_MASK);
				pfn++) {

		int is_ram = page_is_ram(pfn);

		if (is_ram && pfn_valid(pfn) && !PageReserved(pfn_to_page(pfn)))
			return NULL;
		WARN_ON_ONCE(is_ram);
	}

	/*
	 * Mappings have to be page-aligned
	 */
	offset = phys_addr & ~PAGE_MASK;
	phys_addr &= PAGE_MASK;
	size = PAGE_ALIGN(last_addr+1) - phys_addr;

	retval = reserve_memtype(phys_addr, (u64)phys_addr + size,
						prot_val, &new_prot_val);
	if (retval) {
		pr_debug("Warning: reserve_memtype returned %d\n", retval);
		return NULL;
	}

	if (prot_val != new_prot_val) {
		/*
		 * Do not fallback to certain memory types with certain
		 * requested type:
		 * - request is uc-, return cannot be write-back
		 * - request is uc-, return cannot be write-combine
		 * - request is write-combine, return cannot be write-back
		 */
		if ((prot_val == _PAGE_CACHE_UC_MINUS &&
		     (new_prot_val == _PAGE_CACHE_WB ||
		      new_prot_val == _PAGE_CACHE_WC)) ||
		    (prot_val == _PAGE_CACHE_WC &&
		     new_prot_val == _PAGE_CACHE_WB)) {
			pr_debug(
		"ioremap error for 0x%llx-0x%llx, requested 0x%lx, got 0x%lx\n",
				(unsigned long long)phys_addr,
				(unsigned long long)(phys_addr + size),
				prot_val, new_prot_val);
			free_memtype(phys_addr, phys_addr + size);
			return NULL;
		}
		prot_val = new_prot_val;
	}

	switch (prot_val) {
	case _PAGE_CACHE_UC:
	default:
		prot = PAGE_KERNEL_IO_NOCACHE;
		break;
	case _PAGE_CACHE_UC_MINUS:
		prot = PAGE_KERNEL_IO_UC_MINUS;
		break;
	case _PAGE_CACHE_WC:
		prot = PAGE_KERNEL_IO_WC;
		break;
	case _PAGE_CACHE_WB:
		prot = PAGE_KERNEL_IO;
		break;
	}

	/*
	 * Ok, go for it..
	 */
	area = get_vm_area_caller(size, VM_IOREMAP, caller);
	if (!area)
		return NULL;
	area->phys_addr = phys_addr;
	vaddr = (unsigned long) area->addr;
	if (ioremap_page_range(vaddr, vaddr + size, phys_addr, prot)) {
		free_memtype(phys_addr, phys_addr + size);
		free_vm_area(area);
		return NULL;
	}

	if (ioremap_change_attr(vaddr, size, prot_val) < 0) {
		free_memtype(phys_addr, phys_addr + size);
		vunmap(area->addr);
		return NULL;
	}

	ret_addr = (void __iomem *) (vaddr + offset);
	mmiotrace_ioremap(unaligned_phys_addr, unaligned_size, ret_addr);

	return ret_addr;
}

/**
 * ioremap_nocache     -   map bus memory into CPU space
 * @offset:    bus address of the memory
 * @size:      size of the resource to map
 *
 * ioremap_nocache performs a platform specific sequence of operations to
 * make bus memory CPU accessible via the readb/readw/readl/writeb/
 * writew/writel functions and the other mmio helpers. The returned
 * address is not guaranteed to be usable directly as a virtual
 * address.
 *
 * This version of ioremap ensures that the memory is marked uncachable
 * on the CPU as well as honouring existing caching rules from things like
 * the PCI bus. Note that there are other caches and buffers on many
 * busses. In particular driver authors should read up on PCI writes
 *
 * It's useful if some control registers are in such an area and
 * write combining or read caching is not desirable:
 *
 * Must be freed with iounmap.
 */
void __iomem *ioremap_nocache(resource_size_t phys_addr, unsigned long size)
{
	/*
	 * Ideally, this should be:
	 *	pat_enabled ? _PAGE_CACHE_UC : _PAGE_CACHE_UC_MINUS;
	 *
	 * Till we fix all X drivers to use ioremap_wc(), we will use
	 * UC MINUS.
	 */
	unsigned long val = _PAGE_CACHE_UC_MINUS;

	return __ioremap_caller(phys_addr, size, val,
				__builtin_return_address(0));
}
EXPORT_SYMBOL(ioremap_nocache);

/**
 * ioremap_wc	-	map memory into CPU space write combined
 * @offset:	bus address of the memory
 * @size:	size of the resource to map
 *
 * This version of ioremap ensures that the memory is marked write combining.
 * Write combining allows faster writes to some hardware devices.
 *
 * Must be freed with iounmap.
 */
void __iomem *ioremap_wc(resource_size_t phys_addr, unsigned long size)
{
	if (pat_enabled)
		return __ioremap_caller(phys_addr, size, _PAGE_CACHE_WC,
					__builtin_return_address(0));
	else
		return ioremap_nocache(phys_addr, size);
}
EXPORT_SYMBOL(ioremap_wc);

void __iomem *ioremap_cache(resource_size_t phys_addr, unsigned long size)
{
	return __ioremap_caller(phys_addr, size, _PAGE_CACHE_WB,
				__builtin_return_address(0));
}
EXPORT_SYMBOL(ioremap_cache);

static void __iomem *ioremap_default(resource_size_t phys_addr,
					unsigned long size)
{
	unsigned long flags;
	void __iomem *ret;
	int err;

	/*
	 * - WB for WB-able memory and no other conflicting mappings
	 * - UC_MINUS for non-WB-able memory with no other conflicting mappings
	 * - Inherit from confliting mappings otherwise
	 */
	err = reserve_memtype(phys_addr, phys_addr + size, -1, &flags);
	if (err < 0)
		return NULL;

	ret = __ioremap_caller(phys_addr, size, flags,
			       __builtin_return_address(0));

	free_memtype(phys_addr, phys_addr + size);
	return ret;
}

void __iomem *ioremap_prot(resource_size_t phys_addr, unsigned long size,
				unsigned long prot_val)
{
	return __ioremap_caller(phys_addr, size, (prot_val & _PAGE_CACHE_MASK),
				__builtin_return_address(0));
}
EXPORT_SYMBOL(ioremap_prot);

/**
 * iounmap - Free a IO remapping
 * @addr: virtual address from ioremap_*
 *
 * Caller must ensure there is only one unmapping for the same pointer.
 */
void iounmap(volatile void __iomem *addr)
{
	struct vm_struct *p, *o;

	if ((void __force *)addr <= high_memory)
		return;

	/*
	 * __ioremap special-cases the PCI/ISA range by not instantiating a
	 * vm_area and by simply returning an address into the kernel mapping
	 * of ISA space.   So handle that here.
	 */
	if ((void __force *)addr >= phys_to_virt(ISA_START_ADDRESS) &&
	    (void __force *)addr < phys_to_virt(ISA_END_ADDRESS))
		return;

	addr = (volatile void __iomem *)
		(PAGE_MASK & (unsigned long __force)addr);

	mmiotrace_iounmap(addr);

	/* Use the vm area unlocked, assuming the caller
	   ensures there isn't another iounmap for the same address
	   in parallel. Reuse of the virtual address is prevented by
	   leaving it in the global lists until we're done with it.
	   cpa takes care of the direct mappings. */
	read_lock(&vmlist_lock);
	for (p = vmlist; p; p = p->next) {
		if (p->addr == (void __force *)addr)
			break;
	}
	read_unlock(&vmlist_lock);

	if (!p) {
		printk(KERN_ERR "iounmap: bad address %p\n", addr);
		dump_stack();
		return;
	}

	free_memtype(p->phys_addr, p->phys_addr + get_vm_area_size(p));

	/* Finally remove it */
	o = remove_vm_area((void __force *)addr);
	BUG_ON(p != o || o == NULL);
	kfree(p);
}
EXPORT_SYMBOL(iounmap);

/*
 * Convert a physical pointer to a virtual kernel pointer for /dev/mem
 * access
 */
void *xlate_dev_mem_ptr(unsigned long phys)
{
	void *addr;
	unsigned long start = phys & PAGE_MASK;

	/* If page is RAM, we can use __va. Otherwise ioremap and unmap. */
	if (page_is_ram(start >> PAGE_SHIFT))
		return __va(phys);

	addr = (void __force *)ioremap_default(start, PAGE_SIZE);
	if (addr)
		addr = (void *)((unsigned long)addr | (phys & ~PAGE_MASK));

	return addr;
}

void unxlate_dev_mem_ptr(unsigned long phys, void *addr)
{
	if (page_is_ram(phys >> PAGE_SHIFT))
		return;

	iounmap((void __iomem *)((unsigned long)addr & PAGE_MASK));
	return;
}

static int __initdata early_ioremap_debug;

static int __init early_ioremap_debug_setup(char *str)
{
	early_ioremap_debug = 1;

	return 0;
}
early_param("early_ioremap_debug", early_ioremap_debug_setup);

static __initdata int after_paging_init;
static pte_t bm_pte[PAGE_SIZE/sizeof(pte_t)] __page_aligned_bss;

static inline pmd_t * __init early_ioremap_pmd(unsigned long addr)
{
	/* Don't assume we're using swapper_pg_dir at this point */
	pgd_t *base = __va(read_cr3());
	pgd_t *pgd = &base[pgd_index(addr)];
	pud_t *pud = pud_offset(pgd, addr);
	pmd_t *pmd = pmd_offset(pud, addr);

	return pmd;
}

static inline pte_t * __init early_ioremap_pte(unsigned long addr)
{
	return &bm_pte[pte_index(addr)];
}

static unsigned long slot_virt[FIX_BTMAPS_SLOTS] __initdata;

void __init early_ioremap_init(void)
{
	pmd_t *pmd;
	int i;

	if (early_ioremap_debug)
		printk(KERN_INFO "early_ioremap_init()\n");

	for (i = 0; i < FIX_BTMAPS_SLOTS; i++)
		slot_virt[i] = fix_to_virt(FIX_BTMAP_BEGIN - NR_FIX_BTMAPS*i);

	pmd = early_ioremap_pmd(fix_to_virt(FIX_BTMAP_BEGIN));
	memset(bm_pte, 0, sizeof(bm_pte));
	pmd_populate_kernel(&init_mm, pmd, bm_pte);

	/*
	 * The boot-ioremap range spans multiple pmds, for which
	 * we are not prepared:
	 */
	if (pmd != early_ioremap_pmd(fix_to_virt(FIX_BTMAP_END))) {
		WARN_ON(1);
		printk(KERN_WARNING "pmd %p != %p\n",
		       pmd, early_ioremap_pmd(fix_to_virt(FIX_BTMAP_END)));
		printk(KERN_WARNING "fix_to_virt(FIX_BTMAP_BEGIN): %08lx\n",
			fix_to_virt(FIX_BTMAP_BEGIN));
		printk(KERN_WARNING "fix_to_virt(FIX_BTMAP_END):   %08lx\n",
			fix_to_virt(FIX_BTMAP_END));

		printk(KERN_WARNING "FIX_BTMAP_END:       %d\n", FIX_BTMAP_END);
		printk(KERN_WARNING "FIX_BTMAP_BEGIN:     %d\n",
		       FIX_BTMAP_BEGIN);
	}
}

void __init early_ioremap_reset(void)
{
	after_paging_init = 1;
}

static void __init __early_set_fixmap(enum fixed_addresses idx,
				   unsigned long phys, pgprot_t flags)
{
	unsigned long addr = __fix_to_virt(idx);
	pte_t *pte;

	if (idx >= __end_of_fixed_addresses) {
		BUG();
		return;
	}
	pte = early_ioremap_pte(addr);

	if (pgprot_val(flags))
		set_pte(pte, pfn_pte(phys >> PAGE_SHIFT, flags));
	else
		pte_clear(&init_mm, addr, pte);
	__flush_tlb_one(addr);
}

static inline void __init early_set_fixmap(enum fixed_addresses idx,
					   unsigned long phys, pgprot_t prot)
{
	if (after_paging_init)
		__set_fixmap(idx, phys, prot);
	else
		__early_set_fixmap(idx, phys, prot);
}

static inline void __init early_clear_fixmap(enum fixed_addresses idx)
{
	if (after_paging_init)
		clear_fixmap(idx);
	else
		__early_set_fixmap(idx, 0, __pgprot(0));
}

static void __iomem *prev_map[FIX_BTMAPS_SLOTS] __initdata;
static unsigned long prev_size[FIX_BTMAPS_SLOTS] __initdata;

static int __init check_early_ioremap_leak(void)
{
	int count = 0;
	int i;

	for (i = 0; i < FIX_BTMAPS_SLOTS; i++)
		if (prev_map[i])
			count++;

	if (!count)
		return 0;
	WARN(1, KERN_WARNING
	       "Debug warning: early ioremap leak of %d areas detected.\n",
		count);
	printk(KERN_WARNING
		"please boot with early_ioremap_debug and report the dmesg.\n");

	return 1;
}
late_initcall(check_early_ioremap_leak);

static void __init __iomem *
__early_ioremap(unsigned long phys_addr, unsigned long size, pgprot_t prot)
{
	unsigned long offset, last_addr;
	unsigned int nrpages;
	enum fixed_addresses idx0, idx;
	int i, slot;

	WARN_ON(system_state != SYSTEM_BOOTING);

	slot = -1;
	for (i = 0; i < FIX_BTMAPS_SLOTS; i++) {
		if (!prev_map[i]) {
			slot = i;
			break;
		}
	}

	if (slot < 0) {
		printk(KERN_INFO "early_iomap(%08lx, %08lx) not found slot\n",
			 phys_addr, size);
		WARN_ON(1);
		return NULL;
	}

	if (early_ioremap_debug) {
		printk(KERN_INFO "early_ioremap(%08lx, %08lx) [%d] => ",
		       phys_addr, size, slot);
		dump_stack();
	}

	/* Don't allow wraparound or zero size */
	last_addr = phys_addr + size - 1;
	if (!size || last_addr < phys_addr) {
		WARN_ON(1);
		return NULL;
	}

	prev_size[slot] = size;
	/*
	 * Mappings have to be page-aligned
	 */
	offset = phys_addr & ~PAGE_MASK;
	phys_addr &= PAGE_MASK;
	size = PAGE_ALIGN(last_addr + 1) - phys_addr;

	/*
	 * Mappings have to fit in the FIX_BTMAP area.
	 */
	nrpages = size >> PAGE_SHIFT;
	if (nrpages > NR_FIX_BTMAPS) {
		WARN_ON(1);
		return NULL;
	}

	/*
	 * Ok, go for it..
	 */
	idx0 = FIX_BTMAP_BEGIN - NR_FIX_BTMAPS*slot;
	idx = idx0;
	while (nrpages > 0) {
		early_set_fixmap(idx, phys_addr, prot);
		phys_addr += PAGE_SIZE;
		--idx;
		--nrpages;
	}
	if (early_ioremap_debug)
		printk(KERN_CONT "%08lx + %08lx\n", offset, slot_virt[slot]);

	prev_map[slot] = (void __iomem *)(offset + slot_virt[slot]);
	return prev_map[slot];
}

/* Remap an IO device */
void __init __iomem *early_ioremap(unsigned long phys_addr, unsigned long size)
{
	return __early_ioremap(phys_addr, size, PAGE_KERNEL_IO);
}

/* Remap memory */
void __init __iomem *early_memremap(unsigned long phys_addr, unsigned long size)
{
	return __early_ioremap(phys_addr, size, PAGE_KERNEL);
}

void __init early_iounmap(void __iomem *addr, unsigned long size)
{
	unsigned long virt_addr;
	unsigned long offset;
	unsigned int nrpages;
	enum fixed_addresses idx;
	int i, slot;

	slot = -1;
	for (i = 0; i < FIX_BTMAPS_SLOTS; i++) {
		if (prev_map[i] == addr) {
			slot = i;
			break;
		}
	}

	if (slot < 0) {
		printk(KERN_INFO "early_iounmap(%p, %08lx) not found slot\n",
			 addr, size);
		WARN_ON(1);
		return;
	}

	if (prev_size[slot] != size) {
		printk(KERN_INFO "early_iounmap(%p, %08lx) [%d] size not consistent %08lx\n",
			 addr, size, slot, prev_size[slot]);
		WARN_ON(1);
		return;
	}

	if (early_ioremap_debug) {
		printk(KERN_INFO "early_iounmap(%p, %08lx) [%d]\n", addr,
		       size, slot);
		dump_stack();
	}

	virt_addr = (unsigned long)addr;
	if (virt_addr < fix_to_virt(FIX_BTMAP_BEGIN)) {
		WARN_ON(1);
		return;
	}
	offset = virt_addr & ~PAGE_MASK;
	nrpages = PAGE_ALIGN(offset + size - 1) >> PAGE_SHIFT;

	idx = FIX_BTMAP_BEGIN - NR_FIX_BTMAPS*slot;
	while (nrpages > 0) {
		early_clear_fixmap(idx);
		--idx;
		--nrpages;
	}
	prev_map[slot] = NULL;
}<|MERGE_RESOLUTION|>--- conflicted
+++ resolved
@@ -86,11 +86,8 @@
 	if (x < PAGE_OFFSET)
 		return false;
 	if (__vmalloc_start_set && is_vmalloc_addr((void *) x))
-<<<<<<< HEAD
-=======
 		return false;
 	if (x >= FIXADDR_START)
->>>>>>> 467c88fe
 		return false;
 	return pfn_valid((x - PAGE_OFFSET) >> PAGE_SHIFT);
 }
