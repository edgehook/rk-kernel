--- conflicted
+++ resolved
@@ -62,11 +62,7 @@
 
 	/* See the comment for rockchip_mmc_set_phase below */
 	if (!rate) {
-<<<<<<< HEAD
 		printk(KERN_DEBUG "%s: invalid clk rate\n", __func__);
-=======
-		pr_err("%s: invalid clk rate\n", __func__);
->>>>>>> 68921fb4
 		return -EINVAL;
 	}
 
@@ -105,15 +101,8 @@
 	 * (2) It is assigned to the wrong parent.
 	 *
 	 * This check help debug the case (1), which seems to be the
-<<<<<<< HEAD
-	 * most likely problem we often made and explicitly makes people
-	 * harder to debug the unstable mmc tuning stuff. So hope people
-	 * to have a close look at this comment to help check out what was
-	 * happening.
-=======
 	 * most likely problem we often face and which makes it difficult
 	 * for people to debug unstable mmc tuning results.
->>>>>>> 68921fb4
 	 */
 	if (!rate) {
 		pr_err("%s: invalid clk rate\n", __func__);
