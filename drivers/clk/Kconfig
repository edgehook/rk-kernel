
config CLKDEV_LOOKUP
	bool
	select HAVE_CLK

config HAVE_CLK_PREPARE
	bool

config COMMON_CLK
	bool
	select HAVE_CLK_PREPARE
	select CLKDEV_LOOKUP
	select SRCU
	select RATIONAL
	---help---
	  The common clock framework is a single definition of struct
	  clk, useful across many platforms, as well as an
	  implementation of the clock API in include/linux/clk.h.
	  Architectures utilizing the common struct clk should select
	  this option.

menu "Common Clock Framework"
	depends on COMMON_CLK

config COMMON_CLK_WM831X
	tristate "Clock driver for WM831x/2x PMICs"
	depends on MFD_WM831X
	---help---
          Supports the clocking subsystem of the WM831x/2x series of
	  PMICs from Wolfson Microelectronics.

source "drivers/clk/versatile/Kconfig"

config CLK_HSDK
	bool "PLL Driver for HSDK platform"
	depends on OF || COMPILE_TEST
	---help---
	  This driver supports the HSDK core, system, ddr, tunnel and hdmi PLLs
	  control.

config COMMON_CLK_MAX77686
	tristate "Clock driver for Maxim 77620/77686/77802 MFD"
	depends on MFD_MAX77686 || MFD_MAX77620 || COMPILE_TEST
	---help---
	  This driver supports Maxim 77620/77686/77802 crystal oscillator
	  clock.

config COMMON_CLK_RK808
	tristate "Clock driver for RK805/RK808/RK818"
	depends on MFD_RK808
	---help---
	  This driver supports RK805, RK808 and RK818 crystal oscillator clock. These
	  multi-function devices have two fixed-rate oscillators,
	  clocked at 32KHz each. Clkout1 is always on, Clkout2 can off
	  by control register.

config COMMON_CLK_HI655X
	tristate "Clock driver for Hi655x" if EXPERT
	depends on (MFD_HI655X_PMIC || COMPILE_TEST)
	depends on REGMAP
	default MFD_HI655X_PMIC
	---help---
	  This driver supports the hi655x PMIC clock. This
	  multi-function device has one fixed-rate oscillator, clocked
	  at 32KHz.

config COMMON_CLK_SCMI
	tristate "Clock driver controlled via SCMI interface"
	depends on ARM_SCMI_PROTOCOL || COMPILE_TEST
	  ---help---
	  This driver provides support for clocks that are controlled
	  by firmware that implements the SCMI interface.

	  This driver uses SCMI Message Protocol to interact with the
	  firmware providing all the clock controls.

config COMMON_CLK_SCPI
	tristate "Clock driver controlled via SCPI interface"
	depends on ARM_SCPI_PROTOCOL || COMPILE_TEST
	  ---help---
	  This driver provides support for clocks that are controlled
	  by firmware that implements the SCPI interface.

	  This driver uses SCPI Message Protocol to interact with the
	  firmware providing all the clock controls.

config COMMON_CLK_SI5351
	tristate "Clock driver for SiLabs 5351A/B/C"
	depends on I2C
	select REGMAP_I2C
	select RATIONAL
	---help---
	  This driver supports Silicon Labs 5351A/B/C programmable clock
	  generators.

config COMMON_CLK_SI514
	tristate "Clock driver for SiLabs 514 devices"
	depends on I2C
	depends on OF
	select REGMAP_I2C
	help
	---help---
	  This driver supports the Silicon Labs 514 programmable clock
	  generator.

config COMMON_CLK_SI544
	tristate "Clock driver for SiLabs 544 devices"
	depends on I2C
	select REGMAP_I2C
	help
	---help---
	  This driver supports the Silicon Labs 544 programmable clock
	  generator.

config COMMON_CLK_SI570
	tristate "Clock driver for SiLabs 570 and compatible devices"
	depends on I2C
	depends on OF
	select REGMAP_I2C
	help
	---help---
	  This driver supports Silicon Labs 570/571/598/599 programmable
	  clock generators.

config COMMON_CLK_CDCE706
	tristate "Clock driver for TI CDCE706 clock synthesizer"
	depends on I2C
	select REGMAP_I2C
	select RATIONAL
	---help---
	  This driver supports TI CDCE706 programmable 3-PLL clock synthesizer.

config COMMON_CLK_CDCE925
	tristate "Clock driver for TI CDCE913/925/937/949 devices"
	depends on I2C
	depends on OF
	select REGMAP_I2C
	help
	---help---
	  This driver supports the TI CDCE913/925/937/949 programmable clock
	  synthesizer. Each chip has different number of PLLs and outputs.
	  For example, the CDCE925 contains two PLLs with spread-spectrum
	  clocking support and five output dividers. The driver only supports
	  the following setup, and uses a fixed setting for the output muxes.
	  Y1 is derived from the input clock
	  Y2 and Y3 derive from PLL1
	  Y4 and Y5 derive from PLL2
	  Given a target output frequency, the driver will set the PLL and
	  divider to best approximate the desired output.

config COMMON_CLK_CS2000_CP
	tristate "Clock driver for CS2000 Fractional-N Clock Synthesizer & Clock Multiplier"
	depends on I2C
	help
	  If you say yes here you get support for the CS2000 clock multiplier.

config COMMON_CLK_GEMINI
	bool "Clock driver for Cortina Systems Gemini SoC"
	depends on ARCH_GEMINI || COMPILE_TEST
	select MFD_SYSCON
	select RESET_CONTROLLER
	---help---
	  This driver supports the SoC clocks on the Cortina Systems Gemini
	  platform, also known as SL3516 or CS3516.

config COMMON_CLK_ASPEED
	bool "Clock driver for Aspeed BMC SoCs"
	depends on ARCH_ASPEED || COMPILE_TEST
	default ARCH_ASPEED
	select MFD_SYSCON
	select RESET_CONTROLLER
	---help---
	  This driver supports the SoC clocks on the Aspeed BMC platforms.

	  The G4 and G5 series, including the ast2400 and ast2500, are supported
	  by this driver.

config COMMON_CLK_S2MPS11
	tristate "Clock driver for S2MPS1X/S5M8767 MFD"
	depends on MFD_SEC_CORE || COMPILE_TEST
	---help---
	  This driver supports S2MPS11/S2MPS14/S5M8767 crystal oscillator
	  clock. These multi-function devices have two (S2MPS14) or three
	  (S2MPS11, S5M8767) fixed-rate oscillators, clocked at 32KHz each.

config CLK_TWL6040
	tristate "External McPDM functional clock from twl6040"
	depends on TWL6040_CORE
	---help---
	  Enable the external functional clock support on OMAP4+ platforms for
	  McPDM. McPDM module is using the external bit clock on the McPDM bus
	  as functional clock.

config COMMON_CLK_AXI_CLKGEN
	tristate "AXI clkgen driver"
	depends on ARCH_ZYNQ || MICROBLAZE || COMPILE_TEST
	help
	---help---
	  Support for the Analog Devices axi-clkgen pcore clock generator for Xilinx
	  FPGAs. It is commonly used in Analog Devices' reference designs.

config CLK_QORIQ
	bool "Clock driver for Freescale QorIQ platforms"
	depends on (PPC_E500MC || ARM || ARM64 || COMPILE_TEST) && OF
	---help---
	  This adds the clock driver support for Freescale QorIQ platforms
	  using common clock framework.

config COMMON_CLK_XGENE
	bool "Clock driver for APM XGene SoC"
	default y
	depends on ARM64 || COMPILE_TEST
	---help---
	  Sypport for the APM X-Gene SoC reference, PLL, and device clocks.

config COMMON_CLK_NXP
	def_bool COMMON_CLK && (ARCH_LPC18XX || ARCH_LPC32XX)
	select REGMAP_MMIO if ARCH_LPC32XX
	select MFD_SYSCON if ARCH_LPC18XX
	---help---
	  Support for clock providers on NXP platforms.

config COMMON_CLK_PALMAS
	tristate "Clock driver for TI Palmas devices"
	depends on MFD_PALMAS
	---help---
	  This driver supports TI Palmas devices 32KHz output KG and KG_AUDIO
	  using common clock framework.

config COMMON_CLK_PWM
	tristate "Clock driver for PWMs used as clock outputs"
	depends on PWM
	---help---
	  Adapter driver so that any PWM output can be (mis)used as clock signal
	  at 50% duty cycle.

config COMMON_CLK_PXA
	def_bool COMMON_CLK && ARCH_PXA
	---help---
	  Support for the Marvell PXA SoC.

config COMMON_CLK_PIC32
	def_bool COMMON_CLK && MACH_PIC32

config COMMON_CLK_OXNAS
	bool "Clock driver for the OXNAS SoC Family"
	depends on ARCH_OXNAS || COMPILE_TEST
	select MFD_SYSCON
	---help---
	  Support for the OXNAS SoC Family clocks.

config COMMON_CLK_VC5
	tristate "Clock driver for IDT VersaClock 5,6 devices"
	depends on I2C
	depends on OF
	select REGMAP_I2C
	help
	---help---
	  This driver supports the IDT VersaClock 5 and VersaClock 6
	  programmable clock generators.

<<<<<<< HEAD
config COMMON_CLK_STM32MP157
	def_bool COMMON_CLK && MACH_STM32MP157
	help
	---help---
	  Support for stm32mp157 SoC family clocks

config COMMON_CLK_STM32F
	bool "Clock driver for stm32f4 and stm32f7 SoC families"
	depends on MACH_STM32F429 || MACH_STM32F469 || MACH_STM32F746
	help
	---help---
	  Support for stm32f4 and stm32f7 SoC families clocks

config COMMON_CLK_STM32H7
	bool "Clock driver for stm32h7 SoC family"
	depends on MACH_STM32H743
	help
	---help---
	  Support for stm32h7 SoC family clocks

=======
source "drivers/clk/actions/Kconfig"
>>>>>>> d85d2005
source "drivers/clk/bcm/Kconfig"
source "drivers/clk/hisilicon/Kconfig"
source "drivers/clk/imgtec/Kconfig"
source "drivers/clk/keystone/Kconfig"
source "drivers/clk/mediatek/Kconfig"
source "drivers/clk/meson/Kconfig"
source "drivers/clk/mvebu/Kconfig"
source "drivers/clk/qcom/Kconfig"
source "drivers/clk/renesas/Kconfig"
source "drivers/clk/samsung/Kconfig"
source "drivers/clk/sprd/Kconfig"
source "drivers/clk/sunxi-ng/Kconfig"
source "drivers/clk/tegra/Kconfig"
source "drivers/clk/ti/Kconfig"
source "drivers/clk/uniphier/Kconfig"

endmenu<|MERGE_RESOLUTION|>--- conflicted
+++ resolved
@@ -259,7 +259,6 @@
 	  This driver supports the IDT VersaClock 5 and VersaClock 6
 	  programmable clock generators.
 
-<<<<<<< HEAD
 config COMMON_CLK_STM32MP157
 	def_bool COMMON_CLK && MACH_STM32MP157
 	help
@@ -280,9 +279,7 @@
 	---help---
 	  Support for stm32h7 SoC family clocks
 
-=======
 source "drivers/clk/actions/Kconfig"
->>>>>>> d85d2005
 source "drivers/clk/bcm/Kconfig"
 source "drivers/clk/hisilicon/Kconfig"
 source "drivers/clk/imgtec/Kconfig"
