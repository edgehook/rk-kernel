--- conflicted
+++ resolved
@@ -393,11 +393,7 @@
 
 	/* To allow resizeing without swapping buffers */
 	NV_INFO(drm, "allocated %dx%d fb: 0x%llx, bo %p\n",
-<<<<<<< HEAD
-		fb->base.width, fb->base.height, fb->nvbo->offset, nvbo);
-=======
-		fb->width, fb->height, nvbo->bo.offset, nvbo);
->>>>>>> 0a19b068
+		fb->width, fb->height, nvbo->offset, nvbo);
 
 	vga_switcheroo_client_fb_set(dev->pdev, info);
 	return 0;
