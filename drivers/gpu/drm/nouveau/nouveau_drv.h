--- conflicted
+++ resolved
@@ -1049,8 +1049,6 @@
 extern void nv50_graph_context_switch(struct drm_device *);
 extern int  nv50_grctx_init(struct nouveau_grctx *);
 
-<<<<<<< HEAD
-=======
 /* nvc0_graph.c */
 extern int  nvc0_graph_init(struct drm_device *);
 extern void nvc0_graph_takedown(struct drm_device *);
@@ -1061,7 +1059,6 @@
 extern int  nvc0_graph_load_context(struct nouveau_channel *);
 extern int  nvc0_graph_unload_context(struct drm_device *);
 
->>>>>>> 56385a12
 /* nv04_instmem.c */
 extern int  nv04_instmem_init(struct drm_device *);
 extern void nv04_instmem_takedown(struct drm_device *);
@@ -1087,8 +1084,6 @@
 extern void nv50_instmem_flush(struct drm_device *);
 extern void nv84_instmem_flush(struct drm_device *);
 extern void nv50_vm_flush(struct drm_device *, int engine);
-<<<<<<< HEAD
-=======
 
 /* nvc0_instmem.c */
 extern int  nvc0_instmem_init(struct drm_device *);
@@ -1101,7 +1096,6 @@
 extern int  nvc0_instmem_bind(struct drm_device *, struct nouveau_gpuobj *);
 extern int  nvc0_instmem_unbind(struct drm_device *, struct nouveau_gpuobj *);
 extern void nvc0_instmem_flush(struct drm_device *);
->>>>>>> 56385a12
 
 /* nv04_mc.c */
 extern int  nv04_mc_init(struct drm_device *);
