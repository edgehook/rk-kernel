--- conflicted
+++ resolved
@@ -2659,12 +2659,7 @@
 		if (submit_req->ctx != ring->default_context)
 			intel_lr_context_unpin(ring, submit_req->ctx);
 
-<<<<<<< HEAD
-		i915_gem_context_unreference(submit_req->ctx);
-		kfree(submit_req);
-=======
 		i915_gem_request_unreference(submit_req);
->>>>>>> d525211f
 	}
 
 	/*
@@ -2953,12 +2948,8 @@
 	i915_gem_request_reference(req);
 	mutex_unlock(&dev->struct_mutex);
 
-<<<<<<< HEAD
-	ret = __i915_wait_request(req, reset_counter, true, &args->timeout_ns,
-=======
 	ret = __i915_wait_request(req, reset_counter, true,
 				  args->timeout_ns > 0 ? &args->timeout_ns : NULL,
->>>>>>> d525211f
 				  file->driver_priv);
 	mutex_lock(&dev->struct_mutex);
 	i915_gem_request_unreference(req);
@@ -4837,11 +4828,7 @@
 	for_each_ring(ring, dev_priv, i) {
 		ret = ring->init_hw(ring);
 		if (ret)
-<<<<<<< HEAD
-			return ret;
-=======
 			goto out;
->>>>>>> d525211f
 	}
 
 	for (i = 0; i < NUM_L3_SLICES(dev); i++)
@@ -4930,10 +4917,7 @@
 	}
 
 out_unlock:
-<<<<<<< HEAD
-=======
 	intel_uncore_forcewake_put(dev_priv, FORCEWAKE_ALL);
->>>>>>> d525211f
 	mutex_unlock(&dev->struct_mutex);
 
 	return ret;
