--- conflicted
+++ resolved
@@ -535,17 +535,14 @@
 			       const struct edid *edid);
 int rockchip_drm_parse_next_hdr(struct next_hdr_sink_data *sink_data,
 				const struct edid *edid);
-<<<<<<< HEAD
 #ifdef CONFIG_ARCH_ADVANTECH
 char* rockchip_drm_get_screen_name(char* buf);
 #endif
-=======
 int rockchip_drm_parse_colorimetry_data_block(u8 *colorimetry, const struct edid *edid);
 
 __printf(3, 4)
 void rockchip_drm_dbg(const struct device *dev, enum rockchip_drm_debug_category category,
 		      const char *format, ...);
->>>>>>> ce5da098
 
 extern struct platform_driver cdn_dp_driver;
 extern struct platform_driver dw_hdmi_rockchip_pltfm_driver;
