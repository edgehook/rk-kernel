--- conflicted
+++ resolved
@@ -4070,12 +4070,7 @@
 static irqreturn_t dw_hdmi_irq(int irq, void *dev_id)
 {
 	struct dw_hdmi *hdmi = dev_id;
-<<<<<<< HEAD
 	u8 intr_stat, phy_int_pol, phy_pol_mask, phy_stat, hdcp_stat;
-=======
-	u8 intr_stat, phy_int_pol, phy_pol_mask, phy_stat;
-	enum drm_connector_status status = connector_status_unknown;
->>>>>>> d40d310e
 
 	intr_stat = hdmi_readb(hdmi, HDMI_IH_PHY_STAT0);
 	phy_int_pol = hdmi_readb(hdmi, HDMI_PHY_POL0);
@@ -4114,28 +4109,9 @@
 			cec_notifier_phys_addr_invalidate(hdmi->cec_notifier);
 			mutex_unlock(&hdmi->cec_notifier_mutex);
 		}
-
-<<<<<<< HEAD
+	}
+
 	check_hdmi_irq(hdmi, intr_stat, phy_int_pol);
-=======
-		if (phy_stat & HDMI_PHY_HPD)
-			status = connector_status_connected;
-
-		if (!(phy_stat & (HDMI_PHY_HPD | HDMI_PHY_RX_SENSE)))
-			status = connector_status_disconnected;
-	}
-
-	if (status != connector_status_unknown) {
-		dev_dbg(hdmi->dev, "EVENT=%s\n",
-			status == connector_status_connected ?
-			"plugin" : "plugout");
-
-		if (hdmi->bridge.dev) {
-			drm_helper_hpd_irq_event(hdmi->bridge.dev);
-			drm_bridge_hpd_notify(&hdmi->bridge, status);
-		}
-	}
->>>>>>> d40d310e
 
 	hdmi_writeb(hdmi, intr_stat, HDMI_IH_PHY_STAT0);
 	if (!hdmi->next_bridge)
