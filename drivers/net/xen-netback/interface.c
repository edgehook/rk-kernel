/*
 * Network-device interface management.
 *
 * Copyright (c) 2004-2005, Keir Fraser
 *
 * This program is free software; you can redistribute it and/or
 * modify it under the terms of the GNU General Public License version 2
 * as published by the Free Software Foundation; or, when distributed
 * separately from the Linux kernel or incorporated into other
 * software packages, subject to the following license:
 *
 * Permission is hereby granted, free of charge, to any person obtaining a copy
 * of this source file (the "Software"), to deal in the Software without
 * restriction, including without limitation the rights to use, copy, modify,
 * merge, publish, distribute, sublicense, and/or sell copies of the Software,
 * and to permit persons to whom the Software is furnished to do so, subject to
 * the following conditions:
 *
 * The above copyright notice and this permission notice shall be included in
 * all copies or substantial portions of the Software.
 *
 * THE SOFTWARE IS PROVIDED "AS IS", WITHOUT WARRANTY OF ANY KIND, EXPRESS OR
 * IMPLIED, INCLUDING BUT NOT LIMITED TO THE WARRANTIES OF MERCHANTABILITY,
 * FITNESS FOR A PARTICULAR PURPOSE AND NONINFRINGEMENT. IN NO EVENT SHALL THE
 * AUTHORS OR COPYRIGHT HOLDERS BE LIABLE FOR ANY CLAIM, DAMAGES OR OTHER
 * LIABILITY, WHETHER IN AN ACTION OF CONTRACT, TORT OR OTHERWISE, ARISING
 * FROM, OUT OF OR IN CONNECTION WITH THE SOFTWARE OR THE USE OR OTHER DEALINGS
 * IN THE SOFTWARE.
 */

#include "common.h"

#include <linux/ethtool.h>
#include <linux/rtnetlink.h>
#include <linux/if_vlan.h>

#include <xen/events.h>
#include <asm/xen/hypercall.h>

#define XENVIF_QUEUE_LENGTH 32

void xenvif_get(struct xenvif *vif)
{
	atomic_inc(&vif->refcnt);
}

void xenvif_put(struct xenvif *vif)
{
	if (atomic_dec_and_test(&vif->refcnt))
		wake_up(&vif->waiting_to_free);
}

int xenvif_schedulable(struct xenvif *vif)
{
	return netif_running(vif->dev) && netif_carrier_ok(vif->dev);
}

static int xenvif_rx_schedulable(struct xenvif *vif)
{
	return xenvif_schedulable(vif) && !xen_netbk_rx_ring_full(vif);
}

static irqreturn_t xenvif_interrupt(int irq, void *dev_id)
{
	struct xenvif *vif = dev_id;

	if (vif->netbk == NULL)
		return IRQ_NONE;

	xen_netbk_schedule_xenvif(vif);

	if (xenvif_rx_schedulable(vif))
		netif_wake_queue(vif->dev);

	return IRQ_HANDLED;
}

static int xenvif_start_xmit(struct sk_buff *skb, struct net_device *dev)
{
	struct xenvif *vif = netdev_priv(dev);

	BUG_ON(skb->dev != dev);

	if (vif->netbk == NULL)
		goto drop;

	/* Drop the packet if the target domain has no receive buffers. */
	if (!xenvif_rx_schedulable(vif))
		goto drop;

	/* Reserve ring slots for the worst-case number of fragments. */
	vif->rx_req_cons_peek += xen_netbk_count_skb_slots(vif, skb);
	xenvif_get(vif);

	if (vif->can_queue && xen_netbk_must_stop_queue(vif))
		netif_stop_queue(dev);

	xen_netbk_queue_tx_skb(vif, skb);

	return NETDEV_TX_OK;

 drop:
	vif->dev->stats.tx_dropped++;
	dev_kfree_skb(skb);
	return NETDEV_TX_OK;
}

void xenvif_receive_skb(struct xenvif *vif, struct sk_buff *skb)
{
	netif_rx_ni(skb);
}

void xenvif_notify_tx_completion(struct xenvif *vif)
{
	if (netif_queue_stopped(vif->dev) && xenvif_rx_schedulable(vif))
		netif_wake_queue(vif->dev);
}

static struct net_device_stats *xenvif_get_stats(struct net_device *dev)
{
	struct xenvif *vif = netdev_priv(dev);
	return &vif->dev->stats;
}

static void xenvif_up(struct xenvif *vif)
{
	xen_netbk_add_xenvif(vif);
	enable_irq(vif->irq);
	xen_netbk_check_rx_xenvif(vif);
}

static void xenvif_down(struct xenvif *vif)
{
	disable_irq(vif->irq);
	del_timer_sync(&vif->credit_timeout);
	xen_netbk_deschedule_xenvif(vif);
	xen_netbk_remove_xenvif(vif);
}

static int xenvif_open(struct net_device *dev)
{
	struct xenvif *vif = netdev_priv(dev);
	if (netif_carrier_ok(dev))
		xenvif_up(vif);
	netif_start_queue(dev);
	return 0;
}

static int xenvif_close(struct net_device *dev)
{
	struct xenvif *vif = netdev_priv(dev);
	if (netif_carrier_ok(dev))
		xenvif_down(vif);
	netif_stop_queue(dev);
	return 0;
}

static int xenvif_change_mtu(struct net_device *dev, int mtu)
{
	struct xenvif *vif = netdev_priv(dev);
	int max = vif->can_sg ? 65535 - VLAN_ETH_HLEN : ETH_DATA_LEN;

	if (mtu > max)
		return -EINVAL;
	dev->mtu = mtu;
	return 0;
}

static netdev_features_t xenvif_fix_features(struct net_device *dev,
	netdev_features_t features)
{
	struct xenvif *vif = netdev_priv(dev);

	if (!vif->can_sg)
		features &= ~NETIF_F_SG;
	if (!vif->gso && !vif->gso_prefix)
		features &= ~NETIF_F_TSO;
	if (!vif->csum)
		features &= ~NETIF_F_IP_CSUM;

	return features;
}

static const struct xenvif_stat {
	char name[ETH_GSTRING_LEN];
	u16 offset;
} xenvif_stats[] = {
	{
		"rx_gso_checksum_fixup",
		offsetof(struct xenvif, rx_gso_checksum_fixup)
	},
};

static int xenvif_get_sset_count(struct net_device *dev, int string_set)
{
	switch (string_set) {
	case ETH_SS_STATS:
		return ARRAY_SIZE(xenvif_stats);
	default:
		return -EINVAL;
	}
}

static void xenvif_get_ethtool_stats(struct net_device *dev,
				     struct ethtool_stats *stats, u64 * data)
{
	void *vif = netdev_priv(dev);
	int i;

	for (i = 0; i < ARRAY_SIZE(xenvif_stats); i++)
		data[i] = *(unsigned long *)(vif + xenvif_stats[i].offset);
}

static void xenvif_get_strings(struct net_device *dev, u32 stringset, u8 * data)
{
	int i;

	switch (stringset) {
	case ETH_SS_STATS:
		for (i = 0; i < ARRAY_SIZE(xenvif_stats); i++)
			memcpy(data + i * ETH_GSTRING_LEN,
			       xenvif_stats[i].name, ETH_GSTRING_LEN);
		break;
	}
}

static const struct ethtool_ops xenvif_ethtool_ops = {
	.get_link	= ethtool_op_get_link,

	.get_sset_count = xenvif_get_sset_count,
	.get_ethtool_stats = xenvif_get_ethtool_stats,
	.get_strings = xenvif_get_strings,
};

static const struct net_device_ops xenvif_netdev_ops = {
	.ndo_start_xmit	= xenvif_start_xmit,
	.ndo_get_stats	= xenvif_get_stats,
	.ndo_open	= xenvif_open,
	.ndo_stop	= xenvif_close,
	.ndo_change_mtu	= xenvif_change_mtu,
	.ndo_fix_features = xenvif_fix_features,
	.ndo_set_mac_address = eth_mac_addr,
	.ndo_validate_addr   = eth_validate_addr,
};

struct xenvif *xenvif_alloc(struct device *parent, domid_t domid,
			    unsigned int handle)
{
	int err;
	struct net_device *dev;
	struct xenvif *vif;
	char name[IFNAMSIZ] = {};

	snprintf(name, IFNAMSIZ - 1, "vif%u.%u", domid, handle);
	dev = alloc_netdev(sizeof(struct xenvif), name, ether_setup);
	if (dev == NULL) {
		pr_warn("Could not allocate netdev\n");
		return ERR_PTR(-ENOMEM);
	}

	SET_NETDEV_DEV(dev, parent);

	vif = netdev_priv(dev);
	vif->domid  = domid;
	vif->handle = handle;
	vif->netbk  = NULL;
	vif->can_sg = 1;
	vif->csum = 1;
	atomic_set(&vif->refcnt, 1);
	init_waitqueue_head(&vif->waiting_to_free);
	vif->dev = dev;
	INIT_LIST_HEAD(&vif->schedule_list);
	INIT_LIST_HEAD(&vif->notify_list);

	vif->credit_bytes = vif->remaining_credit = ~0UL;
	vif->credit_usec  = 0UL;
	init_timer(&vif->credit_timeout);
	vif->credit_window_start = get_jiffies_64();

	dev->netdev_ops	= &xenvif_netdev_ops;
	dev->hw_features = NETIF_F_SG | NETIF_F_IP_CSUM | NETIF_F_TSO;
	dev->features = dev->hw_features;
	SET_ETHTOOL_OPS(dev, &xenvif_ethtool_ops);

	dev->tx_queue_len = XENVIF_QUEUE_LENGTH;

	/*
	 * Initialise a dummy MAC address. We choose the numerically
	 * largest non-broadcast address to prevent the address getting
	 * stolen by an Ethernet bridge for STP purposes.
	 * (FE:FF:FF:FF:FF:FF)
	 */
	memset(dev->dev_addr, 0xFF, ETH_ALEN);
	dev->dev_addr[0] &= ~0x01;

	netif_carrier_off(dev);

	err = register_netdev(dev);
	if (err) {
		netdev_warn(dev, "Could not register device: err=%d\n", err);
		free_netdev(dev);
		return ERR_PTR(err);
	}

	netdev_dbg(dev, "Successfully created xenvif\n");

	__module_get(THIS_MODULE);

	return vif;
}

int xenvif_connect(struct xenvif *vif, unsigned long tx_ring_ref,
		   unsigned long rx_ring_ref, unsigned int evtchn)
{
	int err = -ENOMEM;

	/* Already connected through? */
	if (vif->irq)
		return 0;

	err = xen_netbk_map_frontend_rings(vif, tx_ring_ref, rx_ring_ref);
	if (err < 0)
		goto err;

	err = bind_interdomain_evtchn_to_irqhandler(
		vif->domid, evtchn, xenvif_interrupt, 0,
		vif->dev->name, vif);
	if (err < 0)
		goto err_unmap;
	vif->irq = err;
	disable_irq(vif->irq);

	xenvif_get(vif);

	rtnl_lock();
	if (!vif->can_sg && vif->dev->mtu > ETH_DATA_LEN)
		dev_set_mtu(vif->dev, ETH_DATA_LEN);
	netdev_update_features(vif->dev);
	netif_carrier_on(vif->dev);
	if (netif_running(vif->dev))
		xenvif_up(vif);
	rtnl_unlock();

	return 0;
err_unmap:
	xen_netbk_unmap_frontend_rings(vif);
err:
	return err;
}

void xenvif_carrier_off(struct xenvif *vif)
{
	struct net_device *dev = vif->dev;

	rtnl_lock();
	netif_carrier_off(dev); /* discard queued packets */
	if (netif_running(dev))
		xenvif_down(vif);
	rtnl_unlock();
	xenvif_put(vif);
}

void xenvif_disconnect(struct xenvif *vif)
{
	if (netif_carrier_ok(vif->dev))
		xenvif_carrier_off(vif);

	if (vif->irq) {
		unbind_from_irqhandler(vif->irq, vif);
		vif->irq = 0;
	}

	xen_netbk_unmap_frontend_rings(vif);
}

void xenvif_free(struct xenvif *vif)
{
	atomic_dec(&vif->refcnt);
	wait_event(vif->waiting_to_free, atomic_read(&vif->refcnt) == 0);

<<<<<<< HEAD
	if (vif->irq)
		unbind_from_irqhandler(vif->irq, vif);

	xen_netbk_unmap_frontend_rings(vif);
}

void xenvif_free(struct xenvif *vif)
{
=======
>>>>>>> 425f051d
	unregister_netdev(vif->dev);

	free_netdev(vif->dev);

	module_put(THIS_MODULE);
}<|MERGE_RESOLUTION|>--- conflicted
+++ resolved
@@ -378,17 +378,6 @@
 	atomic_dec(&vif->refcnt);
 	wait_event(vif->waiting_to_free, atomic_read(&vif->refcnt) == 0);
 
-<<<<<<< HEAD
-	if (vif->irq)
-		unbind_from_irqhandler(vif->irq, vif);
-
-	xen_netbk_unmap_frontend_rings(vif);
-}
-
-void xenvif_free(struct xenvif *vif)
-{
-=======
->>>>>>> 425f051d
 	unregister_netdev(vif->dev);
 
 	free_netdev(vif->dev);
