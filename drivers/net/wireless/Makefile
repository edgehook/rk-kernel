#
# Makefile for the Linux Wireless network device drivers.
#

<<<<<<< HEAD
obj-$(CONFIG_BCM4329)   += bcm4329/
obj-$(CONFIG_MV8686)   += mv8686/
obj-$(CONFIG_BCM4319)   += bcm4319/
#obj-m	+= wlan/
=======
obj-$(CONFIG_IPW2100) += ipw2x00/
obj-$(CONFIG_IPW2200) += ipw2x00/

obj-$(CONFIG_HERMES)		+= orinoco/

obj-$(CONFIG_AIRO)		+= airo.o
obj-$(CONFIG_AIRO_CS)		+= airo_cs.o airo.o

obj-$(CONFIG_ATMEL)             += atmel.o
obj-$(CONFIG_PCI_ATMEL)         += atmel_pci.o 
obj-$(CONFIG_PCMCIA_ATMEL)      += atmel_cs.o

obj-$(CONFIG_AT76C50X_USB)      += at76c50x-usb.o

obj-$(CONFIG_PRISM54)		+= prism54/

obj-$(CONFIG_HOSTAP)		+= hostap/
obj-$(CONFIG_B43)		+= b43/
obj-$(CONFIG_B43LEGACY)		+= b43legacy/
obj-$(CONFIG_ZD1211RW)		+= zd1211rw/
obj-$(CONFIG_RTL8180)		+= rtl818x/
obj-$(CONFIG_RTL8187)		+= rtl818x/

# 16-bit wireless PCMCIA client drivers
obj-$(CONFIG_PCMCIA_RAYCS)	+= ray_cs.o
obj-$(CONFIG_PCMCIA_WL3501)	+= wl3501_cs.o

obj-$(CONFIG_USB_NET_RNDIS_WLAN)	+= rndis_wlan.o

obj-$(CONFIG_USB_ZD1201)	+= zd1201.o
obj-$(CONFIG_LIBERTAS)		+= libertas/

obj-$(CONFIG_LIBERTAS_THINFIRM)	+= libertas_tf/

obj-$(CONFIG_ADM8211)	+= adm8211.o

obj-$(CONFIG_MWL8K)	+= mwl8k.o

obj-$(CONFIG_IWLWIFI)	+= iwlwifi/
obj-$(CONFIG_RT2X00)	+= rt2x00/

obj-$(CONFIG_P54_COMMON)	+= p54/

obj-$(CONFIG_ATH_COMMON)	+= ath/

obj-$(CONFIG_MAC80211_HWSIM)	+= mac80211_hwsim.o

obj-$(CONFIG_WL12XX)	+= wl12xx/

obj-$(CONFIG_IWM)	+= iwmc3200wifi/

obj-$(CONFIG_BCM4329)	+= bcm4329/
>>>>>>> f937994b
<|MERGE_RESOLUTION|>--- conflicted
+++ resolved
@@ -2,62 +2,7 @@
 # Makefile for the Linux Wireless network device drivers.
 #
 
-<<<<<<< HEAD
 obj-$(CONFIG_BCM4329)   += bcm4329/
-obj-$(CONFIG_MV8686)   += mv8686/
+obj-$(CONFIG_MV8686)    += mv8686/
 obj-$(CONFIG_BCM4319)   += bcm4319/
-#obj-m	+= wlan/
-=======
-obj-$(CONFIG_IPW2100) += ipw2x00/
-obj-$(CONFIG_IPW2200) += ipw2x00/
-
-obj-$(CONFIG_HERMES)		+= orinoco/
-
-obj-$(CONFIG_AIRO)		+= airo.o
-obj-$(CONFIG_AIRO_CS)		+= airo_cs.o airo.o
-
-obj-$(CONFIG_ATMEL)             += atmel.o
-obj-$(CONFIG_PCI_ATMEL)         += atmel_pci.o 
-obj-$(CONFIG_PCMCIA_ATMEL)      += atmel_cs.o
-
-obj-$(CONFIG_AT76C50X_USB)      += at76c50x-usb.o
-
-obj-$(CONFIG_PRISM54)		+= prism54/
-
-obj-$(CONFIG_HOSTAP)		+= hostap/
-obj-$(CONFIG_B43)		+= b43/
-obj-$(CONFIG_B43LEGACY)		+= b43legacy/
-obj-$(CONFIG_ZD1211RW)		+= zd1211rw/
-obj-$(CONFIG_RTL8180)		+= rtl818x/
-obj-$(CONFIG_RTL8187)		+= rtl818x/
-
-# 16-bit wireless PCMCIA client drivers
-obj-$(CONFIG_PCMCIA_RAYCS)	+= ray_cs.o
-obj-$(CONFIG_PCMCIA_WL3501)	+= wl3501_cs.o
-
-obj-$(CONFIG_USB_NET_RNDIS_WLAN)	+= rndis_wlan.o
-
-obj-$(CONFIG_USB_ZD1201)	+= zd1201.o
-obj-$(CONFIG_LIBERTAS)		+= libertas/
-
-obj-$(CONFIG_LIBERTAS_THINFIRM)	+= libertas_tf/
-
-obj-$(CONFIG_ADM8211)	+= adm8211.o
-
-obj-$(CONFIG_MWL8K)	+= mwl8k.o
-
-obj-$(CONFIG_IWLWIFI)	+= iwlwifi/
-obj-$(CONFIG_RT2X00)	+= rt2x00/
-
-obj-$(CONFIG_P54_COMMON)	+= p54/
-
-obj-$(CONFIG_ATH_COMMON)	+= ath/
-
-obj-$(CONFIG_MAC80211_HWSIM)	+= mac80211_hwsim.o
-
-obj-$(CONFIG_WL12XX)	+= wl12xx/
-
-obj-$(CONFIG_IWM)	+= iwmc3200wifi/
-
-obj-$(CONFIG_BCM4329)	+= bcm4329/
->>>>>>> f937994b
+#obj-m	+= wlan/