/******************************************************************************
 *
 * This file is provided under a dual BSD/GPLv2 license.  When using or
 * redistributing this file, you may do so under either license.
 *
 * GPL LICENSE SUMMARY
 *
 * Copyright(c) 2012 - 2015 Intel Corporation. All rights reserved.
 * Copyright(c) 2013 - 2015 Intel Mobile Communications GmbH
 * Copyright(c) 2016 - 2017 Intel Deutschland GmbH
 *
 * This program is free software; you can redistribute it and/or modify
 * it under the terms of version 2 of the GNU General Public License as
 * published by the Free Software Foundation.
 *
 * This program is distributed in the hope that it will be useful, but
 * WITHOUT ANY WARRANTY; without even the implied warranty of
 * MERCHANTABILITY or FITNESS FOR A PARTICULAR PURPOSE.  See the GNU
 * General Public License for more details.
 *
 * You should have received a copy of the GNU General Public License
 * along with this program; if not, write to the Free Software
 * Foundation, Inc., 51 Franklin Street, Fifth Floor, Boston, MA 02110,
 * USA
 *
 * The full GNU General Public License is included in this distribution
 * in the file called COPYING.
 *
 * Contact Information:
 *  Intel Linux Wireless <linuxwifi@intel.com>
 * Intel Corporation, 5200 N.E. Elam Young Parkway, Hillsboro, OR 97124-6497
 *
 * BSD LICENSE
 *
 * Copyright(c) 2012 - 2015 Intel Corporation. All rights reserved.
 * Copyright(c) 2013 - 2015 Intel Mobile Communications GmbH
 * Copyright(c) 2016 - 2017 Intel Deutschland GmbH
 * All rights reserved.
 *
 * Redistribution and use in source and binary forms, with or without
 * modification, are permitted provided that the following conditions
 * are met:
 *
 *  * Redistributions of source code must retain the above copyright
 *    notice, this list of conditions and the following disclaimer.
 *  * Redistributions in binary form must reproduce the above copyright
 *    notice, this list of conditions and the following disclaimer in
 *    the documentation and/or other materials provided with the
 *    distribution.
 *  * Neither the name Intel Corporation nor the names of its
 *    contributors may be used to endorse or promote products derived
 *    from this software without specific prior written permission.
 *
 * THIS SOFTWARE IS PROVIDED BY THE COPYRIGHT HOLDERS AND CONTRIBUTORS
 * "AS IS" AND ANY EXPRESS OR IMPLIED WARRANTIES, INCLUDING, BUT NOT
 * LIMITED TO, THE IMPLIED WARRANTIES OF MERCHANTABILITY AND FITNESS FOR
 * A PARTICULAR PURPOSE ARE DISCLAIMED. IN NO EVENT SHALL THE COPYRIGHT
 * OWNER OR CONTRIBUTORS BE LIABLE FOR ANY DIRECT, INDIRECT, INCIDENTAL,
 * SPECIAL, EXEMPLARY, OR CONSEQUENTIAL DAMAGES (INCLUDING, BUT NOT
 * LIMITED TO, PROCUREMENT OF SUBSTITUTE GOODS OR SERVICES; LOSS OF USE,
 * DATA, OR PROFITS; OR BUSINESS INTERRUPTION) HOWEVER CAUSED AND ON ANY
 * THEORY OF LIABILITY, WHETHER IN CONTRACT, STRICT LIABILITY, OR TORT
 * (INCLUDING NEGLIGENCE OR OTHERWISE) ARISING IN ANY WAY OUT OF THE USE
 * OF THIS SOFTWARE, EVEN IF ADVISED OF THE POSSIBILITY OF SUCH DAMAGE.
 *
 *****************************************************************************/
#include <net/mac80211.h>

#include "mvm.h"
#include "sta.h"
#include "rs.h"

/*
 * New version of ADD_STA_sta command added new fields at the end of the
 * structure, so sending the size of the relevant API's structure is enough to
 * support both API versions.
 */
static inline int iwl_mvm_add_sta_cmd_size(struct iwl_mvm *mvm)
{
	return iwl_mvm_has_new_rx_api(mvm) ?
		sizeof(struct iwl_mvm_add_sta_cmd) :
		sizeof(struct iwl_mvm_add_sta_cmd_v7);
}

static int iwl_mvm_find_free_sta_id(struct iwl_mvm *mvm,
				    enum nl80211_iftype iftype)
{
	int sta_id;
	u32 reserved_ids = 0;

	BUILD_BUG_ON(IWL_MVM_STATION_COUNT > 32);
	WARN_ON_ONCE(test_bit(IWL_MVM_STATUS_IN_HW_RESTART, &mvm->status));

	lockdep_assert_held(&mvm->mutex);

	/* d0i3/d3 assumes the AP's sta_id (of sta vif) is 0. reserve it. */
	if (iftype != NL80211_IFTYPE_STATION)
		reserved_ids = BIT(0);

	/* Don't take rcu_read_lock() since we are protected by mvm->mutex */
	for (sta_id = 0; sta_id < IWL_MVM_STATION_COUNT; sta_id++) {
		if (BIT(sta_id) & reserved_ids)
			continue;

		if (!rcu_dereference_protected(mvm->fw_id_to_mac_id[sta_id],
					       lockdep_is_held(&mvm->mutex)))
			return sta_id;
	}
	return IWL_MVM_STATION_COUNT;
}

/* send station add/update command to firmware */
int iwl_mvm_sta_send_to_fw(struct iwl_mvm *mvm, struct ieee80211_sta *sta,
			   bool update, unsigned int flags)
{
	struct iwl_mvm_sta *mvm_sta = iwl_mvm_sta_from_mac80211(sta);
	struct iwl_mvm_add_sta_cmd add_sta_cmd = {
		.sta_id = mvm_sta->sta_id,
		.mac_id_n_color = cpu_to_le32(mvm_sta->mac_id_n_color),
		.add_modify = update ? 1 : 0,
		.station_flags_msk = cpu_to_le32(STA_FLG_FAT_EN_MSK |
						 STA_FLG_MIMO_EN_MSK),
		.tid_disable_tx = cpu_to_le16(mvm_sta->tid_disable_agg),
	};
	int ret;
	u32 status;
	u32 agg_size = 0, mpdu_dens = 0;

	if (!update || (flags & STA_MODIFY_QUEUES)) {
		add_sta_cmd.tfd_queue_msk = cpu_to_le32(mvm_sta->tfd_queue_msk);
		memcpy(&add_sta_cmd.addr, sta->addr, ETH_ALEN);

		if (flags & STA_MODIFY_QUEUES)
			add_sta_cmd.modify_mask |= STA_MODIFY_QUEUES;
	}

	switch (sta->bandwidth) {
	case IEEE80211_STA_RX_BW_160:
		add_sta_cmd.station_flags |= cpu_to_le32(STA_FLG_FAT_EN_160MHZ);
		/* fall through */
	case IEEE80211_STA_RX_BW_80:
		add_sta_cmd.station_flags |= cpu_to_le32(STA_FLG_FAT_EN_80MHZ);
		/* fall through */
	case IEEE80211_STA_RX_BW_40:
		add_sta_cmd.station_flags |= cpu_to_le32(STA_FLG_FAT_EN_40MHZ);
		/* fall through */
	case IEEE80211_STA_RX_BW_20:
		if (sta->ht_cap.ht_supported)
			add_sta_cmd.station_flags |=
				cpu_to_le32(STA_FLG_FAT_EN_20MHZ);
		break;
	}

	switch (sta->rx_nss) {
	case 1:
		add_sta_cmd.station_flags |= cpu_to_le32(STA_FLG_MIMO_EN_SISO);
		break;
	case 2:
		add_sta_cmd.station_flags |= cpu_to_le32(STA_FLG_MIMO_EN_MIMO2);
		break;
	case 3 ... 8:
		add_sta_cmd.station_flags |= cpu_to_le32(STA_FLG_MIMO_EN_MIMO3);
		break;
	}

	switch (sta->smps_mode) {
	case IEEE80211_SMPS_AUTOMATIC:
	case IEEE80211_SMPS_NUM_MODES:
		WARN_ON(1);
		break;
	case IEEE80211_SMPS_STATIC:
		/* override NSS */
		add_sta_cmd.station_flags &= ~cpu_to_le32(STA_FLG_MIMO_EN_MSK);
		add_sta_cmd.station_flags |= cpu_to_le32(STA_FLG_MIMO_EN_SISO);
		break;
	case IEEE80211_SMPS_DYNAMIC:
		add_sta_cmd.station_flags |= cpu_to_le32(STA_FLG_RTS_MIMO_PROT);
		break;
	case IEEE80211_SMPS_OFF:
		/* nothing */
		break;
	}

	if (sta->ht_cap.ht_supported) {
		add_sta_cmd.station_flags_msk |=
			cpu_to_le32(STA_FLG_MAX_AGG_SIZE_MSK |
				    STA_FLG_AGG_MPDU_DENS_MSK);

		mpdu_dens = sta->ht_cap.ampdu_density;
	}

	if (sta->vht_cap.vht_supported) {
		agg_size = sta->vht_cap.cap &
			IEEE80211_VHT_CAP_MAX_A_MPDU_LENGTH_EXPONENT_MASK;
		agg_size >>=
			IEEE80211_VHT_CAP_MAX_A_MPDU_LENGTH_EXPONENT_SHIFT;
	} else if (sta->ht_cap.ht_supported) {
		agg_size = sta->ht_cap.ampdu_factor;
	}

	add_sta_cmd.station_flags |=
		cpu_to_le32(agg_size << STA_FLG_MAX_AGG_SIZE_SHIFT);
	add_sta_cmd.station_flags |=
		cpu_to_le32(mpdu_dens << STA_FLG_AGG_MPDU_DENS_SHIFT);
	if (mvm_sta->associated)
		add_sta_cmd.assoc_id = cpu_to_le16(sta->aid);

	if (sta->wme) {
		add_sta_cmd.modify_mask |= STA_MODIFY_UAPSD_ACS;

		if (sta->uapsd_queues & IEEE80211_WMM_IE_STA_QOSINFO_AC_BK)
			add_sta_cmd.uapsd_trigger_acs |= BIT(AC_BK);
		if (sta->uapsd_queues & IEEE80211_WMM_IE_STA_QOSINFO_AC_BE)
			add_sta_cmd.uapsd_trigger_acs |= BIT(AC_BE);
		if (sta->uapsd_queues & IEEE80211_WMM_IE_STA_QOSINFO_AC_VI)
			add_sta_cmd.uapsd_trigger_acs |= BIT(AC_VI);
		if (sta->uapsd_queues & IEEE80211_WMM_IE_STA_QOSINFO_AC_VO)
			add_sta_cmd.uapsd_trigger_acs |= BIT(AC_VO);
	}

	status = ADD_STA_SUCCESS;
	ret = iwl_mvm_send_cmd_pdu_status(mvm, ADD_STA,
					  iwl_mvm_add_sta_cmd_size(mvm),
					  &add_sta_cmd, &status);
	if (ret)
		return ret;

	switch (status & IWL_ADD_STA_STATUS_MASK) {
	case ADD_STA_SUCCESS:
		IWL_DEBUG_ASSOC(mvm, "ADD_STA PASSED\n");
		break;
	default:
		ret = -EIO;
		IWL_ERR(mvm, "ADD_STA failed\n");
		break;
	}

	return ret;
}

static void iwl_mvm_rx_agg_session_expired(unsigned long data)
{
	struct iwl_mvm_baid_data __rcu **rcu_ptr = (void *)data;
	struct iwl_mvm_baid_data *ba_data;
	struct ieee80211_sta *sta;
	struct iwl_mvm_sta *mvm_sta;
	unsigned long timeout;

	rcu_read_lock();

	ba_data = rcu_dereference(*rcu_ptr);

	if (WARN_ON(!ba_data))
		goto unlock;

	if (!ba_data->timeout)
		goto unlock;

	timeout = ba_data->last_rx + TU_TO_JIFFIES(ba_data->timeout * 2);
	if (time_is_after_jiffies(timeout)) {
		mod_timer(&ba_data->session_timer, timeout);
		goto unlock;
	}

	/* Timer expired */
	sta = rcu_dereference(ba_data->mvm->fw_id_to_mac_id[ba_data->sta_id]);
	mvm_sta = iwl_mvm_sta_from_mac80211(sta);
	ieee80211_stop_rx_ba_session_offl(mvm_sta->vif,
					  sta->addr, ba_data->tid);
unlock:
	rcu_read_unlock();
}

static int iwl_mvm_tdls_sta_init(struct iwl_mvm *mvm,
				 struct ieee80211_sta *sta)
{
	unsigned long used_hw_queues;
	struct iwl_mvm_sta *mvmsta = iwl_mvm_sta_from_mac80211(sta);
	unsigned int wdg_timeout =
		iwl_mvm_get_wd_timeout(mvm, NULL, true, false);
	u32 ac;

	lockdep_assert_held(&mvm->mutex);

	used_hw_queues = iwl_mvm_get_used_hw_queues(mvm, NULL);

	/* Find available queues, and allocate them to the ACs */
	for (ac = 0; ac < IEEE80211_NUM_ACS; ac++) {
		u8 queue = find_first_zero_bit(&used_hw_queues,
					       mvm->first_agg_queue);

		if (queue >= mvm->first_agg_queue) {
			IWL_ERR(mvm, "Failed to allocate STA queue\n");
			return -EBUSY;
		}

		__set_bit(queue, &used_hw_queues);
		mvmsta->hw_queue[ac] = queue;
	}

	/* Found a place for all queues - enable them */
	for (ac = 0; ac < IEEE80211_NUM_ACS; ac++) {
		iwl_mvm_enable_ac_txq(mvm, mvmsta->hw_queue[ac],
				      mvmsta->hw_queue[ac],
				      iwl_mvm_ac_to_tx_fifo[ac], 0,
				      wdg_timeout);
		mvmsta->tfd_queue_msk |= BIT(mvmsta->hw_queue[ac]);
	}

	return 0;
}

static void iwl_mvm_tdls_sta_deinit(struct iwl_mvm *mvm,
				    struct ieee80211_sta *sta)
{
	struct iwl_mvm_sta *mvmsta = iwl_mvm_sta_from_mac80211(sta);
	unsigned long sta_msk;
	int i;

	lockdep_assert_held(&mvm->mutex);

	/* disable the TDLS STA-specific queues */
	sta_msk = mvmsta->tfd_queue_msk;
	for_each_set_bit(i, &sta_msk, sizeof(sta_msk) * BITS_PER_BYTE)
		iwl_mvm_disable_txq(mvm, i, i, IWL_MAX_TID_COUNT, 0);
}

/* Disable aggregations for a bitmap of TIDs for a given station */
static int iwl_mvm_invalidate_sta_queue(struct iwl_mvm *mvm, int queue,
					unsigned long disable_agg_tids,
					bool remove_queue)
{
	struct iwl_mvm_add_sta_cmd cmd = {};
	struct ieee80211_sta *sta;
	struct iwl_mvm_sta *mvmsta;
	u32 status;
	u8 sta_id;
	int ret;

	spin_lock_bh(&mvm->queue_info_lock);
	sta_id = mvm->queue_info[queue].ra_sta_id;
	spin_unlock_bh(&mvm->queue_info_lock);

	rcu_read_lock();

	sta = rcu_dereference(mvm->fw_id_to_mac_id[sta_id]);

	if (WARN_ON_ONCE(IS_ERR_OR_NULL(sta))) {
		rcu_read_unlock();
		return -EINVAL;
	}

	mvmsta = iwl_mvm_sta_from_mac80211(sta);

	mvmsta->tid_disable_agg |= disable_agg_tids;

	cmd.mac_id_n_color = cpu_to_le32(mvmsta->mac_id_n_color);
	cmd.sta_id = mvmsta->sta_id;
	cmd.add_modify = STA_MODE_MODIFY;
	cmd.modify_mask = STA_MODIFY_QUEUES;
	if (disable_agg_tids)
		cmd.modify_mask |= STA_MODIFY_TID_DISABLE_TX;
	if (remove_queue)
		cmd.modify_mask |= STA_MODIFY_QUEUE_REMOVAL;
	cmd.tfd_queue_msk = cpu_to_le32(mvmsta->tfd_queue_msk);
	cmd.tid_disable_tx = cpu_to_le16(mvmsta->tid_disable_agg);

	rcu_read_unlock();

	/* Notify FW of queue removal from the STA queues */
	status = ADD_STA_SUCCESS;
	ret = iwl_mvm_send_cmd_pdu_status(mvm, ADD_STA,
					  iwl_mvm_add_sta_cmd_size(mvm),
					  &cmd, &status);

	return ret;
}

static int iwl_mvm_get_queue_agg_tids(struct iwl_mvm *mvm, int queue)
{
	struct ieee80211_sta *sta;
	struct iwl_mvm_sta *mvmsta;
	unsigned long tid_bitmap;
	unsigned long agg_tids = 0;
	s8 sta_id;
	int tid;

	lockdep_assert_held(&mvm->mutex);

	spin_lock_bh(&mvm->queue_info_lock);
	sta_id = mvm->queue_info[queue].ra_sta_id;
	tid_bitmap = mvm->queue_info[queue].tid_bitmap;
	spin_unlock_bh(&mvm->queue_info_lock);

	sta = rcu_dereference_protected(mvm->fw_id_to_mac_id[sta_id],
					lockdep_is_held(&mvm->mutex));

	if (WARN_ON_ONCE(IS_ERR_OR_NULL(sta)))
		return -EINVAL;

	mvmsta = iwl_mvm_sta_from_mac80211(sta);

	spin_lock_bh(&mvmsta->lock);
	for_each_set_bit(tid, &tid_bitmap, IWL_MAX_TID_COUNT + 1) {
		if (mvmsta->tid_data[tid].state == IWL_AGG_ON)
			agg_tids |= BIT(tid);
	}
	spin_unlock_bh(&mvmsta->lock);

	return agg_tids;
}

/*
 * Remove a queue from a station's resources.
 * Note that this only marks as free. It DOESN'T delete a BA agreement, and
 * doesn't disable the queue
 */
static int iwl_mvm_remove_sta_queue_marking(struct iwl_mvm *mvm, int queue)
{
	struct ieee80211_sta *sta;
	struct iwl_mvm_sta *mvmsta;
	unsigned long tid_bitmap;
	unsigned long disable_agg_tids = 0;
	u8 sta_id;
	int tid;

	lockdep_assert_held(&mvm->mutex);

	spin_lock_bh(&mvm->queue_info_lock);
	sta_id = mvm->queue_info[queue].ra_sta_id;
	tid_bitmap = mvm->queue_info[queue].tid_bitmap;
	spin_unlock_bh(&mvm->queue_info_lock);

	rcu_read_lock();

	sta = rcu_dereference(mvm->fw_id_to_mac_id[sta_id]);

	if (WARN_ON_ONCE(IS_ERR_OR_NULL(sta))) {
		rcu_read_unlock();
		return 0;
	}

	mvmsta = iwl_mvm_sta_from_mac80211(sta);

	spin_lock_bh(&mvmsta->lock);
	/* Unmap MAC queues and TIDs from this queue */
	for_each_set_bit(tid, &tid_bitmap, IWL_MAX_TID_COUNT + 1) {
		if (mvmsta->tid_data[tid].state == IWL_AGG_ON)
			disable_agg_tids |= BIT(tid);
		mvmsta->tid_data[tid].txq_id = IEEE80211_INVAL_HW_QUEUE;
	}

	mvmsta->tfd_queue_msk &= ~BIT(queue); /* Don't use this queue anymore */
	spin_unlock_bh(&mvmsta->lock);

	rcu_read_unlock();

	return disable_agg_tids;
}

static int iwl_mvm_free_inactive_queue(struct iwl_mvm *mvm, int queue,
				       bool same_sta)
{
	struct iwl_mvm_sta *mvmsta;
	u8 txq_curr_ac, sta_id, tid;
	unsigned long disable_agg_tids = 0;
	int ret;

	lockdep_assert_held(&mvm->mutex);

	spin_lock_bh(&mvm->queue_info_lock);
	txq_curr_ac = mvm->queue_info[queue].mac80211_ac;
	sta_id = mvm->queue_info[queue].ra_sta_id;
	tid = mvm->queue_info[queue].txq_tid;
	spin_unlock_bh(&mvm->queue_info_lock);

	mvmsta = iwl_mvm_sta_from_staid_protected(mvm, sta_id);

	disable_agg_tids = iwl_mvm_remove_sta_queue_marking(mvm, queue);
	/* Disable the queue */
	if (disable_agg_tids)
		iwl_mvm_invalidate_sta_queue(mvm, queue,
					     disable_agg_tids, false);

	ret = iwl_mvm_disable_txq(mvm, queue,
				  mvmsta->vif->hw_queue[txq_curr_ac],
				  tid, 0);
	if (ret) {
		/* Re-mark the inactive queue as inactive */
		spin_lock_bh(&mvm->queue_info_lock);
		mvm->queue_info[queue].status = IWL_MVM_QUEUE_INACTIVE;
		spin_unlock_bh(&mvm->queue_info_lock);
		IWL_ERR(mvm,
			"Failed to free inactive queue %d (ret=%d)\n",
			queue, ret);

		return ret;
	}

	/* If TXQ is allocated to another STA, update removal in FW */
	if (!same_sta)
		iwl_mvm_invalidate_sta_queue(mvm, queue, 0, true);

	return 0;
}

static int iwl_mvm_get_shared_queue(struct iwl_mvm *mvm,
				    unsigned long tfd_queue_mask, u8 ac)
{
	int queue = 0;
	u8 ac_to_queue[IEEE80211_NUM_ACS];
	int i;

	lockdep_assert_held(&mvm->queue_info_lock);

	memset(&ac_to_queue, IEEE80211_INVAL_HW_QUEUE, sizeof(ac_to_queue));

	/* See what ACs the existing queues for this STA have */
	for_each_set_bit(i, &tfd_queue_mask, IWL_MVM_DQA_MAX_DATA_QUEUE) {
		/* Only DATA queues can be shared */
		if (i < IWL_MVM_DQA_MIN_DATA_QUEUE &&
		    i != IWL_MVM_DQA_BSS_CLIENT_QUEUE)
			continue;

		/* Don't try and take queues being reconfigured */
		if (mvm->queue_info[queue].status ==
		    IWL_MVM_QUEUE_RECONFIGURING)
			continue;

		ac_to_queue[mvm->queue_info[i].mac80211_ac] = i;
	}

	/*
	 * The queue to share is chosen only from DATA queues as follows (in
	 * descending priority):
	 * 1. An AC_BE queue
	 * 2. Same AC queue
	 * 3. Highest AC queue that is lower than new AC
	 * 4. Any existing AC (there always is at least 1 DATA queue)
	 */

	/* Priority 1: An AC_BE queue */
	if (ac_to_queue[IEEE80211_AC_BE] != IEEE80211_INVAL_HW_QUEUE)
		queue = ac_to_queue[IEEE80211_AC_BE];
	/* Priority 2: Same AC queue */
	else if (ac_to_queue[ac] != IEEE80211_INVAL_HW_QUEUE)
		queue = ac_to_queue[ac];
	/* Priority 3a: If new AC is VO and VI exists - use VI */
	else if (ac == IEEE80211_AC_VO &&
		 ac_to_queue[IEEE80211_AC_VI] != IEEE80211_INVAL_HW_QUEUE)
		queue = ac_to_queue[IEEE80211_AC_VI];
	/* Priority 3b: No BE so only AC less than the new one is BK */
	else if (ac_to_queue[IEEE80211_AC_BK] != IEEE80211_INVAL_HW_QUEUE)
		queue = ac_to_queue[IEEE80211_AC_BK];
	/* Priority 4a: No BE nor BK - use VI if exists */
	else if (ac_to_queue[IEEE80211_AC_VI] != IEEE80211_INVAL_HW_QUEUE)
		queue = ac_to_queue[IEEE80211_AC_VI];
	/* Priority 4b: No BE, BK nor VI - use VO if exists */
	else if (ac_to_queue[IEEE80211_AC_VO] != IEEE80211_INVAL_HW_QUEUE)
		queue = ac_to_queue[IEEE80211_AC_VO];

	/* Make sure queue found (or not) is legal */
	if (!iwl_mvm_is_dqa_data_queue(mvm, queue) &&
	    !iwl_mvm_is_dqa_mgmt_queue(mvm, queue) &&
	    (queue != IWL_MVM_DQA_BSS_CLIENT_QUEUE)) {
		IWL_ERR(mvm, "No DATA queues available to share\n");
		return -ENOSPC;
	}

	/* Make sure the queue isn't in the middle of being reconfigured */
	if (mvm->queue_info[queue].status == IWL_MVM_QUEUE_RECONFIGURING) {
		IWL_ERR(mvm,
			"TXQ %d is in the middle of re-config - try again\n",
			queue);
		return -EBUSY;
	}

	return queue;
}

/*
 * If a given queue has a higher AC than the TID stream that is being compared
 * to, the queue needs to be redirected to the lower AC. This function does that
 * in such a case, otherwise - if no redirection required - it does nothing,
 * unless the %force param is true.
 */
int iwl_mvm_scd_queue_redirect(struct iwl_mvm *mvm, int queue, int tid,
			       int ac, int ssn, unsigned int wdg_timeout,
			       bool force)
{
	struct iwl_scd_txq_cfg_cmd cmd = {
		.scd_queue = queue,
		.action = SCD_CFG_DISABLE_QUEUE,
	};
	bool shared_queue;
	unsigned long mq;
	int ret;

	/*
	 * If the AC is lower than current one - FIFO needs to be redirected to
	 * the lowest one of the streams in the queue. Check if this is needed
	 * here.
	 * Notice that the enum ieee80211_ac_numbers is "flipped", so BK is with
	 * value 3 and VO with value 0, so to check if ac X is lower than ac Y
	 * we need to check if the numerical value of X is LARGER than of Y.
	 */
	spin_lock_bh(&mvm->queue_info_lock);
	if (ac <= mvm->queue_info[queue].mac80211_ac && !force) {
		spin_unlock_bh(&mvm->queue_info_lock);

		IWL_DEBUG_TX_QUEUES(mvm,
				    "No redirection needed on TXQ #%d\n",
				    queue);
		return 0;
	}

	cmd.sta_id = mvm->queue_info[queue].ra_sta_id;
	cmd.tx_fifo = iwl_mvm_ac_to_tx_fifo[mvm->queue_info[queue].mac80211_ac];
	cmd.tid = mvm->queue_info[queue].txq_tid;
	mq = mvm->queue_info[queue].hw_queue_to_mac80211;
	shared_queue = (mvm->queue_info[queue].hw_queue_refcount > 1);
	spin_unlock_bh(&mvm->queue_info_lock);

	IWL_DEBUG_TX_QUEUES(mvm, "Redirecting TXQ #%d to FIFO #%d\n",
			    queue, iwl_mvm_ac_to_tx_fifo[ac]);

	/* Stop MAC queues and wait for this queue to empty */
	iwl_mvm_stop_mac_queues(mvm, mq);
	ret = iwl_trans_wait_tx_queue_empty(mvm->trans, BIT(queue));
	if (ret) {
		IWL_ERR(mvm, "Error draining queue %d before reconfig\n",
			queue);
		ret = -EIO;
		goto out;
	}

	/* Before redirecting the queue we need to de-activate it */
	iwl_trans_txq_disable(mvm->trans, queue, false);
	ret = iwl_mvm_send_cmd_pdu(mvm, SCD_QUEUE_CFG, 0, sizeof(cmd), &cmd);
	if (ret)
		IWL_ERR(mvm, "Failed SCD disable TXQ %d (ret=%d)\n", queue,
			ret);

	/* Make sure the SCD wrptr is correctly set before reconfiguring */
	iwl_trans_txq_enable_cfg(mvm->trans, queue, ssn, NULL, wdg_timeout);

	/* Update the TID "owner" of the queue */
	spin_lock_bh(&mvm->queue_info_lock);
	mvm->queue_info[queue].txq_tid = tid;
	spin_unlock_bh(&mvm->queue_info_lock);

	/* TODO: Work-around SCD bug when moving back by multiples of 0x40 */

	/* Redirect to lower AC */
	iwl_mvm_reconfig_scd(mvm, queue, iwl_mvm_ac_to_tx_fifo[ac],
			     cmd.sta_id, tid, LINK_QUAL_AGG_FRAME_LIMIT_DEF,
			     ssn);

	/* Update AC marking of the queue */
	spin_lock_bh(&mvm->queue_info_lock);
	mvm->queue_info[queue].mac80211_ac = ac;
	spin_unlock_bh(&mvm->queue_info_lock);

	/*
	 * Mark queue as shared in transport if shared
	 * Note this has to be done after queue enablement because enablement
	 * can also set this value, and there is no indication there to shared
	 * queues
	 */
	if (shared_queue)
		iwl_trans_txq_set_shared_mode(mvm->trans, queue, true);

out:
	/* Continue using the MAC queues */
	iwl_mvm_start_mac_queues(mvm, mq);

	return ret;
}

static int iwl_mvm_sta_alloc_queue(struct iwl_mvm *mvm,
				   struct ieee80211_sta *sta, u8 ac, int tid,
				   struct ieee80211_hdr *hdr)
{
	struct iwl_mvm_sta *mvmsta = iwl_mvm_sta_from_mac80211(sta);
	struct iwl_trans_txq_scd_cfg cfg = {
		.fifo = iwl_mvm_ac_to_tx_fifo[ac],
		.sta_id = mvmsta->sta_id,
		.tid = tid,
		.frame_limit = IWL_FRAME_LIMIT,
	};
	unsigned int wdg_timeout =
		iwl_mvm_get_wd_timeout(mvm, mvmsta->vif, false, false);
	u8 mac_queue = mvmsta->vif->hw_queue[ac];
	int queue = -1;
	bool using_inactive_queue = false, same_sta = false;
	unsigned long disable_agg_tids = 0;
	enum iwl_mvm_agg_state queue_state;
	bool shared_queue = false;
	int ssn;
	unsigned long tfd_queue_mask;
	int ret;

	lockdep_assert_held(&mvm->mutex);

	spin_lock_bh(&mvmsta->lock);
	tfd_queue_mask = mvmsta->tfd_queue_msk;
	spin_unlock_bh(&mvmsta->lock);

	spin_lock_bh(&mvm->queue_info_lock);

	/*
	 * Non-QoS, QoS NDP and MGMT frames should go to a MGMT queue, if one
	 * exists
	 */
	if (!ieee80211_is_data_qos(hdr->frame_control) ||
	    ieee80211_is_qos_nullfunc(hdr->frame_control)) {
		queue = iwl_mvm_find_free_queue(mvm, mvmsta->sta_id,
						IWL_MVM_DQA_MIN_MGMT_QUEUE,
						IWL_MVM_DQA_MAX_MGMT_QUEUE);
		if (queue >= IWL_MVM_DQA_MIN_MGMT_QUEUE)
			IWL_DEBUG_TX_QUEUES(mvm, "Found free MGMT queue #%d\n",
					    queue);

		/* If no such queue is found, we'll use a DATA queue instead */
	}

	if ((queue < 0 && mvmsta->reserved_queue != IEEE80211_INVAL_HW_QUEUE) &&
	    (mvm->queue_info[mvmsta->reserved_queue].status ==
	     IWL_MVM_QUEUE_RESERVED ||
	     mvm->queue_info[mvmsta->reserved_queue].status ==
	     IWL_MVM_QUEUE_INACTIVE)) {
		queue = mvmsta->reserved_queue;
		mvm->queue_info[queue].reserved = true;
		IWL_DEBUG_TX_QUEUES(mvm, "Using reserved queue #%d\n", queue);
	}

	if (queue < 0)
		queue = iwl_mvm_find_free_queue(mvm, mvmsta->sta_id,
						IWL_MVM_DQA_MIN_DATA_QUEUE,
						IWL_MVM_DQA_MAX_DATA_QUEUE);

	/*
	 * Check if this queue is already allocated but inactive.
	 * In such a case, we'll need to first free this queue before enabling
	 * it again, so we'll mark it as reserved to make sure no new traffic
	 * arrives on it
	 */
	if (queue > 0 &&
	    mvm->queue_info[queue].status == IWL_MVM_QUEUE_INACTIVE) {
		mvm->queue_info[queue].status = IWL_MVM_QUEUE_RESERVED;
		using_inactive_queue = true;
		same_sta = mvm->queue_info[queue].ra_sta_id == mvmsta->sta_id;
		IWL_DEBUG_TX_QUEUES(mvm,
				    "Re-assigning TXQ %d: sta_id=%d, tid=%d\n",
				    queue, mvmsta->sta_id, tid);
	}

	/* No free queue - we'll have to share */
	if (queue <= 0) {
		queue = iwl_mvm_get_shared_queue(mvm, tfd_queue_mask, ac);
		if (queue > 0) {
			shared_queue = true;
			mvm->queue_info[queue].status = IWL_MVM_QUEUE_SHARED;
		}
	}

	/*
	 * Mark TXQ as ready, even though it hasn't been fully configured yet,
	 * to make sure no one else takes it.
	 * This will allow avoiding re-acquiring the lock at the end of the
	 * configuration. On error we'll mark it back as free.
	 */
	if ((queue > 0) && !shared_queue)
		mvm->queue_info[queue].status = IWL_MVM_QUEUE_READY;

	spin_unlock_bh(&mvm->queue_info_lock);

	/* This shouldn't happen - out of queues */
	if (WARN_ON(queue <= 0)) {
		IWL_ERR(mvm, "No available queues for tid %d on sta_id %d\n",
			tid, cfg.sta_id);
		return queue;
	}

	/*
	 * Actual en/disablement of aggregations is through the ADD_STA HCMD,
	 * but for configuring the SCD to send A-MPDUs we need to mark the queue
	 * as aggregatable.
	 * Mark all DATA queues as allowing to be aggregated at some point
	 */
	cfg.aggregate = (queue >= IWL_MVM_DQA_MIN_DATA_QUEUE ||
			 queue == IWL_MVM_DQA_BSS_CLIENT_QUEUE);

	/*
	 * If this queue was previously inactive (idle) - we need to free it
	 * first
	 */
	if (using_inactive_queue) {
		ret = iwl_mvm_free_inactive_queue(mvm, queue, same_sta);
		if (ret)
			return ret;
	}

	IWL_DEBUG_TX_QUEUES(mvm,
			    "Allocating %squeue #%d to sta %d on tid %d\n",
			    shared_queue ? "shared " : "", queue,
			    mvmsta->sta_id, tid);

	if (shared_queue) {
		/* Disable any open aggs on this queue */
		disable_agg_tids = iwl_mvm_get_queue_agg_tids(mvm, queue);

		if (disable_agg_tids) {
			IWL_DEBUG_TX_QUEUES(mvm, "Disabling aggs on queue %d\n",
					    queue);
			iwl_mvm_invalidate_sta_queue(mvm, queue,
						     disable_agg_tids, false);
		}
	}

	ssn = IEEE80211_SEQ_TO_SN(le16_to_cpu(hdr->seq_ctrl));
	iwl_mvm_enable_txq(mvm, queue, mac_queue, ssn, &cfg,
			   wdg_timeout);

	/*
	 * Mark queue as shared in transport if shared
	 * Note this has to be done after queue enablement because enablement
	 * can also set this value, and there is no indication there to shared
	 * queues
	 */
	if (shared_queue)
		iwl_trans_txq_set_shared_mode(mvm->trans, queue, true);

	spin_lock_bh(&mvmsta->lock);
	mvmsta->tid_data[tid].txq_id = queue;
	mvmsta->tid_data[tid].is_tid_active = true;
	mvmsta->tfd_queue_msk |= BIT(queue);
	queue_state = mvmsta->tid_data[tid].state;

	if (mvmsta->reserved_queue == queue)
		mvmsta->reserved_queue = IEEE80211_INVAL_HW_QUEUE;
	spin_unlock_bh(&mvmsta->lock);

	if (!shared_queue) {
		ret = iwl_mvm_sta_send_to_fw(mvm, sta, true, STA_MODIFY_QUEUES);
		if (ret)
			goto out_err;

		/* If we need to re-enable aggregations... */
		if (queue_state == IWL_AGG_ON) {
			ret = iwl_mvm_sta_tx_agg(mvm, sta, tid, queue, true);
			if (ret)
				goto out_err;
		}
	} else {
		/* Redirect queue, if needed */
		ret = iwl_mvm_scd_queue_redirect(mvm, queue, tid, ac, ssn,
						 wdg_timeout, false);
		if (ret)
			goto out_err;
	}

	return 0;

out_err:
	iwl_mvm_disable_txq(mvm, queue, mac_queue, tid, 0);

	return ret;
}

static void iwl_mvm_change_queue_owner(struct iwl_mvm *mvm, int queue)
{
	struct iwl_scd_txq_cfg_cmd cmd = {
		.scd_queue = queue,
		.action = SCD_CFG_UPDATE_QUEUE_TID,
	};
	int tid;
	unsigned long tid_bitmap;
	int ret;

	lockdep_assert_held(&mvm->mutex);

	spin_lock_bh(&mvm->queue_info_lock);
	tid_bitmap = mvm->queue_info[queue].tid_bitmap;
	spin_unlock_bh(&mvm->queue_info_lock);

	if (WARN(!tid_bitmap, "TXQ %d has no tids assigned to it\n", queue))
		return;

	/* Find any TID for queue */
	tid = find_first_bit(&tid_bitmap, IWL_MAX_TID_COUNT + 1);
	cmd.tid = tid;
	cmd.tx_fifo = iwl_mvm_ac_to_tx_fifo[tid_to_mac80211_ac[tid]];

	ret = iwl_mvm_send_cmd_pdu(mvm, SCD_QUEUE_CFG, 0, sizeof(cmd), &cmd);
	if (ret) {
		IWL_ERR(mvm, "Failed to update owner of TXQ %d (ret=%d)\n",
			queue, ret);
		return;
	}

	spin_lock_bh(&mvm->queue_info_lock);
	mvm->queue_info[queue].txq_tid = tid;
	spin_unlock_bh(&mvm->queue_info_lock);
	IWL_DEBUG_TX_QUEUES(mvm, "Changed TXQ %d ownership to tid %d\n",
			    queue, tid);
}

static void iwl_mvm_unshare_queue(struct iwl_mvm *mvm, int queue)
{
	struct ieee80211_sta *sta;
	struct iwl_mvm_sta *mvmsta;
	s8 sta_id;
	int tid = -1;
	unsigned long tid_bitmap;
	unsigned int wdg_timeout;
	int ssn;
	int ret = true;

	lockdep_assert_held(&mvm->mutex);

	spin_lock_bh(&mvm->queue_info_lock);
	sta_id = mvm->queue_info[queue].ra_sta_id;
	tid_bitmap = mvm->queue_info[queue].tid_bitmap;
	spin_unlock_bh(&mvm->queue_info_lock);

	/* Find TID for queue, and make sure it is the only one on the queue */
	tid = find_first_bit(&tid_bitmap, IWL_MAX_TID_COUNT + 1);
	if (tid_bitmap != BIT(tid)) {
		IWL_ERR(mvm, "Failed to unshare q %d, active tids=0x%lx\n",
			queue, tid_bitmap);
		return;
	}

	IWL_DEBUG_TX_QUEUES(mvm, "Unsharing TXQ %d, keeping tid %d\n", queue,
			    tid);

	sta = rcu_dereference_protected(mvm->fw_id_to_mac_id[sta_id],
					lockdep_is_held(&mvm->mutex));

	if (WARN_ON_ONCE(IS_ERR_OR_NULL(sta)))
		return;

	mvmsta = iwl_mvm_sta_from_mac80211(sta);
	wdg_timeout = iwl_mvm_get_wd_timeout(mvm, mvmsta->vif, false, false);

	ssn = IEEE80211_SEQ_TO_SN(mvmsta->tid_data[tid].seq_number);

	ret = iwl_mvm_scd_queue_redirect(mvm, queue, tid,
					 tid_to_mac80211_ac[tid], ssn,
					 wdg_timeout, true);
	if (ret) {
		IWL_ERR(mvm, "Failed to redirect TXQ %d\n", queue);
		return;
	}

	/* If aggs should be turned back on - do it */
	if (mvmsta->tid_data[tid].state == IWL_AGG_ON) {
		struct iwl_mvm_add_sta_cmd cmd = {0};

		mvmsta->tid_disable_agg &= ~BIT(tid);

		cmd.mac_id_n_color = cpu_to_le32(mvmsta->mac_id_n_color);
		cmd.sta_id = mvmsta->sta_id;
		cmd.add_modify = STA_MODE_MODIFY;
		cmd.modify_mask = STA_MODIFY_TID_DISABLE_TX;
		cmd.tfd_queue_msk = cpu_to_le32(mvmsta->tfd_queue_msk);
		cmd.tid_disable_tx = cpu_to_le16(mvmsta->tid_disable_agg);

		ret = iwl_mvm_send_cmd_pdu(mvm, ADD_STA, CMD_ASYNC,
					   iwl_mvm_add_sta_cmd_size(mvm), &cmd);
		if (!ret) {
			IWL_DEBUG_TX_QUEUES(mvm,
					    "TXQ #%d is now aggregated again\n",
					    queue);

			/* Mark queue intenally as aggregating again */
			iwl_trans_txq_set_shared_mode(mvm->trans, queue, false);
		}
	}

	spin_lock_bh(&mvm->queue_info_lock);
	mvm->queue_info[queue].status = IWL_MVM_QUEUE_READY;
	spin_unlock_bh(&mvm->queue_info_lock);
}

static inline u8 iwl_mvm_tid_to_ac_queue(int tid)
{
	if (tid == IWL_MAX_TID_COUNT)
		return IEEE80211_AC_VO; /* MGMT */

	return tid_to_mac80211_ac[tid];
}

static void iwl_mvm_tx_deferred_stream(struct iwl_mvm *mvm,
				       struct ieee80211_sta *sta, int tid)
{
	struct iwl_mvm_sta *mvmsta = iwl_mvm_sta_from_mac80211(sta);
	struct iwl_mvm_tid_data *tid_data = &mvmsta->tid_data[tid];
	struct sk_buff *skb;
	struct ieee80211_hdr *hdr;
	struct sk_buff_head deferred_tx;
	u8 mac_queue;
	bool no_queue = false; /* Marks if there is a problem with the queue */
	u8 ac;

	lockdep_assert_held(&mvm->mutex);

	skb = skb_peek(&tid_data->deferred_tx_frames);
	if (!skb)
		return;
	hdr = (void *)skb->data;

	ac = iwl_mvm_tid_to_ac_queue(tid);
	mac_queue = IEEE80211_SKB_CB(skb)->hw_queue;

	if (tid_data->txq_id == IEEE80211_INVAL_HW_QUEUE &&
	    iwl_mvm_sta_alloc_queue(mvm, sta, ac, tid, hdr)) {
		IWL_ERR(mvm,
			"Can't alloc TXQ for sta %d tid %d - dropping frame\n",
			mvmsta->sta_id, tid);

		/*
		 * Mark queue as problematic so later the deferred traffic is
		 * freed, as we can do nothing with it
		 */
		no_queue = true;
	}

	__skb_queue_head_init(&deferred_tx);

	/* Disable bottom-halves when entering TX path */
	local_bh_disable();
	spin_lock(&mvmsta->lock);
	skb_queue_splice_init(&tid_data->deferred_tx_frames, &deferred_tx);
	mvmsta->deferred_traffic_tid_map &= ~BIT(tid);
	spin_unlock(&mvmsta->lock);

	while ((skb = __skb_dequeue(&deferred_tx)))
		if (no_queue || iwl_mvm_tx_skb(mvm, skb, sta))
			ieee80211_free_txskb(mvm->hw, skb);
	local_bh_enable();

	/* Wake queue */
	iwl_mvm_start_mac_queues(mvm, BIT(mac_queue));
}

void iwl_mvm_add_new_dqa_stream_wk(struct work_struct *wk)
{
	struct iwl_mvm *mvm = container_of(wk, struct iwl_mvm,
					   add_stream_wk);
	struct ieee80211_sta *sta;
	struct iwl_mvm_sta *mvmsta;
	unsigned long deferred_tid_traffic;
	int queue, sta_id, tid;

	/* Check inactivity of queues */
	iwl_mvm_inactivity_check(mvm);

	mutex_lock(&mvm->mutex);

	/* Reconfigure queues requiring reconfiguation */
	for (queue = 0; queue < IWL_MAX_HW_QUEUES; queue++) {
		bool reconfig;
		bool change_owner;

		spin_lock_bh(&mvm->queue_info_lock);
		reconfig = (mvm->queue_info[queue].status ==
			    IWL_MVM_QUEUE_RECONFIGURING);

		/*
		 * We need to take into account a situation in which a TXQ was
		 * allocated to TID x, and then turned shared by adding TIDs y
		 * and z. If TID x becomes inactive and is removed from the TXQ,
		 * ownership must be given to one of the remaining TIDs.
		 * This is mainly because if TID x continues - a new queue can't
		 * be allocated for it as long as it is an owner of another TXQ.
		 */
		change_owner = !(mvm->queue_info[queue].tid_bitmap &
				 BIT(mvm->queue_info[queue].txq_tid)) &&
			       (mvm->queue_info[queue].status ==
				IWL_MVM_QUEUE_SHARED);
		spin_unlock_bh(&mvm->queue_info_lock);

		if (reconfig)
			iwl_mvm_unshare_queue(mvm, queue);
		else if (change_owner)
			iwl_mvm_change_queue_owner(mvm, queue);
	}

	/* Go over all stations with deferred traffic */
	for_each_set_bit(sta_id, mvm->sta_deferred_frames,
			 IWL_MVM_STATION_COUNT) {
		clear_bit(sta_id, mvm->sta_deferred_frames);
		sta = rcu_dereference_protected(mvm->fw_id_to_mac_id[sta_id],
						lockdep_is_held(&mvm->mutex));
		if (IS_ERR_OR_NULL(sta))
			continue;

		mvmsta = iwl_mvm_sta_from_mac80211(sta);
		deferred_tid_traffic = mvmsta->deferred_traffic_tid_map;

		for_each_set_bit(tid, &deferred_tid_traffic,
				 IWL_MAX_TID_COUNT + 1)
			iwl_mvm_tx_deferred_stream(mvm, sta, tid);
	}

	mutex_unlock(&mvm->mutex);
}

static int iwl_mvm_reserve_sta_stream(struct iwl_mvm *mvm,
				      struct ieee80211_sta *sta,
				      enum nl80211_iftype vif_type)
{
	struct iwl_mvm_sta *mvmsta = iwl_mvm_sta_from_mac80211(sta);
	int queue;
	bool using_inactive_queue = false, same_sta = false;

	/*
	 * Check for inactive queues, so we don't reach a situation where we
	 * can't add a STA due to a shortage in queues that doesn't really exist
	 */
	iwl_mvm_inactivity_check(mvm);

	spin_lock_bh(&mvm->queue_info_lock);

	/* Make sure we have free resources for this STA */
	if (vif_type == NL80211_IFTYPE_STATION && !sta->tdls &&
	    !mvm->queue_info[IWL_MVM_DQA_BSS_CLIENT_QUEUE].hw_queue_refcount &&
	    (mvm->queue_info[IWL_MVM_DQA_BSS_CLIENT_QUEUE].status ==
	     IWL_MVM_QUEUE_FREE))
		queue = IWL_MVM_DQA_BSS_CLIENT_QUEUE;
	else
		queue = iwl_mvm_find_free_queue(mvm, mvmsta->sta_id,
						IWL_MVM_DQA_MIN_DATA_QUEUE,
						IWL_MVM_DQA_MAX_DATA_QUEUE);
	if (queue < 0) {
		spin_unlock_bh(&mvm->queue_info_lock);
		IWL_ERR(mvm, "No available queues for new station\n");
		return -ENOSPC;
	} else if (mvm->queue_info[queue].status == IWL_MVM_QUEUE_INACTIVE) {
		/*
		 * If this queue is already allocated but inactive we'll need to
		 * first free this queue before enabling it again, we'll mark
		 * it as reserved to make sure no new traffic arrives on it
		 */
		using_inactive_queue = true;
		same_sta = mvm->queue_info[queue].ra_sta_id == mvmsta->sta_id;
	}
	mvm->queue_info[queue].status = IWL_MVM_QUEUE_RESERVED;

	spin_unlock_bh(&mvm->queue_info_lock);

	mvmsta->reserved_queue = queue;

	if (using_inactive_queue)
		iwl_mvm_free_inactive_queue(mvm, queue, same_sta);

	IWL_DEBUG_TX_QUEUES(mvm, "Reserving data queue #%d for sta_id %d\n",
			    queue, mvmsta->sta_id);

	return 0;
}

/*
 * In DQA mode, after a HW restart the queues should be allocated as before, in
 * order to avoid race conditions when there are shared queues. This function
 * does the re-mapping and queue allocation.
 *
 * Note that re-enabling aggregations isn't done in this function.
 */
static void iwl_mvm_realloc_queues_after_restart(struct iwl_mvm *mvm,
						 struct iwl_mvm_sta *mvm_sta)
{
	unsigned int wdg_timeout =
			iwl_mvm_get_wd_timeout(mvm, mvm_sta->vif, false, false);
	int i;
	struct iwl_trans_txq_scd_cfg cfg = {
		.sta_id = mvm_sta->sta_id,
		.frame_limit = IWL_FRAME_LIMIT,
	};

	/* Make sure reserved queue is still marked as such (if allocated) */
	if (mvm_sta->reserved_queue != IEEE80211_INVAL_HW_QUEUE)
		mvm->queue_info[mvm_sta->reserved_queue].status =
			IWL_MVM_QUEUE_RESERVED;

	for (i = 0; i <= IWL_MAX_TID_COUNT; i++) {
		struct iwl_mvm_tid_data *tid_data = &mvm_sta->tid_data[i];
		int txq_id = tid_data->txq_id;
		int ac;
		u8 mac_queue;

		if (txq_id == IEEE80211_INVAL_HW_QUEUE)
			continue;

		skb_queue_head_init(&tid_data->deferred_tx_frames);

		ac = tid_to_mac80211_ac[i];
		mac_queue = mvm_sta->vif->hw_queue[ac];

		cfg.tid = i;
		cfg.fifo = iwl_mvm_ac_to_tx_fifo[ac];
		cfg.aggregate = (txq_id >= IWL_MVM_DQA_MIN_DATA_QUEUE ||
				 txq_id == IWL_MVM_DQA_BSS_CLIENT_QUEUE);

		IWL_DEBUG_TX_QUEUES(mvm,
				    "Re-mapping sta %d tid %d to queue %d\n",
				    mvm_sta->sta_id, i, txq_id);

		iwl_mvm_enable_txq(mvm, txq_id, mac_queue,
				   IEEE80211_SEQ_TO_SN(tid_data->seq_number),
				   &cfg, wdg_timeout);

		mvm->queue_info[txq_id].status = IWL_MVM_QUEUE_READY;
	}

	atomic_set(&mvm->pending_frames[mvm_sta->sta_id], 0);
}

int iwl_mvm_add_sta(struct iwl_mvm *mvm,
		    struct ieee80211_vif *vif,
		    struct ieee80211_sta *sta)
{
	struct iwl_mvm_vif *mvmvif = iwl_mvm_vif_from_mac80211(vif);
	struct iwl_mvm_sta *mvm_sta = iwl_mvm_sta_from_mac80211(sta);
	struct iwl_mvm_rxq_dup_data *dup_data;
	int i, ret, sta_id;

	lockdep_assert_held(&mvm->mutex);

	if (!test_bit(IWL_MVM_STATUS_IN_HW_RESTART, &mvm->status))
		sta_id = iwl_mvm_find_free_sta_id(mvm,
						  ieee80211_vif_type_p2p(vif));
	else
		sta_id = mvm_sta->sta_id;

	if (sta_id == IWL_MVM_STATION_COUNT)
		return -ENOSPC;

	spin_lock_init(&mvm_sta->lock);

	/* In DQA mode, if this is a HW restart, re-alloc existing queues */
	if (iwl_mvm_is_dqa_supported(mvm) &&
	    test_bit(IWL_MVM_STATUS_IN_HW_RESTART, &mvm->status)) {
		iwl_mvm_realloc_queues_after_restart(mvm, mvm_sta);
		goto update_fw;
	}

	mvm_sta->sta_id = sta_id;
	mvm_sta->mac_id_n_color = FW_CMD_ID_AND_COLOR(mvmvif->id,
						      mvmvif->color);
	mvm_sta->vif = vif;
	mvm_sta->max_agg_bufsize = LINK_QUAL_AGG_FRAME_LIMIT_DEF;
	mvm_sta->tx_protection = 0;
	mvm_sta->tt_tx_protection = false;

	/* HW restart, don't assume the memory has been zeroed */
	atomic_set(&mvm->pending_frames[sta_id], 0);
	mvm_sta->tid_disable_agg = 0xffff; /* No aggs at first */
	mvm_sta->tfd_queue_msk = 0;

	/*
	 * Allocate new queues for a TDLS station, unless we're in DQA mode,
	 * and then they'll be allocated dynamically
	 */
	if (!iwl_mvm_is_dqa_supported(mvm) && sta->tdls) {
		ret = iwl_mvm_tdls_sta_init(mvm, sta);
		if (ret)
			return ret;
	} else if (!iwl_mvm_is_dqa_supported(mvm)) {
		for (i = 0; i < IEEE80211_NUM_ACS; i++)
			if (vif->hw_queue[i] != IEEE80211_INVAL_HW_QUEUE)
				mvm_sta->tfd_queue_msk |= BIT(vif->hw_queue[i]);
	}

	/* for HW restart - reset everything but the sequence number */
	for (i = 0; i <= IWL_MAX_TID_COUNT; i++) {
		u16 seq = mvm_sta->tid_data[i].seq_number;
		memset(&mvm_sta->tid_data[i], 0, sizeof(mvm_sta->tid_data[i]));
		mvm_sta->tid_data[i].seq_number = seq;

		if (!iwl_mvm_is_dqa_supported(mvm))
			continue;

		/*
		 * Mark all queues for this STA as unallocated and defer TX
		 * frames until the queue is allocated
		 */
		mvm_sta->tid_data[i].txq_id = IEEE80211_INVAL_HW_QUEUE;
		skb_queue_head_init(&mvm_sta->tid_data[i].deferred_tx_frames);
	}
	mvm_sta->deferred_traffic_tid_map = 0;
	mvm_sta->agg_tids = 0;

	if (iwl_mvm_has_new_rx_api(mvm) &&
	    !test_bit(IWL_MVM_STATUS_IN_HW_RESTART, &mvm->status)) {
		dup_data = kcalloc(mvm->trans->num_rx_queues,
				   sizeof(*dup_data),
				   GFP_KERNEL);
		if (!dup_data)
			return -ENOMEM;
		mvm_sta->dup_data = dup_data;
	}

	if (iwl_mvm_is_dqa_supported(mvm)) {
		ret = iwl_mvm_reserve_sta_stream(mvm, sta,
						 ieee80211_vif_type_p2p(vif));
		if (ret)
			goto err;
	}

update_fw:
	ret = iwl_mvm_sta_send_to_fw(mvm, sta, false, 0);
	if (ret)
		goto err;

	if (vif->type == NL80211_IFTYPE_STATION) {
		if (!sta->tdls) {
			WARN_ON(mvmvif->ap_sta_id != IWL_MVM_STATION_COUNT);
			mvmvif->ap_sta_id = sta_id;
		} else {
			WARN_ON(mvmvif->ap_sta_id == IWL_MVM_STATION_COUNT);
		}
	}

	rcu_assign_pointer(mvm->fw_id_to_mac_id[sta_id], sta);

	return 0;

err:
	if (!iwl_mvm_is_dqa_supported(mvm) && sta->tdls)
		iwl_mvm_tdls_sta_deinit(mvm, sta);
	return ret;
}

int iwl_mvm_drain_sta(struct iwl_mvm *mvm, struct iwl_mvm_sta *mvmsta,
		      bool drain)
{
	struct iwl_mvm_add_sta_cmd cmd = {};
	int ret;
	u32 status;

	lockdep_assert_held(&mvm->mutex);

	cmd.mac_id_n_color = cpu_to_le32(mvmsta->mac_id_n_color);
	cmd.sta_id = mvmsta->sta_id;
	cmd.add_modify = STA_MODE_MODIFY;
	cmd.station_flags = drain ? cpu_to_le32(STA_FLG_DRAIN_FLOW) : 0;
	cmd.station_flags_msk = cpu_to_le32(STA_FLG_DRAIN_FLOW);

	status = ADD_STA_SUCCESS;
	ret = iwl_mvm_send_cmd_pdu_status(mvm, ADD_STA,
					  iwl_mvm_add_sta_cmd_size(mvm),
					  &cmd, &status);
	if (ret)
		return ret;

	switch (status & IWL_ADD_STA_STATUS_MASK) {
	case ADD_STA_SUCCESS:
		IWL_DEBUG_INFO(mvm, "Frames for staid %d will drained in fw\n",
			       mvmsta->sta_id);
		break;
	default:
		ret = -EIO;
		IWL_ERR(mvm, "Couldn't drain frames for staid %d\n",
			mvmsta->sta_id);
		break;
	}

	return ret;
}

/*
 * Remove a station from the FW table. Before sending the command to remove
 * the station validate that the station is indeed known to the driver (sanity
 * only).
 */
static int iwl_mvm_rm_sta_common(struct iwl_mvm *mvm, u8 sta_id)
{
	struct ieee80211_sta *sta;
	struct iwl_mvm_rm_sta_cmd rm_sta_cmd = {
		.sta_id = sta_id,
	};
	int ret;

	sta = rcu_dereference_protected(mvm->fw_id_to_mac_id[sta_id],
					lockdep_is_held(&mvm->mutex));

	/* Note: internal stations are marked as error values */
	if (!sta) {
		IWL_ERR(mvm, "Invalid station id\n");
		return -EINVAL;
	}

	ret = iwl_mvm_send_cmd_pdu(mvm, REMOVE_STA, 0,
				   sizeof(rm_sta_cmd), &rm_sta_cmd);
	if (ret) {
		IWL_ERR(mvm, "Failed to remove station. Id=%d\n", sta_id);
		return ret;
	}

	return 0;
}

void iwl_mvm_sta_drained_wk(struct work_struct *wk)
{
	struct iwl_mvm *mvm = container_of(wk, struct iwl_mvm, sta_drained_wk);
	u8 sta_id;

	/*
	 * The mutex is needed because of the SYNC cmd, but not only: if the
	 * work would run concurrently with iwl_mvm_rm_sta, it would run before
	 * iwl_mvm_rm_sta sets the station as busy, and exit. Then
	 * iwl_mvm_rm_sta would set the station as busy, and nobody will clean
	 * that later.
	 */
	mutex_lock(&mvm->mutex);

	for_each_set_bit(sta_id, mvm->sta_drained, IWL_MVM_STATION_COUNT) {
		int ret;
		struct ieee80211_sta *sta =
			rcu_dereference_protected(mvm->fw_id_to_mac_id[sta_id],
						  lockdep_is_held(&mvm->mutex));

		/*
		 * This station is in use or RCU-removed; the latter happens in
		 * managed mode, where mac80211 removes the station before we
		 * can remove it from firmware (we can only do that after the
		 * MAC is marked unassociated), and possibly while the deauth
		 * frame to disconnect from the AP is still queued. Then, the
		 * station pointer is -ENOENT when the last skb is reclaimed.
		 */
		if (!IS_ERR(sta) || PTR_ERR(sta) == -ENOENT)
			continue;

		if (PTR_ERR(sta) == -EINVAL) {
			IWL_ERR(mvm, "Drained sta %d, but it is internal?\n",
				sta_id);
			continue;
		}

		if (!sta) {
			IWL_ERR(mvm, "Drained sta %d, but it was NULL?\n",
				sta_id);
			continue;
		}

		WARN_ON(PTR_ERR(sta) != -EBUSY);
		/* This station was removed and we waited until it got drained,
		 * we can now proceed and remove it.
		 */
		ret = iwl_mvm_rm_sta_common(mvm, sta_id);
		if (ret) {
			IWL_ERR(mvm,
				"Couldn't remove sta %d after it was drained\n",
				sta_id);
			continue;
		}
		RCU_INIT_POINTER(mvm->fw_id_to_mac_id[sta_id], NULL);
		clear_bit(sta_id, mvm->sta_drained);

		if (mvm->tfd_drained[sta_id]) {
			unsigned long i, msk = mvm->tfd_drained[sta_id];

			for_each_set_bit(i, &msk, sizeof(msk) * BITS_PER_BYTE)
				iwl_mvm_disable_txq(mvm, i, i,
						    IWL_MAX_TID_COUNT, 0);

			mvm->tfd_drained[sta_id] = 0;
			IWL_DEBUG_TDLS(mvm, "Drained sta %d, with queues %ld\n",
				       sta_id, msk);
		}
	}

	mutex_unlock(&mvm->mutex);
}

static void iwl_mvm_disable_sta_queues(struct iwl_mvm *mvm,
				       struct ieee80211_vif *vif,
				       struct iwl_mvm_sta *mvm_sta)
{
	int ac;
	int i;

	lockdep_assert_held(&mvm->mutex);

	for (i = 0; i < ARRAY_SIZE(mvm_sta->tid_data); i++) {
		if (mvm_sta->tid_data[i].txq_id == IEEE80211_INVAL_HW_QUEUE)
			continue;

		ac = iwl_mvm_tid_to_ac_queue(i);
		iwl_mvm_disable_txq(mvm, mvm_sta->tid_data[i].txq_id,
				    vif->hw_queue[ac], i, 0);
		mvm_sta->tid_data[i].txq_id = IEEE80211_INVAL_HW_QUEUE;
	}
}

int iwl_mvm_rm_sta(struct iwl_mvm *mvm,
		   struct ieee80211_vif *vif,
		   struct ieee80211_sta *sta)
{
	struct iwl_mvm_vif *mvmvif = iwl_mvm_vif_from_mac80211(vif);
	struct iwl_mvm_sta *mvm_sta = iwl_mvm_sta_from_mac80211(sta);
	u8 sta_id = mvm_sta->sta_id;
	int ret;

	lockdep_assert_held(&mvm->mutex);

	if (iwl_mvm_has_new_rx_api(mvm))
		kfree(mvm_sta->dup_data);

	if ((vif->type == NL80211_IFTYPE_STATION &&
	     mvmvif->ap_sta_id == sta_id) ||
	    iwl_mvm_is_dqa_supported(mvm)){
		ret = iwl_mvm_drain_sta(mvm, mvm_sta, true);
		if (ret)
			return ret;
		/* flush its queues here since we are freeing mvm_sta */
		ret = iwl_mvm_flush_tx_path(mvm, mvm_sta->tfd_queue_msk, 0);
		if (ret)
			return ret;
		ret = iwl_trans_wait_tx_queue_empty(mvm->trans,
						    mvm_sta->tfd_queue_msk);
		if (ret)
			return ret;
		ret = iwl_mvm_drain_sta(mvm, mvm_sta, false);

		/* If DQA is supported - the queues can be disabled now */
		if (iwl_mvm_is_dqa_supported(mvm)) {
			iwl_mvm_disable_sta_queues(mvm, vif, mvm_sta);
			/*
			 * If pending_frames is set at this point - it must be
			 * driver internal logic error, since queues are empty
			 * and removed successuly.
			 * warn on it but set it to 0 anyway to avoid station
			 * not being removed later in the function
			 */
			WARN_ON(atomic_xchg(&mvm->pending_frames[sta_id], 0));
		}

		/* If there is a TXQ still marked as reserved - free it */
		if (iwl_mvm_is_dqa_supported(mvm) &&
		    mvm_sta->reserved_queue != IEEE80211_INVAL_HW_QUEUE) {
			u8 reserved_txq = mvm_sta->reserved_queue;
			enum iwl_mvm_queue_status *status;

			/*
			 * If no traffic has gone through the reserved TXQ - it
			 * is still marked as IWL_MVM_QUEUE_RESERVED, and
			 * should be manually marked as free again
			 */
			spin_lock_bh(&mvm->queue_info_lock);
			status = &mvm->queue_info[reserved_txq].status;
			if (WARN((*status != IWL_MVM_QUEUE_RESERVED) &&
				 (*status != IWL_MVM_QUEUE_FREE),
				 "sta_id %d reserved txq %d status %d",
				 sta_id, reserved_txq, *status)) {
				spin_unlock_bh(&mvm->queue_info_lock);
				return -EINVAL;
			}

			*status = IWL_MVM_QUEUE_FREE;
			spin_unlock_bh(&mvm->queue_info_lock);
		}

		if (vif->type == NL80211_IFTYPE_STATION &&
		    mvmvif->ap_sta_id == sta_id) {
			/* if associated - we can't remove the AP STA now */
			if (vif->bss_conf.assoc)
				return ret;

			/* unassoc - go ahead - remove the AP STA now */
			mvmvif->ap_sta_id = IWL_MVM_STATION_COUNT;

			/* clear d0i3_ap_sta_id if no longer relevant */
			if (mvm->d0i3_ap_sta_id == sta_id)
				mvm->d0i3_ap_sta_id = IWL_MVM_STATION_COUNT;
		}
	}

	/*
	 * This shouldn't happen - the TDLS channel switch should be canceled
	 * before the STA is removed.
	 */
	if (WARN_ON_ONCE(mvm->tdls_cs.peer.sta_id == sta_id)) {
		mvm->tdls_cs.peer.sta_id = IWL_MVM_STATION_COUNT;
		cancel_delayed_work(&mvm->tdls_cs.dwork);
	}

	/*
	 * Make sure that the tx response code sees the station as -EBUSY and
	 * calls the drain worker.
	 */
	spin_lock_bh(&mvm_sta->lock);

	/*
	 * There are frames pending on the AC queues for this station.
	 * We need to wait until all the frames are drained...
	 */
	if (atomic_read(&mvm->pending_frames[sta_id])) {
		rcu_assign_pointer(mvm->fw_id_to_mac_id[sta_id],
				   ERR_PTR(-EBUSY));
		spin_unlock_bh(&mvm_sta->lock);

		/* disable TDLS sta queues on drain complete */
		if (sta->tdls) {
			mvm->tfd_drained[sta_id] = mvm_sta->tfd_queue_msk;
			IWL_DEBUG_TDLS(mvm, "Draining TDLS sta %d\n", sta_id);
		}

		ret = iwl_mvm_drain_sta(mvm, mvm_sta, true);
	} else {
		spin_unlock_bh(&mvm_sta->lock);

		if (!iwl_mvm_is_dqa_supported(mvm) && sta->tdls)
			iwl_mvm_tdls_sta_deinit(mvm, sta);

		ret = iwl_mvm_rm_sta_common(mvm, mvm_sta->sta_id);
		RCU_INIT_POINTER(mvm->fw_id_to_mac_id[mvm_sta->sta_id], NULL);
	}

	return ret;
}

int iwl_mvm_rm_sta_id(struct iwl_mvm *mvm,
		      struct ieee80211_vif *vif,
		      u8 sta_id)
{
	int ret = iwl_mvm_rm_sta_common(mvm, sta_id);

	lockdep_assert_held(&mvm->mutex);

	RCU_INIT_POINTER(mvm->fw_id_to_mac_id[sta_id], NULL);
	return ret;
}

int iwl_mvm_allocate_int_sta(struct iwl_mvm *mvm,
			     struct iwl_mvm_int_sta *sta,
			     u32 qmask, enum nl80211_iftype iftype)
{
	if (!test_bit(IWL_MVM_STATUS_IN_HW_RESTART, &mvm->status)) {
		sta->sta_id = iwl_mvm_find_free_sta_id(mvm, iftype);
		if (WARN_ON_ONCE(sta->sta_id == IWL_MVM_STATION_COUNT))
			return -ENOSPC;
	}

	sta->tfd_queue_msk = qmask;

	/* put a non-NULL value so iterating over the stations won't stop */
	rcu_assign_pointer(mvm->fw_id_to_mac_id[sta->sta_id], ERR_PTR(-EINVAL));
	return 0;
}

void iwl_mvm_dealloc_int_sta(struct iwl_mvm *mvm, struct iwl_mvm_int_sta *sta)
{
	RCU_INIT_POINTER(mvm->fw_id_to_mac_id[sta->sta_id], NULL);
	memset(sta, 0, sizeof(struct iwl_mvm_int_sta));
	sta->sta_id = IWL_MVM_STATION_COUNT;
}

static int iwl_mvm_add_int_sta_common(struct iwl_mvm *mvm,
				      struct iwl_mvm_int_sta *sta,
				      const u8 *addr,
				      u16 mac_id, u16 color)
{
	struct iwl_mvm_add_sta_cmd cmd;
	int ret;
	u32 status;

	lockdep_assert_held(&mvm->mutex);

	memset(&cmd, 0, sizeof(cmd));
	cmd.sta_id = sta->sta_id;
	cmd.mac_id_n_color = cpu_to_le32(FW_CMD_ID_AND_COLOR(mac_id,
							     color));

	cmd.tfd_queue_msk = cpu_to_le32(sta->tfd_queue_msk);
	cmd.tid_disable_tx = cpu_to_le16(0xffff);

	if (addr)
		memcpy(cmd.addr, addr, ETH_ALEN);

	ret = iwl_mvm_send_cmd_pdu_status(mvm, ADD_STA,
					  iwl_mvm_add_sta_cmd_size(mvm),
					  &cmd, &status);
	if (ret)
		return ret;

	switch (status & IWL_ADD_STA_STATUS_MASK) {
	case ADD_STA_SUCCESS:
		IWL_DEBUG_INFO(mvm, "Internal station added.\n");
		return 0;
	default:
		ret = -EIO;
		IWL_ERR(mvm, "Add internal station failed, status=0x%x\n",
			status);
		break;
	}
	return ret;
}

int iwl_mvm_add_aux_sta(struct iwl_mvm *mvm)
{
	unsigned int wdg_timeout = iwlmvm_mod_params.tfd_q_hang_detect ?
					mvm->cfg->base_params->wd_timeout :
					IWL_WATCHDOG_DISABLED;
	int ret;

	lockdep_assert_held(&mvm->mutex);

	/* Map Aux queue to fifo - needs to happen before adding Aux station */
	if (!iwl_mvm_is_dqa_supported(mvm))
		iwl_mvm_enable_ac_txq(mvm, mvm->aux_queue, mvm->aux_queue,
				      IWL_MVM_TX_FIFO_MCAST, 0, wdg_timeout);

	/* Allocate aux station and assign to it the aux queue */
	ret = iwl_mvm_allocate_int_sta(mvm, &mvm->aux_sta, BIT(mvm->aux_queue),
				       NL80211_IFTYPE_UNSPECIFIED);
	if (ret)
		return ret;

	if (iwl_mvm_is_dqa_supported(mvm)) {
		struct iwl_trans_txq_scd_cfg cfg = {
			.fifo = IWL_MVM_TX_FIFO_MCAST,
			.sta_id = mvm->aux_sta.sta_id,
			.tid = IWL_MAX_TID_COUNT,
			.aggregate = false,
			.frame_limit = IWL_FRAME_LIMIT,
		};

		iwl_mvm_enable_txq(mvm, mvm->aux_queue, mvm->aux_queue, 0, &cfg,
				   wdg_timeout);
	}

	ret = iwl_mvm_add_int_sta_common(mvm, &mvm->aux_sta, NULL,
					 MAC_INDEX_AUX, 0);

	if (ret)
		iwl_mvm_dealloc_int_sta(mvm, &mvm->aux_sta);
	return ret;
}

int iwl_mvm_add_snif_sta(struct iwl_mvm *mvm, struct ieee80211_vif *vif)
{
	struct iwl_mvm_vif *mvmvif = iwl_mvm_vif_from_mac80211(vif);

	lockdep_assert_held(&mvm->mutex);
	return iwl_mvm_add_int_sta_common(mvm, &mvm->snif_sta, vif->addr,
					 mvmvif->id, 0);
}

int iwl_mvm_rm_snif_sta(struct iwl_mvm *mvm, struct ieee80211_vif *vif)
{
	int ret;

	lockdep_assert_held(&mvm->mutex);

	ret = iwl_mvm_rm_sta_common(mvm, mvm->snif_sta.sta_id);
	if (ret)
		IWL_WARN(mvm, "Failed sending remove station\n");

	return ret;
}

void iwl_mvm_dealloc_snif_sta(struct iwl_mvm *mvm)
{
	iwl_mvm_dealloc_int_sta(mvm, &mvm->snif_sta);
}

void iwl_mvm_del_aux_sta(struct iwl_mvm *mvm)
{
	lockdep_assert_held(&mvm->mutex);

	iwl_mvm_dealloc_int_sta(mvm, &mvm->aux_sta);
}

/*
 * Send the add station command for the vif's broadcast station.
 * Assumes that the station was already allocated.
 *
 * @mvm: the mvm component
 * @vif: the interface to which the broadcast station is added
 * @bsta: the broadcast station to add.
 */
int iwl_mvm_send_add_bcast_sta(struct iwl_mvm *mvm, struct ieee80211_vif *vif)
{
	struct iwl_mvm_vif *mvmvif = iwl_mvm_vif_from_mac80211(vif);
	struct iwl_mvm_int_sta *bsta = &mvmvif->bcast_sta;
	static const u8 _baddr[] = {0xFF, 0xFF, 0xFF, 0xFF, 0xFF, 0xFF};
	const u8 *baddr = _baddr;
	int ret;

	lockdep_assert_held(&mvm->mutex);

	if (iwl_mvm_is_dqa_supported(mvm)) {
		struct iwl_trans_txq_scd_cfg cfg = {
			.fifo = IWL_MVM_TX_FIFO_VO,
			.sta_id = mvmvif->bcast_sta.sta_id,
			.tid = IWL_MAX_TID_COUNT,
			.aggregate = false,
			.frame_limit = IWL_FRAME_LIMIT,
		};
		unsigned int wdg_timeout =
			iwl_mvm_get_wd_timeout(mvm, vif, false, false);
		int queue;

<<<<<<< HEAD
		if (vif->type == NL80211_IFTYPE_AP ||
		    vif->type == NL80211_IFTYPE_ADHOC)
			queue = IWL_MVM_DQA_AP_PROBE_RESP_QUEUE;
=======
		if (vif->type == NL80211_IFTYPE_AP)
			queue = mvm->probe_queue;
>>>>>>> 87d0e1af
		else if (vif->type == NL80211_IFTYPE_P2P_DEVICE)
			queue = mvm->p2p_dev_queue;
		else if (WARN(1, "Missing required TXQ for adding bcast STA\n"))
			return -EINVAL;

		iwl_mvm_enable_txq(mvm, queue, vif->hw_queue[0], 0, &cfg,
				   wdg_timeout);
		bsta->tfd_queue_msk |= BIT(queue);
	}

	if (vif->type == NL80211_IFTYPE_ADHOC)
		baddr = vif->bss_conf.bssid;

	if (WARN_ON_ONCE(bsta->sta_id == IWL_MVM_STATION_COUNT))
		return -ENOSPC;

	ret = iwl_mvm_add_int_sta_common(mvm, bsta, baddr,
					 mvmvif->id, mvmvif->color);

<<<<<<< HEAD
	/*
	 * In AP vif type, we also need to enable the cab_queue. However, we
	 * have to enable it after the ADD_STA command is sent, otherwise the
	 * FW will throw an assert once we send the ADD_STA command (it'll
	 * detect a mismatch in the tfd_queue_msk, as we can't add the
	 * enabled-cab_queue to the mask)
	 */
	if (iwl_mvm_is_dqa_supported(mvm) &&
	    (vif->type == NL80211_IFTYPE_AP ||
	     vif->type == NL80211_IFTYPE_ADHOC)) {
		struct iwl_trans_txq_scd_cfg cfg = {
			.fifo = IWL_MVM_TX_FIFO_MCAST,
			.sta_id = mvmvif->bcast_sta.sta_id,
			.tid = IWL_MAX_TID_COUNT,
			.aggregate = false,
			.frame_limit = IWL_FRAME_LIMIT,
		};
		unsigned int wdg_timeout =
			iwl_mvm_get_wd_timeout(mvm, vif, false, false);

		iwl_mvm_enable_txq(mvm, vif->cab_queue, vif->cab_queue,
				   0, &cfg, wdg_timeout);
	}

	return 0;
=======
	return ret;
>>>>>>> 87d0e1af
}

static void iwl_mvm_free_bcast_sta_queues(struct iwl_mvm *mvm,
					  struct ieee80211_vif *vif)
{
	struct iwl_mvm_vif *mvmvif = iwl_mvm_vif_from_mac80211(vif);

	lockdep_assert_held(&mvm->mutex);

<<<<<<< HEAD
	if (vif->type == NL80211_IFTYPE_AP ||
	    vif->type == NL80211_IFTYPE_ADHOC)
		iwl_mvm_disable_txq(mvm, vif->cab_queue, vif->cab_queue,
				    IWL_MAX_TID_COUNT, 0);

	if (mvmvif->bcast_sta.tfd_queue_msk &
	    BIT(IWL_MVM_DQA_AP_PROBE_RESP_QUEUE)) {
		iwl_mvm_disable_txq(mvm,
				    IWL_MVM_DQA_AP_PROBE_RESP_QUEUE,
=======
	if (mvmvif->bcast_sta.tfd_queue_msk & BIT(mvm->probe_queue)) {
		iwl_mvm_disable_txq(mvm, mvm->probe_queue,
>>>>>>> 87d0e1af
				    vif->hw_queue[0], IWL_MAX_TID_COUNT,
				    0);
		mvmvif->bcast_sta.tfd_queue_msk &= ~BIT(mvm->probe_queue);
	}

	if (mvmvif->bcast_sta.tfd_queue_msk & BIT(mvm->p2p_dev_queue)) {
		iwl_mvm_disable_txq(mvm, mvm->p2p_dev_queue,
				    vif->hw_queue[0], IWL_MAX_TID_COUNT,
				    0);
		mvmvif->bcast_sta.tfd_queue_msk &= ~BIT(mvm->p2p_dev_queue);
	}
}

/* Send the FW a request to remove the station from it's internal data
 * structures, but DO NOT remove the entry from the local data structures. */
int iwl_mvm_send_rm_bcast_sta(struct iwl_mvm *mvm, struct ieee80211_vif *vif)
{
	struct iwl_mvm_vif *mvmvif = iwl_mvm_vif_from_mac80211(vif);
	int ret;

	lockdep_assert_held(&mvm->mutex);

	if (iwl_mvm_is_dqa_supported(mvm))
		iwl_mvm_free_bcast_sta_queues(mvm, vif);

	ret = iwl_mvm_rm_sta_common(mvm, mvmvif->bcast_sta.sta_id);
	if (ret)
		IWL_WARN(mvm, "Failed sending remove station\n");
	return ret;
}

int iwl_mvm_alloc_bcast_sta(struct iwl_mvm *mvm, struct ieee80211_vif *vif)
{
	struct iwl_mvm_vif *mvmvif = iwl_mvm_vif_from_mac80211(vif);
	u32 qmask = 0;

	lockdep_assert_held(&mvm->mutex);

	if (!iwl_mvm_is_dqa_supported(mvm)) {
		qmask = iwl_mvm_mac_get_queues_mask(vif);

		/*
		 * The firmware defines the TFD queue mask to only be relevant
		 * for *unicast* queues, so the multicast (CAB) queue shouldn't
		 * be included. This only happens in NL80211_IFTYPE_AP vif type,
		 * so the next line will only have an effect there.
		 */
		qmask &= ~BIT(vif->cab_queue);
	}

	return iwl_mvm_allocate_int_sta(mvm, &mvmvif->bcast_sta, qmask,
					ieee80211_vif_type_p2p(vif));
}

/* Allocate a new station entry for the broadcast station to the given vif,
 * and send it to the FW.
 * Note that each P2P mac should have its own broadcast station.
 *
 * @mvm: the mvm component
 * @vif: the interface to which the broadcast station is added
 * @bsta: the broadcast station to add. */
int iwl_mvm_add_bcast_sta(struct iwl_mvm *mvm, struct ieee80211_vif *vif)
{
	struct iwl_mvm_vif *mvmvif = iwl_mvm_vif_from_mac80211(vif);
	struct iwl_mvm_int_sta *bsta = &mvmvif->bcast_sta;
	int ret;

	lockdep_assert_held(&mvm->mutex);

	ret = iwl_mvm_alloc_bcast_sta(mvm, vif);
	if (ret)
		return ret;

	ret = iwl_mvm_send_add_bcast_sta(mvm, vif);

	if (ret)
		iwl_mvm_dealloc_int_sta(mvm, bsta);

	return ret;
}

void iwl_mvm_dealloc_bcast_sta(struct iwl_mvm *mvm, struct ieee80211_vif *vif)
{
	struct iwl_mvm_vif *mvmvif = iwl_mvm_vif_from_mac80211(vif);

	iwl_mvm_dealloc_int_sta(mvm, &mvmvif->bcast_sta);
}

/*
 * Send the FW a request to remove the station from it's internal data
 * structures, and in addition remove it from the local data structure.
 */
int iwl_mvm_rm_bcast_sta(struct iwl_mvm *mvm, struct ieee80211_vif *vif)
{
	int ret;

	lockdep_assert_held(&mvm->mutex);

	ret = iwl_mvm_send_rm_bcast_sta(mvm, vif);

	iwl_mvm_dealloc_bcast_sta(mvm, vif);

	return ret;
}

/*
 * Allocate a new station entry for the multicast station to the given vif,
 * and send it to the FW.
 * Note that each AP/GO mac should have its own multicast station.
 *
 * @mvm: the mvm component
 * @vif: the interface to which the multicast station is added
 */
int iwl_mvm_add_mcast_sta(struct iwl_mvm *mvm, struct ieee80211_vif *vif)
{
	struct iwl_mvm_vif *mvmvif = iwl_mvm_vif_from_mac80211(vif);
	struct iwl_mvm_int_sta *msta = &mvmvif->mcast_sta;
	static const u8 _maddr[] = {0x03, 0x00, 0x00, 0x00, 0x00, 0x00};
	const u8 *maddr = _maddr;
	struct iwl_trans_txq_scd_cfg cfg = {
		.fifo = IWL_MVM_TX_FIFO_MCAST,
		.sta_id = msta->sta_id,
		.tid = IWL_MAX_TID_COUNT,
		.aggregate = false,
		.frame_limit = IWL_FRAME_LIMIT,
	};
	unsigned int timeout = iwl_mvm_get_wd_timeout(mvm, vif, false, false);
	int ret;

	lockdep_assert_held(&mvm->mutex);

	if (!iwl_mvm_is_dqa_supported(mvm))
		return 0;

	if (WARN_ON(vif->type != NL80211_IFTYPE_AP))
		return -ENOTSUPP;

	ret = iwl_mvm_add_int_sta_common(mvm, msta, maddr,
					 mvmvif->id, mvmvif->color);
	if (ret) {
		iwl_mvm_dealloc_int_sta(mvm, msta);
		return ret;
	}

	/*
	 * Enable cab queue after the ADD_STA command is sent.
	 * This is needed for a000 firmware which won't accept SCD_QUEUE_CFG
	 * command with unknown station id.
	 */
	iwl_mvm_enable_txq(mvm, vif->cab_queue, vif->cab_queue, 0, &cfg,
			   timeout);

	return 0;
}

/*
 * Send the FW a request to remove the station from it's internal data
 * structures, and in addition remove it from the local data structure.
 */
int iwl_mvm_rm_mcast_sta(struct iwl_mvm *mvm, struct ieee80211_vif *vif)
{
	struct iwl_mvm_vif *mvmvif = iwl_mvm_vif_from_mac80211(vif);
	int ret;

	lockdep_assert_held(&mvm->mutex);

	if (!iwl_mvm_is_dqa_supported(mvm))
		return 0;

	iwl_mvm_disable_txq(mvm, vif->cab_queue, vif->cab_queue,
			    IWL_MAX_TID_COUNT, 0);

	ret = iwl_mvm_rm_sta_common(mvm, mvmvif->mcast_sta.sta_id);
	if (ret)
		IWL_WARN(mvm, "Failed sending remove station\n");

	return ret;
}

#define IWL_MAX_RX_BA_SESSIONS 16

static void iwl_mvm_sync_rxq_del_ba(struct iwl_mvm *mvm, u8 baid)
{
	struct iwl_mvm_delba_notif notif = {
		.metadata.type = IWL_MVM_RXQ_NOTIF_DEL_BA,
		.metadata.sync = 1,
		.delba.baid = baid,
	};
	iwl_mvm_sync_rx_queues_internal(mvm, (void *)&notif, sizeof(notif));
};

static void iwl_mvm_free_reorder(struct iwl_mvm *mvm,
				 struct iwl_mvm_baid_data *data)
{
	int i;

	iwl_mvm_sync_rxq_del_ba(mvm, data->baid);

	for (i = 0; i < mvm->trans->num_rx_queues; i++) {
		int j;
		struct iwl_mvm_reorder_buffer *reorder_buf =
			&data->reorder_buf[i];

		spin_lock_bh(&reorder_buf->lock);
		if (likely(!reorder_buf->num_stored)) {
			spin_unlock_bh(&reorder_buf->lock);
			continue;
		}

		/*
		 * This shouldn't happen in regular DELBA since the internal
		 * delBA notification should trigger a release of all frames in
		 * the reorder buffer.
		 */
		WARN_ON(1);

		for (j = 0; j < reorder_buf->buf_size; j++)
			__skb_queue_purge(&reorder_buf->entries[j]);
		/*
		 * Prevent timer re-arm. This prevents a very far fetched case
		 * where we timed out on the notification. There may be prior
		 * RX frames pending in the RX queue before the notification
		 * that might get processed between now and the actual deletion
		 * and we would re-arm the timer although we are deleting the
		 * reorder buffer.
		 */
		reorder_buf->removed = true;
		spin_unlock_bh(&reorder_buf->lock);
		del_timer_sync(&reorder_buf->reorder_timer);
	}
}

static void iwl_mvm_init_reorder_buffer(struct iwl_mvm *mvm,
					u32 sta_id,
					struct iwl_mvm_baid_data *data,
					u16 ssn, u8 buf_size)
{
	int i;

	for (i = 0; i < mvm->trans->num_rx_queues; i++) {
		struct iwl_mvm_reorder_buffer *reorder_buf =
			&data->reorder_buf[i];
		int j;

		reorder_buf->num_stored = 0;
		reorder_buf->head_sn = ssn;
		reorder_buf->buf_size = buf_size;
		/* rx reorder timer */
		reorder_buf->reorder_timer.function =
			iwl_mvm_reorder_timer_expired;
		reorder_buf->reorder_timer.data = (unsigned long)reorder_buf;
		init_timer(&reorder_buf->reorder_timer);
		spin_lock_init(&reorder_buf->lock);
		reorder_buf->mvm = mvm;
		reorder_buf->queue = i;
		reorder_buf->sta_id = sta_id;
		for (j = 0; j < reorder_buf->buf_size; j++)
			__skb_queue_head_init(&reorder_buf->entries[j]);
	}
}

int iwl_mvm_sta_rx_agg(struct iwl_mvm *mvm, struct ieee80211_sta *sta,
		       int tid, u16 ssn, bool start, u8 buf_size, u16 timeout)
{
	struct iwl_mvm_sta *mvm_sta = iwl_mvm_sta_from_mac80211(sta);
	struct iwl_mvm_add_sta_cmd cmd = {};
	struct iwl_mvm_baid_data *baid_data = NULL;
	int ret;
	u32 status;

	lockdep_assert_held(&mvm->mutex);

	if (start && mvm->rx_ba_sessions >= IWL_MAX_RX_BA_SESSIONS) {
		IWL_WARN(mvm, "Not enough RX BA SESSIONS\n");
		return -ENOSPC;
	}

	if (iwl_mvm_has_new_rx_api(mvm) && start) {
		/*
		 * Allocate here so if allocation fails we can bail out early
		 * before starting the BA session in the firmware
		 */
		baid_data = kzalloc(sizeof(*baid_data) +
				    mvm->trans->num_rx_queues *
				    sizeof(baid_data->reorder_buf[0]),
				    GFP_KERNEL);
		if (!baid_data)
			return -ENOMEM;
	}

	cmd.mac_id_n_color = cpu_to_le32(mvm_sta->mac_id_n_color);
	cmd.sta_id = mvm_sta->sta_id;
	cmd.add_modify = STA_MODE_MODIFY;
	if (start) {
		cmd.add_immediate_ba_tid = (u8) tid;
		cmd.add_immediate_ba_ssn = cpu_to_le16(ssn);
		cmd.rx_ba_window = cpu_to_le16((u16)buf_size);
	} else {
		cmd.remove_immediate_ba_tid = (u8) tid;
	}
	cmd.modify_mask = start ? STA_MODIFY_ADD_BA_TID :
				  STA_MODIFY_REMOVE_BA_TID;

	status = ADD_STA_SUCCESS;
	ret = iwl_mvm_send_cmd_pdu_status(mvm, ADD_STA,
					  iwl_mvm_add_sta_cmd_size(mvm),
					  &cmd, &status);
	if (ret)
		goto out_free;

	switch (status & IWL_ADD_STA_STATUS_MASK) {
	case ADD_STA_SUCCESS:
		IWL_DEBUG_HT(mvm, "RX BA Session %sed in fw\n",
			     start ? "start" : "stopp");
		break;
	case ADD_STA_IMMEDIATE_BA_FAILURE:
		IWL_WARN(mvm, "RX BA Session refused by fw\n");
		ret = -ENOSPC;
		break;
	default:
		ret = -EIO;
		IWL_ERR(mvm, "RX BA Session failed %sing, status 0x%x\n",
			start ? "start" : "stopp", status);
		break;
	}

	if (ret)
		goto out_free;

	if (start) {
		u8 baid;

		mvm->rx_ba_sessions++;

		if (!iwl_mvm_has_new_rx_api(mvm))
			return 0;

		if (WARN_ON(!(status & IWL_ADD_STA_BAID_VALID_MASK))) {
			ret = -EINVAL;
			goto out_free;
		}
		baid = (u8)((status & IWL_ADD_STA_BAID_MASK) >>
			    IWL_ADD_STA_BAID_SHIFT);
		baid_data->baid = baid;
		baid_data->timeout = timeout;
		baid_data->last_rx = jiffies;
		setup_timer(&baid_data->session_timer,
			    iwl_mvm_rx_agg_session_expired,
			    (unsigned long)&mvm->baid_map[baid]);
		baid_data->mvm = mvm;
		baid_data->tid = tid;
		baid_data->sta_id = mvm_sta->sta_id;

		mvm_sta->tid_to_baid[tid] = baid;
		if (timeout)
			mod_timer(&baid_data->session_timer,
				  TU_TO_EXP_TIME(timeout * 2));

		iwl_mvm_init_reorder_buffer(mvm, mvm_sta->sta_id,
					    baid_data, ssn, buf_size);
		/*
		 * protect the BA data with RCU to cover a case where our
		 * internal RX sync mechanism will timeout (not that it's
		 * supposed to happen) and we will free the session data while
		 * RX is being processed in parallel
		 */
		IWL_DEBUG_HT(mvm, "Sta %d(%d) is assigned to BAID %d\n",
			     mvm_sta->sta_id, tid, baid);
		WARN_ON(rcu_access_pointer(mvm->baid_map[baid]));
		rcu_assign_pointer(mvm->baid_map[baid], baid_data);
	} else  {
		u8 baid = mvm_sta->tid_to_baid[tid];

		if (mvm->rx_ba_sessions > 0)
			/* check that restart flow didn't zero the counter */
			mvm->rx_ba_sessions--;
		if (!iwl_mvm_has_new_rx_api(mvm))
			return 0;

		if (WARN_ON(baid == IWL_RX_REORDER_DATA_INVALID_BAID))
			return -EINVAL;

		baid_data = rcu_access_pointer(mvm->baid_map[baid]);
		if (WARN_ON(!baid_data))
			return -EINVAL;

		/* synchronize all rx queues so we can safely delete */
		iwl_mvm_free_reorder(mvm, baid_data);
		del_timer_sync(&baid_data->session_timer);
		RCU_INIT_POINTER(mvm->baid_map[baid], NULL);
		kfree_rcu(baid_data, rcu_head);
		IWL_DEBUG_HT(mvm, "BAID %d is free\n", baid);
	}
	return 0;

out_free:
	kfree(baid_data);
	return ret;
}

int iwl_mvm_sta_tx_agg(struct iwl_mvm *mvm, struct ieee80211_sta *sta,
		       int tid, u8 queue, bool start)
{
	struct iwl_mvm_sta *mvm_sta = iwl_mvm_sta_from_mac80211(sta);
	struct iwl_mvm_add_sta_cmd cmd = {};
	int ret;
	u32 status;

	lockdep_assert_held(&mvm->mutex);

	if (start) {
		mvm_sta->tfd_queue_msk |= BIT(queue);
		mvm_sta->tid_disable_agg &= ~BIT(tid);
	} else {
		/* In DQA-mode the queue isn't removed on agg termination */
		if (!iwl_mvm_is_dqa_supported(mvm))
			mvm_sta->tfd_queue_msk &= ~BIT(queue);
		mvm_sta->tid_disable_agg |= BIT(tid);
	}

	cmd.mac_id_n_color = cpu_to_le32(mvm_sta->mac_id_n_color);
	cmd.sta_id = mvm_sta->sta_id;
	cmd.add_modify = STA_MODE_MODIFY;
	cmd.modify_mask = STA_MODIFY_QUEUES | STA_MODIFY_TID_DISABLE_TX;
	cmd.tfd_queue_msk = cpu_to_le32(mvm_sta->tfd_queue_msk);
	cmd.tid_disable_tx = cpu_to_le16(mvm_sta->tid_disable_agg);

	status = ADD_STA_SUCCESS;
	ret = iwl_mvm_send_cmd_pdu_status(mvm, ADD_STA,
					  iwl_mvm_add_sta_cmd_size(mvm),
					  &cmd, &status);
	if (ret)
		return ret;

	switch (status & IWL_ADD_STA_STATUS_MASK) {
	case ADD_STA_SUCCESS:
		break;
	default:
		ret = -EIO;
		IWL_ERR(mvm, "TX BA Session failed %sing, status 0x%x\n",
			start ? "start" : "stopp", status);
		break;
	}

	return ret;
}

const u8 tid_to_mac80211_ac[] = {
	IEEE80211_AC_BE,
	IEEE80211_AC_BK,
	IEEE80211_AC_BK,
	IEEE80211_AC_BE,
	IEEE80211_AC_VI,
	IEEE80211_AC_VI,
	IEEE80211_AC_VO,
	IEEE80211_AC_VO,
	IEEE80211_AC_VO, /* We treat MGMT as TID 8, which is set as AC_VO */
};

static const u8 tid_to_ucode_ac[] = {
	AC_BE,
	AC_BK,
	AC_BK,
	AC_BE,
	AC_VI,
	AC_VI,
	AC_VO,
	AC_VO,
};

int iwl_mvm_sta_tx_agg_start(struct iwl_mvm *mvm, struct ieee80211_vif *vif,
			     struct ieee80211_sta *sta, u16 tid, u16 *ssn)
{
	struct iwl_mvm_sta *mvmsta = iwl_mvm_sta_from_mac80211(sta);
	struct iwl_mvm_tid_data *tid_data;
	int txq_id;
	int ret;

	if (WARN_ON_ONCE(tid >= IWL_MAX_TID_COUNT))
		return -EINVAL;

	if (mvmsta->tid_data[tid].state != IWL_AGG_OFF) {
		IWL_ERR(mvm, "Start AGG when state is not IWL_AGG_OFF %d!\n",
			mvmsta->tid_data[tid].state);
		return -ENXIO;
	}

	lockdep_assert_held(&mvm->mutex);

	spin_lock_bh(&mvmsta->lock);

	/* possible race condition - we entered D0i3 while starting agg */
	if (test_bit(IWL_MVM_STATUS_IN_D0I3, &mvm->status)) {
		spin_unlock_bh(&mvmsta->lock);
		IWL_ERR(mvm, "Entered D0i3 while starting Tx agg\n");
		return -EIO;
	}

	spin_lock(&mvm->queue_info_lock);

	/*
	 * Note the possible cases:
	 *  1. In DQA mode with an enabled TXQ - TXQ needs to become agg'ed
	 *  2. Non-DQA mode: the TXQ hasn't yet been enabled, so find a free
	 *	one and mark it as reserved
	 *  3. In DQA mode, but no traffic yet on this TID: same treatment as in
	 *	non-DQA mode, since the TXQ hasn't yet been allocated
	 */
	txq_id = mvmsta->tid_data[tid].txq_id;
	if (iwl_mvm_is_dqa_supported(mvm) &&
	    unlikely(mvm->queue_info[txq_id].status == IWL_MVM_QUEUE_SHARED)) {
		ret = -ENXIO;
		IWL_DEBUG_TX_QUEUES(mvm,
				    "Can't start tid %d agg on shared queue!\n",
				    tid);
		goto release_locks;
	} else if (!iwl_mvm_is_dqa_supported(mvm) ||
	    mvm->queue_info[txq_id].status != IWL_MVM_QUEUE_READY) {
		txq_id = iwl_mvm_find_free_queue(mvm, mvmsta->sta_id,
						 mvm->first_agg_queue,
						 mvm->last_agg_queue);
		if (txq_id < 0) {
			ret = txq_id;
			IWL_ERR(mvm, "Failed to allocate agg queue\n");
			goto release_locks;
		}
		/*
		 * TXQ shouldn't be in inactive mode for non-DQA, so getting
		 * an inactive queue from iwl_mvm_find_free_queue() is
		 * certainly a bug
		 */
		WARN_ON(mvm->queue_info[txq_id].status ==
			IWL_MVM_QUEUE_INACTIVE);

		/* TXQ hasn't yet been enabled, so mark it only as reserved */
		mvm->queue_info[txq_id].status = IWL_MVM_QUEUE_RESERVED;
	}

	spin_unlock(&mvm->queue_info_lock);

	IWL_DEBUG_TX_QUEUES(mvm,
			    "AGG for tid %d will be on queue #%d\n",
			    tid, txq_id);

	tid_data = &mvmsta->tid_data[tid];
	tid_data->ssn = IEEE80211_SEQ_TO_SN(tid_data->seq_number);
	tid_data->txq_id = txq_id;
	*ssn = tid_data->ssn;

	IWL_DEBUG_TX_QUEUES(mvm,
			    "Start AGG: sta %d tid %d queue %d - ssn = %d, next_recl = %d\n",
			    mvmsta->sta_id, tid, txq_id, tid_data->ssn,
			    tid_data->next_reclaimed);

	if (tid_data->ssn == tid_data->next_reclaimed) {
		tid_data->state = IWL_AGG_STARTING;
		ieee80211_start_tx_ba_cb_irqsafe(vif, sta->addr, tid);
	} else {
		tid_data->state = IWL_EMPTYING_HW_QUEUE_ADDBA;
	}

	ret = 0;
	goto out;

release_locks:
	spin_unlock(&mvm->queue_info_lock);
out:
	spin_unlock_bh(&mvmsta->lock);

	return ret;
}

int iwl_mvm_sta_tx_agg_oper(struct iwl_mvm *mvm, struct ieee80211_vif *vif,
			    struct ieee80211_sta *sta, u16 tid, u8 buf_size,
			    bool amsdu)
{
	struct iwl_mvm_sta *mvmsta = iwl_mvm_sta_from_mac80211(sta);
	struct iwl_mvm_tid_data *tid_data = &mvmsta->tid_data[tid];
	unsigned int wdg_timeout =
		iwl_mvm_get_wd_timeout(mvm, vif, sta->tdls, false);
	int queue, ret;
	bool alloc_queue = true;
	enum iwl_mvm_queue_status queue_status;
	u16 ssn;

	struct iwl_trans_txq_scd_cfg cfg = {
		.sta_id = mvmsta->sta_id,
		.tid = tid,
		.frame_limit = buf_size,
		.aggregate = true,
	};

	BUILD_BUG_ON((sizeof(mvmsta->agg_tids) * BITS_PER_BYTE)
		     != IWL_MAX_TID_COUNT);

	buf_size = min_t(int, buf_size, LINK_QUAL_AGG_FRAME_LIMIT_DEF);

	spin_lock_bh(&mvmsta->lock);
	ssn = tid_data->ssn;
	queue = tid_data->txq_id;
	tid_data->state = IWL_AGG_ON;
	mvmsta->agg_tids |= BIT(tid);
	tid_data->ssn = 0xffff;
	tid_data->amsdu_in_ampdu_allowed = amsdu;
	spin_unlock_bh(&mvmsta->lock);

	cfg.fifo = iwl_mvm_ac_to_tx_fifo[tid_to_mac80211_ac[tid]];

	spin_lock_bh(&mvm->queue_info_lock);
	queue_status = mvm->queue_info[queue].status;
	spin_unlock_bh(&mvm->queue_info_lock);

	/* In DQA mode, the existing queue might need to be reconfigured */
	if (iwl_mvm_is_dqa_supported(mvm)) {
		/* Maybe there is no need to even alloc a queue... */
		if (mvm->queue_info[queue].status == IWL_MVM_QUEUE_READY)
			alloc_queue = false;

		/*
		 * Only reconfig the SCD for the queue if the window size has
		 * changed from current (become smaller)
		 */
		if (!alloc_queue && buf_size < mvmsta->max_agg_bufsize) {
			/*
			 * If reconfiguring an existing queue, it first must be
			 * drained
			 */
			ret = iwl_trans_wait_tx_queue_empty(mvm->trans,
							    BIT(queue));
			if (ret) {
				IWL_ERR(mvm,
					"Error draining queue before reconfig\n");
				return ret;
			}

			ret = iwl_mvm_reconfig_scd(mvm, queue, cfg.fifo,
						   mvmsta->sta_id, tid,
						   buf_size, ssn);
			if (ret) {
				IWL_ERR(mvm,
					"Error reconfiguring TXQ #%d\n", queue);
				return ret;
			}
		}
	}

	if (alloc_queue)
		iwl_mvm_enable_txq(mvm, queue,
				   vif->hw_queue[tid_to_mac80211_ac[tid]], ssn,
				   &cfg, wdg_timeout);

	/* Send ADD_STA command to enable aggs only if the queue isn't shared */
	if (queue_status != IWL_MVM_QUEUE_SHARED) {
		ret = iwl_mvm_sta_tx_agg(mvm, sta, tid, queue, true);
		if (ret)
			return -EIO;
	}

	/* No need to mark as reserved */
	spin_lock_bh(&mvm->queue_info_lock);
	mvm->queue_info[queue].status = IWL_MVM_QUEUE_READY;
	spin_unlock_bh(&mvm->queue_info_lock);

	/*
	 * Even though in theory the peer could have different
	 * aggregation reorder buffer sizes for different sessions,
	 * our ucode doesn't allow for that and has a global limit
	 * for each station. Therefore, use the minimum of all the
	 * aggregation sessions and our default value.
	 */
	mvmsta->max_agg_bufsize =
		min(mvmsta->max_agg_bufsize, buf_size);
	mvmsta->lq_sta.lq.agg_frame_cnt_limit = mvmsta->max_agg_bufsize;

	IWL_DEBUG_HT(mvm, "Tx aggregation enabled on ra = %pM tid = %d\n",
		     sta->addr, tid);

	return iwl_mvm_send_lq_cmd(mvm, &mvmsta->lq_sta.lq, false);
}

int iwl_mvm_sta_tx_agg_stop(struct iwl_mvm *mvm, struct ieee80211_vif *vif,
			    struct ieee80211_sta *sta, u16 tid)
{
	struct iwl_mvm_sta *mvmsta = iwl_mvm_sta_from_mac80211(sta);
	struct iwl_mvm_tid_data *tid_data = &mvmsta->tid_data[tid];
	u16 txq_id;
	int err;

	/*
	 * If mac80211 is cleaning its state, then say that we finished since
	 * our state has been cleared anyway.
	 */
	if (test_bit(IWL_MVM_STATUS_IN_HW_RESTART, &mvm->status)) {
		ieee80211_stop_tx_ba_cb_irqsafe(vif, sta->addr, tid);
		return 0;
	}

	spin_lock_bh(&mvmsta->lock);

	txq_id = tid_data->txq_id;

	IWL_DEBUG_TX_QUEUES(mvm, "Stop AGG: sta %d tid %d q %d state %d\n",
			    mvmsta->sta_id, tid, txq_id, tid_data->state);

	mvmsta->agg_tids &= ~BIT(tid);

	spin_lock_bh(&mvm->queue_info_lock);
	/*
	 * The TXQ is marked as reserved only if no traffic came through yet
	 * This means no traffic has been sent on this TID (agg'd or not), so
	 * we no longer have use for the queue. Since it hasn't even been
	 * allocated through iwl_mvm_enable_txq, so we can just mark it back as
	 * free.
	 */
	if (mvm->queue_info[txq_id].status == IWL_MVM_QUEUE_RESERVED)
		mvm->queue_info[txq_id].status = IWL_MVM_QUEUE_FREE;

	spin_unlock_bh(&mvm->queue_info_lock);

	switch (tid_data->state) {
	case IWL_AGG_ON:
		tid_data->ssn = IEEE80211_SEQ_TO_SN(tid_data->seq_number);

		IWL_DEBUG_TX_QUEUES(mvm,
				    "ssn = %d, next_recl = %d\n",
				    tid_data->ssn, tid_data->next_reclaimed);

		/* There are still packets for this RA / TID in the HW */
		if (tid_data->ssn != tid_data->next_reclaimed) {
			tid_data->state = IWL_EMPTYING_HW_QUEUE_DELBA;
			err = 0;
			break;
		}

		tid_data->ssn = 0xffff;
		tid_data->state = IWL_AGG_OFF;
		spin_unlock_bh(&mvmsta->lock);

		ieee80211_stop_tx_ba_cb_irqsafe(vif, sta->addr, tid);

		iwl_mvm_sta_tx_agg(mvm, sta, tid, txq_id, false);

		if (!iwl_mvm_is_dqa_supported(mvm)) {
			int mac_queue = vif->hw_queue[tid_to_mac80211_ac[tid]];

			iwl_mvm_disable_txq(mvm, txq_id, mac_queue, tid, 0);
		}
		return 0;
	case IWL_AGG_STARTING:
	case IWL_EMPTYING_HW_QUEUE_ADDBA:
		/*
		 * The agg session has been stopped before it was set up. This
		 * can happen when the AddBA timer times out for example.
		 */

		/* No barriers since we are under mutex */
		lockdep_assert_held(&mvm->mutex);

		ieee80211_stop_tx_ba_cb_irqsafe(vif, sta->addr, tid);
		tid_data->state = IWL_AGG_OFF;
		err = 0;
		break;
	default:
		IWL_ERR(mvm,
			"Stopping AGG while state not ON or starting for %d on %d (%d)\n",
			mvmsta->sta_id, tid, tid_data->state);
		IWL_ERR(mvm,
			"\ttid_data->txq_id = %d\n", tid_data->txq_id);
		err = -EINVAL;
	}

	spin_unlock_bh(&mvmsta->lock);

	return err;
}

int iwl_mvm_sta_tx_agg_flush(struct iwl_mvm *mvm, struct ieee80211_vif *vif,
			    struct ieee80211_sta *sta, u16 tid)
{
	struct iwl_mvm_sta *mvmsta = iwl_mvm_sta_from_mac80211(sta);
	struct iwl_mvm_tid_data *tid_data = &mvmsta->tid_data[tid];
	u16 txq_id;
	enum iwl_mvm_agg_state old_state;

	/*
	 * First set the agg state to OFF to avoid calling
	 * ieee80211_stop_tx_ba_cb in iwl_mvm_check_ratid_empty.
	 */
	spin_lock_bh(&mvmsta->lock);
	txq_id = tid_data->txq_id;
	IWL_DEBUG_TX_QUEUES(mvm, "Flush AGG: sta %d tid %d q %d state %d\n",
			    mvmsta->sta_id, tid, txq_id, tid_data->state);
	old_state = tid_data->state;
	tid_data->state = IWL_AGG_OFF;
	mvmsta->agg_tids &= ~BIT(tid);
	spin_unlock_bh(&mvmsta->lock);

	spin_lock_bh(&mvm->queue_info_lock);
	/*
	 * The TXQ is marked as reserved only if no traffic came through yet
	 * This means no traffic has been sent on this TID (agg'd or not), so
	 * we no longer have use for the queue. Since it hasn't even been
	 * allocated through iwl_mvm_enable_txq, so we can just mark it back as
	 * free.
	 */
	if (mvm->queue_info[txq_id].status == IWL_MVM_QUEUE_RESERVED)
		mvm->queue_info[txq_id].status = IWL_MVM_QUEUE_FREE;
	spin_unlock_bh(&mvm->queue_info_lock);

	if (old_state >= IWL_AGG_ON) {
		iwl_mvm_drain_sta(mvm, mvmsta, true);
		if (iwl_mvm_flush_tx_path(mvm, BIT(txq_id), 0))
			IWL_ERR(mvm, "Couldn't flush the AGG queue\n");
		iwl_trans_wait_tx_queue_empty(mvm->trans,
					      mvmsta->tfd_queue_msk);
		iwl_mvm_drain_sta(mvm, mvmsta, false);

		iwl_mvm_sta_tx_agg(mvm, sta, tid, txq_id, false);

		if (!iwl_mvm_is_dqa_supported(mvm)) {
			int mac_queue = vif->hw_queue[tid_to_mac80211_ac[tid]];

			iwl_mvm_disable_txq(mvm, tid_data->txq_id, mac_queue,
					    tid, 0);
		}
	}

	return 0;
}

static int iwl_mvm_set_fw_key_idx(struct iwl_mvm *mvm)
{
	int i, max = -1, max_offs = -1;

	lockdep_assert_held(&mvm->mutex);

	/* Pick the unused key offset with the highest 'deleted'
	 * counter. Every time a key is deleted, all the counters
	 * are incremented and the one that was just deleted is
	 * reset to zero. Thus, the highest counter is the one
	 * that was deleted longest ago. Pick that one.
	 */
	for (i = 0; i < STA_KEY_MAX_NUM; i++) {
		if (test_bit(i, mvm->fw_key_table))
			continue;
		if (mvm->fw_key_deleted[i] > max) {
			max = mvm->fw_key_deleted[i];
			max_offs = i;
		}
	}

	if (max_offs < 0)
		return STA_KEY_IDX_INVALID;

	return max_offs;
}

static struct iwl_mvm_sta *iwl_mvm_get_key_sta(struct iwl_mvm *mvm,
					       struct ieee80211_vif *vif,
					       struct ieee80211_sta *sta)
{
	struct iwl_mvm_vif *mvmvif = iwl_mvm_vif_from_mac80211(vif);

	if (sta)
		return iwl_mvm_sta_from_mac80211(sta);

	/*
	 * The device expects GTKs for station interfaces to be
	 * installed as GTKs for the AP station. If we have no
	 * station ID, then use AP's station ID.
	 */
	if (vif->type == NL80211_IFTYPE_STATION &&
	    mvmvif->ap_sta_id != IWL_MVM_STATION_COUNT) {
		u8 sta_id = mvmvif->ap_sta_id;

		sta = rcu_dereference_check(mvm->fw_id_to_mac_id[sta_id],
					    lockdep_is_held(&mvm->mutex));

		/*
		 * It is possible that the 'sta' parameter is NULL,
		 * for example when a GTK is removed - the sta_id will then
		 * be the AP ID, and no station was passed by mac80211.
		 */
		if (IS_ERR_OR_NULL(sta))
			return NULL;

		return iwl_mvm_sta_from_mac80211(sta);
	}

	return NULL;
}

static int iwl_mvm_send_sta_key(struct iwl_mvm *mvm,
				struct iwl_mvm_sta *mvm_sta,
				struct ieee80211_key_conf *key, bool mcast,
				u32 tkip_iv32, u16 *tkip_p1k, u32 cmd_flags,
				u8 key_offset)
{
	union {
		struct iwl_mvm_add_sta_key_cmd_v1 cmd_v1;
		struct iwl_mvm_add_sta_key_cmd cmd;
	} u = {};
	__le16 key_flags;
	int ret;
	u32 status;
	u16 keyidx;
	u64 pn = 0;
	int i, size;
	bool new_api = fw_has_api(&mvm->fw->ucode_capa,
				  IWL_UCODE_TLV_API_TKIP_MIC_KEYS);

	keyidx = (key->keyidx << STA_KEY_FLG_KEYID_POS) &
		 STA_KEY_FLG_KEYID_MSK;
	key_flags = cpu_to_le16(keyidx);
	key_flags |= cpu_to_le16(STA_KEY_FLG_WEP_KEY_MAP);

	switch (key->cipher) {
	case WLAN_CIPHER_SUITE_TKIP:
		key_flags |= cpu_to_le16(STA_KEY_FLG_TKIP);
		if (new_api) {
			memcpy((void *)&u.cmd.tx_mic_key,
			       &key->key[NL80211_TKIP_DATA_OFFSET_TX_MIC_KEY],
			       IWL_MIC_KEY_SIZE);

			memcpy((void *)&u.cmd.rx_mic_key,
			       &key->key[NL80211_TKIP_DATA_OFFSET_RX_MIC_KEY],
			       IWL_MIC_KEY_SIZE);
			pn = atomic64_read(&key->tx_pn);

		} else {
			u.cmd_v1.tkip_rx_tsc_byte2 = tkip_iv32;
			for (i = 0; i < 5; i++)
				u.cmd_v1.tkip_rx_ttak[i] =
					cpu_to_le16(tkip_p1k[i]);
		}
		memcpy(u.cmd.common.key, key->key, key->keylen);
		break;
	case WLAN_CIPHER_SUITE_CCMP:
		key_flags |= cpu_to_le16(STA_KEY_FLG_CCM);
		memcpy(u.cmd.common.key, key->key, key->keylen);
		if (new_api)
			pn = atomic64_read(&key->tx_pn);
		break;
	case WLAN_CIPHER_SUITE_WEP104:
		key_flags |= cpu_to_le16(STA_KEY_FLG_WEP_13BYTES);
		/* fall through */
	case WLAN_CIPHER_SUITE_WEP40:
		key_flags |= cpu_to_le16(STA_KEY_FLG_WEP);
		memcpy(u.cmd.common.key + 3, key->key, key->keylen);
		break;
	case WLAN_CIPHER_SUITE_GCMP_256:
		key_flags |= cpu_to_le16(STA_KEY_FLG_KEY_32BYTES);
		/* fall through */
	case WLAN_CIPHER_SUITE_GCMP:
		key_flags |= cpu_to_le16(STA_KEY_FLG_GCMP);
		memcpy(u.cmd.common.key, key->key, key->keylen);
		if (new_api)
			pn = atomic64_read(&key->tx_pn);
		break;
	default:
		key_flags |= cpu_to_le16(STA_KEY_FLG_EXT);
		memcpy(u.cmd.common.key, key->key, key->keylen);
	}

	if (mcast)
		key_flags |= cpu_to_le16(STA_KEY_MULTICAST);

	u.cmd.common.key_offset = key_offset;
	u.cmd.common.key_flags = key_flags;
	u.cmd.common.sta_id = mvm_sta->sta_id;

	if (new_api) {
		u.cmd.transmit_seq_cnt = cpu_to_le64(pn);
		size = sizeof(u.cmd);
	} else {
		size = sizeof(u.cmd_v1);
	}

	status = ADD_STA_SUCCESS;
	if (cmd_flags & CMD_ASYNC)
		ret = iwl_mvm_send_cmd_pdu(mvm, ADD_STA_KEY, CMD_ASYNC, size,
					   &u.cmd);
	else
		ret = iwl_mvm_send_cmd_pdu_status(mvm, ADD_STA_KEY, size,
						  &u.cmd, &status);

	switch (status) {
	case ADD_STA_SUCCESS:
		IWL_DEBUG_WEP(mvm, "MODIFY_STA: set dynamic key passed\n");
		break;
	default:
		ret = -EIO;
		IWL_ERR(mvm, "MODIFY_STA: set dynamic key failed\n");
		break;
	}

	return ret;
}

static int iwl_mvm_send_sta_igtk(struct iwl_mvm *mvm,
				 struct ieee80211_key_conf *keyconf,
				 u8 sta_id, bool remove_key)
{
	struct iwl_mvm_mgmt_mcast_key_cmd igtk_cmd = {};

	/* verify the key details match the required command's expectations */
	if (WARN_ON((keyconf->flags & IEEE80211_KEY_FLAG_PAIRWISE) ||
		    (keyconf->keyidx != 4 && keyconf->keyidx != 5) ||
		    (keyconf->cipher != WLAN_CIPHER_SUITE_AES_CMAC &&
		     keyconf->cipher != WLAN_CIPHER_SUITE_BIP_GMAC_128 &&
		     keyconf->cipher != WLAN_CIPHER_SUITE_BIP_GMAC_256)))
		return -EINVAL;

	if (WARN_ON(!iwl_mvm_has_new_rx_api(mvm) &&
		    keyconf->cipher != WLAN_CIPHER_SUITE_AES_CMAC))
		return -EINVAL;

	igtk_cmd.key_id = cpu_to_le32(keyconf->keyidx);
	igtk_cmd.sta_id = cpu_to_le32(sta_id);

	if (remove_key) {
		igtk_cmd.ctrl_flags |= cpu_to_le32(STA_KEY_NOT_VALID);
	} else {
		struct ieee80211_key_seq seq;
		const u8 *pn;

		switch (keyconf->cipher) {
		case WLAN_CIPHER_SUITE_AES_CMAC:
			igtk_cmd.ctrl_flags |= cpu_to_le32(STA_KEY_FLG_CCM);
			break;
		case WLAN_CIPHER_SUITE_BIP_GMAC_128:
		case WLAN_CIPHER_SUITE_BIP_GMAC_256:
			igtk_cmd.ctrl_flags |= cpu_to_le32(STA_KEY_FLG_GCMP);
			break;
		default:
			return -EINVAL;
		}

		memcpy(igtk_cmd.igtk, keyconf->key, keyconf->keylen);
		if (keyconf->cipher == WLAN_CIPHER_SUITE_BIP_GMAC_256)
			igtk_cmd.ctrl_flags |=
				cpu_to_le32(STA_KEY_FLG_KEY_32BYTES);
		ieee80211_get_key_rx_seq(keyconf, 0, &seq);
		pn = seq.aes_cmac.pn;
		igtk_cmd.receive_seq_cnt = cpu_to_le64(((u64) pn[5] << 0) |
						       ((u64) pn[4] << 8) |
						       ((u64) pn[3] << 16) |
						       ((u64) pn[2] << 24) |
						       ((u64) pn[1] << 32) |
						       ((u64) pn[0] << 40));
	}

	IWL_DEBUG_INFO(mvm, "%s igtk for sta %u\n",
		       remove_key ? "removing" : "installing",
		       igtk_cmd.sta_id);

	if (!iwl_mvm_has_new_rx_api(mvm)) {
		struct iwl_mvm_mgmt_mcast_key_cmd_v1 igtk_cmd_v1 = {
			.ctrl_flags = igtk_cmd.ctrl_flags,
			.key_id = igtk_cmd.key_id,
			.sta_id = igtk_cmd.sta_id,
			.receive_seq_cnt = igtk_cmd.receive_seq_cnt
		};

		memcpy(igtk_cmd_v1.igtk, igtk_cmd.igtk,
		       ARRAY_SIZE(igtk_cmd_v1.igtk));
		return iwl_mvm_send_cmd_pdu(mvm, MGMT_MCAST_KEY, 0,
					    sizeof(igtk_cmd_v1), &igtk_cmd_v1);
	}
	return iwl_mvm_send_cmd_pdu(mvm, MGMT_MCAST_KEY, 0,
				    sizeof(igtk_cmd), &igtk_cmd);
}


static inline u8 *iwl_mvm_get_mac_addr(struct iwl_mvm *mvm,
				       struct ieee80211_vif *vif,
				       struct ieee80211_sta *sta)
{
	struct iwl_mvm_vif *mvmvif = iwl_mvm_vif_from_mac80211(vif);

	if (sta)
		return sta->addr;

	if (vif->type == NL80211_IFTYPE_STATION &&
	    mvmvif->ap_sta_id != IWL_MVM_STATION_COUNT) {
		u8 sta_id = mvmvif->ap_sta_id;
		sta = rcu_dereference_protected(mvm->fw_id_to_mac_id[sta_id],
						lockdep_is_held(&mvm->mutex));
		return sta->addr;
	}


	return NULL;
}

static int __iwl_mvm_set_sta_key(struct iwl_mvm *mvm,
				 struct ieee80211_vif *vif,
				 struct ieee80211_sta *sta,
				 struct ieee80211_key_conf *keyconf,
				 u8 key_offset,
				 bool mcast)
{
	struct iwl_mvm_sta *mvm_sta = iwl_mvm_sta_from_mac80211(sta);
	int ret;
	const u8 *addr;
	struct ieee80211_key_seq seq;
	u16 p1k[5];

	switch (keyconf->cipher) {
	case WLAN_CIPHER_SUITE_TKIP:
		addr = iwl_mvm_get_mac_addr(mvm, vif, sta);
		/* get phase 1 key from mac80211 */
		ieee80211_get_key_rx_seq(keyconf, 0, &seq);
		ieee80211_get_tkip_rx_p1k(keyconf, addr, seq.tkip.iv32, p1k);
		ret = iwl_mvm_send_sta_key(mvm, mvm_sta, keyconf, mcast,
					   seq.tkip.iv32, p1k, 0, key_offset);
		break;
	case WLAN_CIPHER_SUITE_CCMP:
	case WLAN_CIPHER_SUITE_WEP40:
	case WLAN_CIPHER_SUITE_WEP104:
	case WLAN_CIPHER_SUITE_GCMP:
	case WLAN_CIPHER_SUITE_GCMP_256:
		ret = iwl_mvm_send_sta_key(mvm, mvm_sta, keyconf, mcast,
					   0, NULL, 0, key_offset);
		break;
	default:
		ret = iwl_mvm_send_sta_key(mvm, mvm_sta, keyconf, mcast,
					   0, NULL, 0, key_offset);
	}

	return ret;
}

static int __iwl_mvm_remove_sta_key(struct iwl_mvm *mvm, u8 sta_id,
				    struct ieee80211_key_conf *keyconf,
				    bool mcast)
{
	union {
		struct iwl_mvm_add_sta_key_cmd_v1 cmd_v1;
		struct iwl_mvm_add_sta_key_cmd cmd;
	} u = {};
	bool new_api = fw_has_api(&mvm->fw->ucode_capa,
				  IWL_UCODE_TLV_API_TKIP_MIC_KEYS);
	__le16 key_flags;
	int ret, size;
	u32 status;

	key_flags = cpu_to_le16((keyconf->keyidx << STA_KEY_FLG_KEYID_POS) &
				 STA_KEY_FLG_KEYID_MSK);
	key_flags |= cpu_to_le16(STA_KEY_FLG_NO_ENC | STA_KEY_FLG_WEP_KEY_MAP);
	key_flags |= cpu_to_le16(STA_KEY_NOT_VALID);

	if (mcast)
		key_flags |= cpu_to_le16(STA_KEY_MULTICAST);

	/*
	 * The fields assigned here are in the same location at the start
	 * of the command, so we can do this union trick.
	 */
	u.cmd.common.key_flags = key_flags;
	u.cmd.common.key_offset = keyconf->hw_key_idx;
	u.cmd.common.sta_id = sta_id;

	size = new_api ? sizeof(u.cmd) : sizeof(u.cmd_v1);

	status = ADD_STA_SUCCESS;
	ret = iwl_mvm_send_cmd_pdu_status(mvm, ADD_STA_KEY, size, &u.cmd,
					  &status);

	switch (status) {
	case ADD_STA_SUCCESS:
		IWL_DEBUG_WEP(mvm, "MODIFY_STA: remove sta key passed\n");
		break;
	default:
		ret = -EIO;
		IWL_ERR(mvm, "MODIFY_STA: remove sta key failed\n");
		break;
	}

	return ret;
}

int iwl_mvm_set_sta_key(struct iwl_mvm *mvm,
			struct ieee80211_vif *vif,
			struct ieee80211_sta *sta,
			struct ieee80211_key_conf *keyconf,
			u8 key_offset)
{
	bool mcast = !(keyconf->flags & IEEE80211_KEY_FLAG_PAIRWISE);
	struct iwl_mvm_sta *mvm_sta;
	u8 sta_id;
	int ret;
	static const u8 __maybe_unused zero_addr[ETH_ALEN] = {0};

	lockdep_assert_held(&mvm->mutex);

	/* Get the station id from the mvm local station table */
	mvm_sta = iwl_mvm_get_key_sta(mvm, vif, sta);
	if (!mvm_sta) {
		IWL_ERR(mvm, "Failed to find station\n");
		return -EINVAL;
	}
	sta_id = mvm_sta->sta_id;

	if (keyconf->cipher == WLAN_CIPHER_SUITE_AES_CMAC ||
	    keyconf->cipher == WLAN_CIPHER_SUITE_BIP_GMAC_128 ||
	    keyconf->cipher == WLAN_CIPHER_SUITE_BIP_GMAC_256) {
		ret = iwl_mvm_send_sta_igtk(mvm, keyconf, sta_id, false);
		goto end;
	}

	/*
	 * It is possible that the 'sta' parameter is NULL, and thus
	 * there is a need to retrieve  the sta from the local station table.
	 */
	if (!sta) {
		sta = rcu_dereference_protected(mvm->fw_id_to_mac_id[sta_id],
						lockdep_is_held(&mvm->mutex));
		if (IS_ERR_OR_NULL(sta)) {
			IWL_ERR(mvm, "Invalid station id\n");
			return -EINVAL;
		}
	}

	if (WARN_ON_ONCE(iwl_mvm_sta_from_mac80211(sta)->vif != vif))
		return -EINVAL;

	/* If the key_offset is not pre-assigned, we need to find a
	 * new offset to use.  In normal cases, the offset is not
	 * pre-assigned, but during HW_RESTART we want to reuse the
	 * same indices, so we pass them when this function is called.
	 *
	 * In D3 entry, we need to hardcoded the indices (because the
	 * firmware hardcodes the PTK offset to 0).  In this case, we
	 * need to make sure we don't overwrite the hw_key_idx in the
	 * keyconf structure, because otherwise we cannot configure
	 * the original ones back when resuming.
	 */
	if (key_offset == STA_KEY_IDX_INVALID) {
		key_offset  = iwl_mvm_set_fw_key_idx(mvm);
		if (key_offset == STA_KEY_IDX_INVALID)
			return -ENOSPC;
		keyconf->hw_key_idx = key_offset;
	}

	ret = __iwl_mvm_set_sta_key(mvm, vif, sta, keyconf, key_offset, mcast);
	if (ret)
		goto end;

	/*
	 * For WEP, the same key is used for multicast and unicast. Upload it
	 * again, using the same key offset, and now pointing the other one
	 * to the same key slot (offset).
	 * If this fails, remove the original as well.
	 */
	if (keyconf->cipher == WLAN_CIPHER_SUITE_WEP40 ||
	    keyconf->cipher == WLAN_CIPHER_SUITE_WEP104) {
		ret = __iwl_mvm_set_sta_key(mvm, vif, sta, keyconf,
					    key_offset, !mcast);
		if (ret) {
			__iwl_mvm_remove_sta_key(mvm, sta_id, keyconf, mcast);
			goto end;
		}
	}

	__set_bit(key_offset, mvm->fw_key_table);

end:
	IWL_DEBUG_WEP(mvm, "key: cipher=%x len=%d idx=%d sta=%pM ret=%d\n",
		      keyconf->cipher, keyconf->keylen, keyconf->keyidx,
		      sta ? sta->addr : zero_addr, ret);
	return ret;
}

int iwl_mvm_remove_sta_key(struct iwl_mvm *mvm,
			   struct ieee80211_vif *vif,
			   struct ieee80211_sta *sta,
			   struct ieee80211_key_conf *keyconf)
{
	bool mcast = !(keyconf->flags & IEEE80211_KEY_FLAG_PAIRWISE);
	struct iwl_mvm_sta *mvm_sta;
	u8 sta_id = IWL_MVM_STATION_COUNT;
	int ret, i;

	lockdep_assert_held(&mvm->mutex);

	/* Get the station from the mvm local station table */
	mvm_sta = iwl_mvm_get_key_sta(mvm, vif, sta);
	if (!mvm_sta) {
		IWL_ERR(mvm, "Failed to find station\n");
		return -EINVAL;
	}
	sta_id = mvm_sta->sta_id;

	IWL_DEBUG_WEP(mvm, "mvm remove dynamic key: idx=%d sta=%d\n",
		      keyconf->keyidx, sta_id);

	if (keyconf->cipher == WLAN_CIPHER_SUITE_AES_CMAC ||
	    keyconf->cipher == WLAN_CIPHER_SUITE_BIP_GMAC_128 ||
	    keyconf->cipher == WLAN_CIPHER_SUITE_BIP_GMAC_256)
		return iwl_mvm_send_sta_igtk(mvm, keyconf, sta_id, true);

	if (!__test_and_clear_bit(keyconf->hw_key_idx, mvm->fw_key_table)) {
		IWL_ERR(mvm, "offset %d not used in fw key table.\n",
			keyconf->hw_key_idx);
		return -ENOENT;
	}

	/* track which key was deleted last */
	for (i = 0; i < STA_KEY_MAX_NUM; i++) {
		if (mvm->fw_key_deleted[i] < U8_MAX)
			mvm->fw_key_deleted[i]++;
	}
	mvm->fw_key_deleted[keyconf->hw_key_idx] = 0;

	if (!mvm_sta) {
		IWL_DEBUG_WEP(mvm, "station non-existent, early return.\n");
		return 0;
	}

	ret = __iwl_mvm_remove_sta_key(mvm, sta_id, keyconf, mcast);
	if (ret)
		return ret;

	/* delete WEP key twice to get rid of (now useless) offset */
	if (keyconf->cipher == WLAN_CIPHER_SUITE_WEP40 ||
	    keyconf->cipher == WLAN_CIPHER_SUITE_WEP104)
		ret = __iwl_mvm_remove_sta_key(mvm, sta_id, keyconf, !mcast);

	return ret;
}

void iwl_mvm_update_tkip_key(struct iwl_mvm *mvm,
			     struct ieee80211_vif *vif,
			     struct ieee80211_key_conf *keyconf,
			     struct ieee80211_sta *sta, u32 iv32,
			     u16 *phase1key)
{
	struct iwl_mvm_sta *mvm_sta;
	bool mcast = !(keyconf->flags & IEEE80211_KEY_FLAG_PAIRWISE);

	rcu_read_lock();

	mvm_sta = iwl_mvm_get_key_sta(mvm, vif, sta);
	if (WARN_ON_ONCE(!mvm_sta))
		goto unlock;
	iwl_mvm_send_sta_key(mvm, mvm_sta, keyconf, mcast,
			     iv32, phase1key, CMD_ASYNC, keyconf->hw_key_idx);

 unlock:
	rcu_read_unlock();
}

void iwl_mvm_sta_modify_ps_wake(struct iwl_mvm *mvm,
				struct ieee80211_sta *sta)
{
	struct iwl_mvm_sta *mvmsta = iwl_mvm_sta_from_mac80211(sta);
	struct iwl_mvm_add_sta_cmd cmd = {
		.add_modify = STA_MODE_MODIFY,
		.sta_id = mvmsta->sta_id,
		.station_flags_msk = cpu_to_le32(STA_FLG_PS),
		.mac_id_n_color = cpu_to_le32(mvmsta->mac_id_n_color),
	};
	int ret;

	ret = iwl_mvm_send_cmd_pdu(mvm, ADD_STA, CMD_ASYNC,
				   iwl_mvm_add_sta_cmd_size(mvm), &cmd);
	if (ret)
		IWL_ERR(mvm, "Failed to send ADD_STA command (%d)\n", ret);
}

void iwl_mvm_sta_modify_sleep_tx_count(struct iwl_mvm *mvm,
				       struct ieee80211_sta *sta,
				       enum ieee80211_frame_release_type reason,
				       u16 cnt, u16 tids, bool more_data,
				       bool single_sta_queue)
{
	struct iwl_mvm_sta *mvmsta = iwl_mvm_sta_from_mac80211(sta);
	struct iwl_mvm_add_sta_cmd cmd = {
		.add_modify = STA_MODE_MODIFY,
		.sta_id = mvmsta->sta_id,
		.modify_mask = STA_MODIFY_SLEEPING_STA_TX_COUNT,
		.sleep_tx_count = cpu_to_le16(cnt),
		.mac_id_n_color = cpu_to_le32(mvmsta->mac_id_n_color),
	};
	int tid, ret;
	unsigned long _tids = tids;

	/* convert TIDs to ACs - we don't support TSPEC so that's OK
	 * Note that this field is reserved and unused by firmware not
	 * supporting GO uAPSD, so it's safe to always do this.
	 */
	for_each_set_bit(tid, &_tids, IWL_MAX_TID_COUNT)
		cmd.awake_acs |= BIT(tid_to_ucode_ac[tid]);

	/* If we're releasing frames from aggregation or dqa queues then check
	 * if all the queues that we're releasing frames from, combined, have:
	 *  - more frames than the service period, in which case more_data
	 *    needs to be set
	 *  - fewer than 'cnt' frames, in which case we need to adjust the
	 *    firmware command (but do that unconditionally)
	 */
	if (single_sta_queue) {
		int remaining = cnt;
		int sleep_tx_count;

		spin_lock_bh(&mvmsta->lock);
		for_each_set_bit(tid, &_tids, IWL_MAX_TID_COUNT) {
			struct iwl_mvm_tid_data *tid_data;
			u16 n_queued;

			tid_data = &mvmsta->tid_data[tid];
			if (WARN(!iwl_mvm_is_dqa_supported(mvm) &&
				 tid_data->state != IWL_AGG_ON &&
				 tid_data->state != IWL_EMPTYING_HW_QUEUE_DELBA,
				 "TID %d state is %d\n",
				 tid, tid_data->state)) {
				spin_unlock_bh(&mvmsta->lock);
				ieee80211_sta_eosp(sta);
				return;
			}

			n_queued = iwl_mvm_tid_queued(tid_data);
			if (n_queued > remaining) {
				more_data = true;
				remaining = 0;
				break;
			}
			remaining -= n_queued;
		}
		sleep_tx_count = cnt - remaining;
		if (reason == IEEE80211_FRAME_RELEASE_UAPSD)
			mvmsta->sleep_tx_count = sleep_tx_count;
		spin_unlock_bh(&mvmsta->lock);

		cmd.sleep_tx_count = cpu_to_le16(sleep_tx_count);
		if (WARN_ON(cnt - remaining == 0)) {
			ieee80211_sta_eosp(sta);
			return;
		}
	}

	/* Note: this is ignored by firmware not supporting GO uAPSD */
	if (more_data)
		cmd.sleep_state_flags |= cpu_to_le16(STA_SLEEP_STATE_MOREDATA);

	if (reason == IEEE80211_FRAME_RELEASE_PSPOLL) {
		mvmsta->next_status_eosp = true;
		cmd.sleep_state_flags |= cpu_to_le16(STA_SLEEP_STATE_PS_POLL);
	} else {
		cmd.sleep_state_flags |= cpu_to_le16(STA_SLEEP_STATE_UAPSD);
	}

	/* block the Tx queues until the FW updated the sleep Tx count */
	iwl_trans_block_txq_ptrs(mvm->trans, true);

	ret = iwl_mvm_send_cmd_pdu(mvm, ADD_STA,
				   CMD_ASYNC | CMD_WANT_ASYNC_CALLBACK,
				   iwl_mvm_add_sta_cmd_size(mvm), &cmd);
	if (ret)
		IWL_ERR(mvm, "Failed to send ADD_STA command (%d)\n", ret);
}

void iwl_mvm_rx_eosp_notif(struct iwl_mvm *mvm,
			   struct iwl_rx_cmd_buffer *rxb)
{
	struct iwl_rx_packet *pkt = rxb_addr(rxb);
	struct iwl_mvm_eosp_notification *notif = (void *)pkt->data;
	struct ieee80211_sta *sta;
	u32 sta_id = le32_to_cpu(notif->sta_id);

	if (WARN_ON_ONCE(sta_id >= IWL_MVM_STATION_COUNT))
		return;

	rcu_read_lock();
	sta = rcu_dereference(mvm->fw_id_to_mac_id[sta_id]);
	if (!IS_ERR_OR_NULL(sta))
		ieee80211_sta_eosp(sta);
	rcu_read_unlock();
}

void iwl_mvm_sta_modify_disable_tx(struct iwl_mvm *mvm,
				   struct iwl_mvm_sta *mvmsta, bool disable)
{
	struct iwl_mvm_add_sta_cmd cmd = {
		.add_modify = STA_MODE_MODIFY,
		.sta_id = mvmsta->sta_id,
		.station_flags = disable ? cpu_to_le32(STA_FLG_DISABLE_TX) : 0,
		.station_flags_msk = cpu_to_le32(STA_FLG_DISABLE_TX),
		.mac_id_n_color = cpu_to_le32(mvmsta->mac_id_n_color),
	};
	int ret;

	ret = iwl_mvm_send_cmd_pdu(mvm, ADD_STA, CMD_ASYNC,
				   iwl_mvm_add_sta_cmd_size(mvm), &cmd);
	if (ret)
		IWL_ERR(mvm, "Failed to send ADD_STA command (%d)\n", ret);
}

void iwl_mvm_sta_modify_disable_tx_ap(struct iwl_mvm *mvm,
				      struct ieee80211_sta *sta,
				      bool disable)
{
	struct iwl_mvm_sta *mvm_sta = iwl_mvm_sta_from_mac80211(sta);

	spin_lock_bh(&mvm_sta->lock);

	if (mvm_sta->disable_tx == disable) {
		spin_unlock_bh(&mvm_sta->lock);
		return;
	}

	mvm_sta->disable_tx = disable;

	/*
	 * Tell mac80211 to start/stop queuing tx for this station,
	 * but don't stop queuing if there are still pending frames
	 * for this station.
	 */
	if (disable || !atomic_read(&mvm->pending_frames[mvm_sta->sta_id]))
		ieee80211_sta_block_awake(mvm->hw, sta, disable);

	iwl_mvm_sta_modify_disable_tx(mvm, mvm_sta, disable);

	spin_unlock_bh(&mvm_sta->lock);
}

void iwl_mvm_modify_all_sta_disable_tx(struct iwl_mvm *mvm,
				       struct iwl_mvm_vif *mvmvif,
				       bool disable)
{
	struct ieee80211_sta *sta;
	struct iwl_mvm_sta *mvm_sta;
	int i;

	lockdep_assert_held(&mvm->mutex);

	/* Block/unblock all the stations of the given mvmvif */
	for (i = 0; i < IWL_MVM_STATION_COUNT; i++) {
		sta = rcu_dereference_protected(mvm->fw_id_to_mac_id[i],
						lockdep_is_held(&mvm->mutex));
		if (IS_ERR_OR_NULL(sta))
			continue;

		mvm_sta = iwl_mvm_sta_from_mac80211(sta);
		if (mvm_sta->mac_id_n_color !=
		    FW_CMD_ID_AND_COLOR(mvmvif->id, mvmvif->color))
			continue;

		iwl_mvm_sta_modify_disable_tx_ap(mvm, sta, disable);
	}
}

void iwl_mvm_csa_client_absent(struct iwl_mvm *mvm, struct ieee80211_vif *vif)
{
	struct iwl_mvm_vif *mvmvif = iwl_mvm_vif_from_mac80211(vif);
	struct iwl_mvm_sta *mvmsta;

	rcu_read_lock();

	mvmsta = iwl_mvm_sta_from_staid_rcu(mvm, mvmvif->ap_sta_id);

	if (!WARN_ON(!mvmsta))
		iwl_mvm_sta_modify_disable_tx(mvm, mvmsta, true);

	rcu_read_unlock();
}<|MERGE_RESOLUTION|>--- conflicted
+++ resolved
@@ -1805,14 +1805,9 @@
 			iwl_mvm_get_wd_timeout(mvm, vif, false, false);
 		int queue;
 
-<<<<<<< HEAD
 		if (vif->type == NL80211_IFTYPE_AP ||
 		    vif->type == NL80211_IFTYPE_ADHOC)
-			queue = IWL_MVM_DQA_AP_PROBE_RESP_QUEUE;
-=======
-		if (vif->type == NL80211_IFTYPE_AP)
 			queue = mvm->probe_queue;
->>>>>>> 87d0e1af
 		else if (vif->type == NL80211_IFTYPE_P2P_DEVICE)
 			queue = mvm->p2p_dev_queue;
 		else if (WARN(1, "Missing required TXQ for adding bcast STA\n"))
@@ -1831,8 +1826,9 @@
 
 	ret = iwl_mvm_add_int_sta_common(mvm, bsta, baddr,
 					 mvmvif->id, mvmvif->color);
-
-<<<<<<< HEAD
+	if (ret)
+		return ret;
+
 	/*
 	 * In AP vif type, we also need to enable the cab_queue. However, we
 	 * have to enable it after the ADD_STA command is sent, otherwise the
@@ -1858,9 +1854,6 @@
 	}
 
 	return 0;
-=======
-	return ret;
->>>>>>> 87d0e1af
 }
 
 static void iwl_mvm_free_bcast_sta_queues(struct iwl_mvm *mvm,
@@ -1870,20 +1863,13 @@
 
 	lockdep_assert_held(&mvm->mutex);
 
-<<<<<<< HEAD
 	if (vif->type == NL80211_IFTYPE_AP ||
 	    vif->type == NL80211_IFTYPE_ADHOC)
 		iwl_mvm_disable_txq(mvm, vif->cab_queue, vif->cab_queue,
 				    IWL_MAX_TID_COUNT, 0);
 
-	if (mvmvif->bcast_sta.tfd_queue_msk &
-	    BIT(IWL_MVM_DQA_AP_PROBE_RESP_QUEUE)) {
-		iwl_mvm_disable_txq(mvm,
-				    IWL_MVM_DQA_AP_PROBE_RESP_QUEUE,
-=======
 	if (mvmvif->bcast_sta.tfd_queue_msk & BIT(mvm->probe_queue)) {
 		iwl_mvm_disable_txq(mvm, mvm->probe_queue,
->>>>>>> 87d0e1af
 				    vif->hw_queue[0], IWL_MAX_TID_COUNT,
 				    0);
 		mvmvif->bcast_sta.tfd_queue_msk &= ~BIT(mvm->probe_queue);
