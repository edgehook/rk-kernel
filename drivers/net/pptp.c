/*
 *  Point-to-Point Tunneling Protocol for Linux
 *
 *	Authors: Dmitry Kozlov <xeb@mail.ru>
 *
 *	This program is free software; you can redistribute it and/or
 *	modify it under the terms of the GNU General Public License
 *	as published by the Free Software Foundation; either version
 *	2 of the License, or (at your option) any later version.
 *
 */

#include <linux/string.h>
#include <linux/module.h>
#include <linux/kernel.h>
#include <linux/slab.h>
#include <linux/errno.h>
#include <linux/netdevice.h>
#include <linux/net.h>
#include <linux/skbuff.h>
#include <linux/vmalloc.h>
#include <linux/init.h>
#include <linux/ppp_channel.h>
#include <linux/ppp_defs.h>
#include <linux/if_pppox.h>
#include <linux/if_ppp.h>
#include <linux/notifier.h>
#include <linux/file.h>
#include <linux/in.h>
#include <linux/ip.h>
#include <linux/netfilter.h>
#include <linux/netfilter_ipv4.h>
#include <linux/version.h>
#include <linux/rcupdate.h>
#include <linux/spinlock.h>

#include <net/sock.h>
#include <net/protocol.h>
#include <net/ip.h>
#include <net/icmp.h>
#include <net/route.h>
#include <net/gre.h>

#include <linux/uaccess.h>

#define PPTP_DRIVER_VERSION "0.8.5"

#define MAX_CALLID 65535

static DECLARE_BITMAP(callid_bitmap, MAX_CALLID + 1);
static struct pppox_sock **callid_sock;

static DEFINE_SPINLOCK(chan_lock);

static struct proto pptp_sk_proto __read_mostly;
static const struct ppp_channel_ops pptp_chan_ops;
static const struct proto_ops pptp_ops;

#define PPP_LCP_ECHOREQ 0x09
#define PPP_LCP_ECHOREP 0x0A
#define SC_RCV_BITS	(SC_RCV_B7_1|SC_RCV_B7_0|SC_RCV_ODDP|SC_RCV_EVNP)

#define MISSING_WINDOW 20
#define WRAPPED(curseq, lastseq)\
	((((curseq) & 0xffffff00) == 0) &&\
	(((lastseq) & 0xffffff00) == 0xffffff00))

#define PPTP_GRE_PROTO  0x880B
#define PPTP_GRE_VER    0x1

#define PPTP_GRE_FLAG_C	0x80
#define PPTP_GRE_FLAG_R	0x40
#define PPTP_GRE_FLAG_K	0x20
#define PPTP_GRE_FLAG_S	0x10
#define PPTP_GRE_FLAG_A	0x80

#define PPTP_GRE_IS_C(f) ((f)&PPTP_GRE_FLAG_C)
#define PPTP_GRE_IS_R(f) ((f)&PPTP_GRE_FLAG_R)
#define PPTP_GRE_IS_K(f) ((f)&PPTP_GRE_FLAG_K)
#define PPTP_GRE_IS_S(f) ((f)&PPTP_GRE_FLAG_S)
#define PPTP_GRE_IS_A(f) ((f)&PPTP_GRE_FLAG_A)

#define PPTP_HEADER_OVERHEAD (2+sizeof(struct pptp_gre_header))
struct pptp_gre_header {
	u8  flags;
	u8  ver;
	u16 protocol;
	u16 payload_len;
	u16 call_id;
	u32 seq;
	u32 ack;
} __packed;

static struct pppox_sock *lookup_chan(u16 call_id, __be32 s_addr)
{
	struct pppox_sock *sock;
	struct pptp_opt *opt;

	rcu_read_lock();
	sock = rcu_dereference(callid_sock[call_id]);
	if (sock) {
		opt = &sock->proto.pptp;
		if (opt->dst_addr.sin_addr.s_addr != s_addr)
			sock = NULL;
		else
			sock_hold(sk_pppox(sock));
	}
	rcu_read_unlock();

	return sock;
}

static int lookup_chan_dst(u16 call_id, __be32 d_addr)
{
	struct pppox_sock *sock;
	struct pptp_opt *opt;
	int i;

	rcu_read_lock();
	for (i = find_next_bit(callid_bitmap, MAX_CALLID, 1); i < MAX_CALLID;
	     i = find_next_bit(callid_bitmap, MAX_CALLID, i + 1)) {
		sock = rcu_dereference(callid_sock[i]);
		if (!sock)
			continue;
		opt = &sock->proto.pptp;
		if (opt->dst_addr.call_id == call_id &&
			  opt->dst_addr.sin_addr.s_addr == d_addr)
			break;
	}
	rcu_read_unlock();

	return i < MAX_CALLID;
}

static int add_chan(struct pppox_sock *sock)
{
	static int call_id;

	spin_lock(&chan_lock);
	if (!sock->proto.pptp.src_addr.call_id)	{
		call_id = find_next_zero_bit(callid_bitmap, MAX_CALLID, call_id + 1);
		if (call_id == MAX_CALLID) {
			call_id = find_next_zero_bit(callid_bitmap, MAX_CALLID, 1);
			if (call_id == MAX_CALLID)
				goto out_err;
		}
		sock->proto.pptp.src_addr.call_id = call_id;
	} else if (test_bit(sock->proto.pptp.src_addr.call_id, callid_bitmap))
		goto out_err;

	set_bit(sock->proto.pptp.src_addr.call_id, callid_bitmap);
	rcu_assign_pointer(callid_sock[sock->proto.pptp.src_addr.call_id], sock);
	spin_unlock(&chan_lock);

	return 0;

out_err:
	spin_unlock(&chan_lock);
	return -1;
}

static void del_chan(struct pppox_sock *sock)
{
	spin_lock(&chan_lock);
	clear_bit(sock->proto.pptp.src_addr.call_id, callid_bitmap);
	rcu_assign_pointer(callid_sock[sock->proto.pptp.src_addr.call_id], NULL);
	spin_unlock(&chan_lock);
	synchronize_rcu();
}

static int pptp_xmit(struct ppp_channel *chan, struct sk_buff *skb)
{
	struct sock *sk = (struct sock *) chan->private;
	struct pppox_sock *po = pppox_sk(sk);
	struct pptp_opt *opt = &po->proto.pptp;
	struct pptp_gre_header *hdr;
	unsigned int header_len = sizeof(*hdr);
<<<<<<< HEAD
=======
	struct flowi4 fl4;
>>>>>>> d762f438
	int islcp;
	int len;
	unsigned char *data;
	__u32 seq_recv;


	struct rtable *rt;
	struct net_device *tdev;
	struct iphdr  *iph;
	int    max_headroom;

	if (sk_pppox(po)->sk_state & PPPOX_DEAD)
		goto tx_error;

<<<<<<< HEAD
	rt = ip_route_output_ports(&init_net, NULL,
=======
	rt = ip_route_output_ports(&init_net, &fl4, NULL,
>>>>>>> d762f438
				   opt->dst_addr.sin_addr.s_addr,
				   opt->src_addr.sin_addr.s_addr,
				   0, 0, IPPROTO_GRE,
				   RT_TOS(0), 0);
	if (IS_ERR(rt))
		goto tx_error;

	tdev = rt->dst.dev;

	max_headroom = LL_RESERVED_SPACE(tdev) + sizeof(*iph) + sizeof(*hdr) + 2;

	if (skb_headroom(skb) < max_headroom || skb_cloned(skb) || skb_shared(skb)) {
		struct sk_buff *new_skb = skb_realloc_headroom(skb, max_headroom);
		if (!new_skb) {
			ip_rt_put(rt);
			goto tx_error;
		}
		if (skb->sk)
			skb_set_owner_w(new_skb, skb->sk);
		kfree_skb(skb);
		skb = new_skb;
	}

	data = skb->data;
	islcp = ((data[0] << 8) + data[1]) == PPP_LCP && 1 <= data[2] && data[2] <= 7;

	/* compress protocol field */
	if ((opt->ppp_flags & SC_COMP_PROT) && data[0] == 0 && !islcp)
		skb_pull(skb, 1);

	/* Put in the address/control bytes if necessary */
	if ((opt->ppp_flags & SC_COMP_AC) == 0 || islcp) {
		data = skb_push(skb, 2);
		data[0] = PPP_ALLSTATIONS;
		data[1] = PPP_UI;
	}

	len = skb->len;

	seq_recv = opt->seq_recv;

	if (opt->ack_sent == seq_recv)
		header_len -= sizeof(hdr->ack);

	/* Push down and install GRE header */
	skb_push(skb, header_len);
	hdr = (struct pptp_gre_header *)(skb->data);

	hdr->flags       = PPTP_GRE_FLAG_K;
	hdr->ver         = PPTP_GRE_VER;
	hdr->protocol    = htons(PPTP_GRE_PROTO);
	hdr->call_id     = htons(opt->dst_addr.call_id);

	hdr->flags      |= PPTP_GRE_FLAG_S;
	hdr->seq         = htonl(++opt->seq_sent);
	if (opt->ack_sent != seq_recv)	{
		/* send ack with this message */
		hdr->ver |= PPTP_GRE_FLAG_A;
		hdr->ack  = htonl(seq_recv);
		opt->ack_sent = seq_recv;
	}
	hdr->payload_len = htons(len);

	/*	Push down and install the IP header. */

	skb_reset_transport_header(skb);
	skb_push(skb, sizeof(*iph));
	skb_reset_network_header(skb);
	memset(&(IPCB(skb)->opt), 0, sizeof(IPCB(skb)->opt));
	IPCB(skb)->flags &= ~(IPSKB_XFRM_TUNNEL_SIZE | IPSKB_XFRM_TRANSFORMED | IPSKB_REROUTED);

	iph =	ip_hdr(skb);
	iph->version =	4;
	iph->ihl =	sizeof(struct iphdr) >> 2;
	if (ip_dont_fragment(sk, &rt->dst))
		iph->frag_off	=	htons(IP_DF);
	else
		iph->frag_off	=	0;
	iph->protocol = IPPROTO_GRE;
	iph->tos      = 0;
	iph->daddr    = fl4.daddr;
	iph->saddr    = fl4.saddr;
	iph->ttl      = ip4_dst_hoplimit(&rt->dst);
	iph->tot_len  = htons(skb->len);

	skb_dst_drop(skb);
	skb_dst_set(skb, &rt->dst);

	nf_reset(skb);

	skb->ip_summed = CHECKSUM_NONE;
	ip_select_ident(iph, &rt->dst, NULL);
	ip_send_check(iph);

	ip_local_out(skb);

tx_error:
	return 1;
}

static int pptp_rcv_core(struct sock *sk, struct sk_buff *skb)
{
	struct pppox_sock *po = pppox_sk(sk);
	struct pptp_opt *opt = &po->proto.pptp;
	int headersize, payload_len, seq;
	__u8 *payload;
	struct pptp_gre_header *header;

	if (!(sk->sk_state & PPPOX_CONNECTED)) {
		if (sock_queue_rcv_skb(sk, skb))
			goto drop;
		return NET_RX_SUCCESS;
	}

	header = (struct pptp_gre_header *)(skb->data);

	/* test if acknowledgement present */
	if (PPTP_GRE_IS_A(header->ver)) {
		__u32 ack = (PPTP_GRE_IS_S(header->flags)) ?
				header->ack : header->seq; /* ack in different place if S = 0 */

		ack = ntohl(ack);

		if (ack > opt->ack_recv)
			opt->ack_recv = ack;
		/* also handle sequence number wrap-around  */
		if (WRAPPED(ack, opt->ack_recv))
			opt->ack_recv = ack;
	}

	/* test if payload present */
	if (!PPTP_GRE_IS_S(header->flags))
		goto drop;

	headersize  = sizeof(*header);
	payload_len = ntohs(header->payload_len);
	seq         = ntohl(header->seq);

	/* no ack present? */
	if (!PPTP_GRE_IS_A(header->ver))
		headersize -= sizeof(header->ack);
	/* check for incomplete packet (length smaller than expected) */
	if (skb->len - headersize < payload_len)
		goto drop;

	payload = skb->data + headersize;
	/* check for expected sequence number */
	if (seq < opt->seq_recv + 1 || WRAPPED(opt->seq_recv, seq)) {
		if ((payload[0] == PPP_ALLSTATIONS) && (payload[1] == PPP_UI) &&
				(PPP_PROTOCOL(payload) == PPP_LCP) &&
				((payload[4] == PPP_LCP_ECHOREQ) || (payload[4] == PPP_LCP_ECHOREP)))
			goto allow_packet;
	} else {
		opt->seq_recv = seq;
allow_packet:
		skb_pull(skb, headersize);

		if (payload[0] == PPP_ALLSTATIONS && payload[1] == PPP_UI) {
			/* chop off address/control */
			if (skb->len < 3)
				goto drop;
			skb_pull(skb, 2);
		}

		if ((*skb->data) & 1) {
			/* protocol is compressed */
			skb_push(skb, 1)[0] = 0;
		}

		skb->ip_summed = CHECKSUM_NONE;
		skb_set_network_header(skb, skb->head-skb->data);
		ppp_input(&po->chan, skb);

		return NET_RX_SUCCESS;
	}
drop:
	kfree_skb(skb);
	return NET_RX_DROP;
}

static int pptp_rcv(struct sk_buff *skb)
{
	struct pppox_sock *po;
	struct pptp_gre_header *header;
	struct iphdr *iph;

	if (skb->pkt_type != PACKET_HOST)
		goto drop;

	if (!pskb_may_pull(skb, 12))
		goto drop;

	iph = ip_hdr(skb);

	header = (struct pptp_gre_header *)skb->data;

	if (ntohs(header->protocol) != PPTP_GRE_PROTO || /* PPTP-GRE protocol for PPTP */
		PPTP_GRE_IS_C(header->flags) ||                /* flag C should be clear */
		PPTP_GRE_IS_R(header->flags) ||                /* flag R should be clear */
		!PPTP_GRE_IS_K(header->flags) ||               /* flag K should be set */
		(header->flags&0xF) != 0)                      /* routing and recursion ctrl = 0 */
		/* if invalid, discard this packet */
		goto drop;

	po = lookup_chan(htons(header->call_id), iph->saddr);
	if (po) {
		skb_dst_drop(skb);
		nf_reset(skb);
		return sk_receive_skb(sk_pppox(po), skb, 0);
	}
drop:
	kfree_skb(skb);
	return NET_RX_DROP;
}

static int pptp_bind(struct socket *sock, struct sockaddr *uservaddr,
	int sockaddr_len)
{
	struct sock *sk = sock->sk;
	struct sockaddr_pppox *sp = (struct sockaddr_pppox *) uservaddr;
	struct pppox_sock *po = pppox_sk(sk);
	struct pptp_opt *opt = &po->proto.pptp;
	int error = 0;

	lock_sock(sk);

	opt->src_addr = sp->sa_addr.pptp;
	if (add_chan(po)) {
		release_sock(sk);
		error = -EBUSY;
	}

	release_sock(sk);
	return error;
}

static int pptp_connect(struct socket *sock, struct sockaddr *uservaddr,
	int sockaddr_len, int flags)
{
	struct sock *sk = sock->sk;
	struct sockaddr_pppox *sp = (struct sockaddr_pppox *) uservaddr;
	struct pppox_sock *po = pppox_sk(sk);
	struct pptp_opt *opt = &po->proto.pptp;
	struct rtable *rt;
	struct flowi4 fl4;
	int error = 0;

	if (sp->sa_protocol != PX_PROTO_PPTP)
		return -EINVAL;

	if (lookup_chan_dst(sp->sa_addr.pptp.call_id, sp->sa_addr.pptp.sin_addr.s_addr))
		return -EALREADY;

	lock_sock(sk);
	/* Check for already bound sockets */
	if (sk->sk_state & PPPOX_CONNECTED) {
		error = -EBUSY;
		goto end;
	}

	/* Check for already disconnected sockets, on attempts to disconnect */
	if (sk->sk_state & PPPOX_DEAD) {
		error = -EALREADY;
		goto end;
	}

	if (!opt->src_addr.sin_addr.s_addr || !sp->sa_addr.pptp.sin_addr.s_addr) {
		error = -EINVAL;
		goto end;
	}

	po->chan.private = sk;
	po->chan.ops = &pptp_chan_ops;

<<<<<<< HEAD
	rt = ip_route_output_ports(&init_net, sk,
=======
	rt = ip_route_output_ports(&init_net, &fl4, sk,
>>>>>>> d762f438
				   opt->dst_addr.sin_addr.s_addr,
				   opt->src_addr.sin_addr.s_addr,
				   0, 0,
				   IPPROTO_GRE, RT_CONN_FLAGS(sk), 0);
	if (IS_ERR(rt)) {
		error = -EHOSTUNREACH;
		goto end;
	}
	sk_setup_caps(sk, &rt->dst);

	po->chan.mtu = dst_mtu(&rt->dst);
	if (!po->chan.mtu)
		po->chan.mtu = PPP_MTU;
	ip_rt_put(rt);
	po->chan.mtu -= PPTP_HEADER_OVERHEAD;

	po->chan.hdrlen = 2 + sizeof(struct pptp_gre_header);
	error = ppp_register_channel(&po->chan);
	if (error) {
		pr_err("PPTP: failed to register PPP channel (%d)\n", error);
		goto end;
	}

	opt->dst_addr = sp->sa_addr.pptp;
	sk->sk_state = PPPOX_CONNECTED;

 end:
	release_sock(sk);
	return error;
}

static int pptp_getname(struct socket *sock, struct sockaddr *uaddr,
	int *usockaddr_len, int peer)
{
	int len = sizeof(struct sockaddr_pppox);
	struct sockaddr_pppox sp;

	sp.sa_family	  = AF_PPPOX;
	sp.sa_protocol  = PX_PROTO_PPTP;
	sp.sa_addr.pptp = pppox_sk(sock->sk)->proto.pptp.src_addr;

	memcpy(uaddr, &sp, len);

	*usockaddr_len = len;

	return 0;
}

static int pptp_release(struct socket *sock)
{
	struct sock *sk = sock->sk;
	struct pppox_sock *po;
	struct pptp_opt *opt;
	int error = 0;

	if (!sk)
		return 0;

	lock_sock(sk);

	if (sock_flag(sk, SOCK_DEAD)) {
		release_sock(sk);
		return -EBADF;
	}

	po = pppox_sk(sk);
	opt = &po->proto.pptp;
	del_chan(po);

	pppox_unbind_sock(sk);
	sk->sk_state = PPPOX_DEAD;

	sock_orphan(sk);
	sock->sk = NULL;

	release_sock(sk);
	sock_put(sk);

	return error;
}

static void pptp_sock_destruct(struct sock *sk)
{
	if (!(sk->sk_state & PPPOX_DEAD)) {
		del_chan(pppox_sk(sk));
		pppox_unbind_sock(sk);
	}
	skb_queue_purge(&sk->sk_receive_queue);
}

static int pptp_create(struct net *net, struct socket *sock)
{
	int error = -ENOMEM;
	struct sock *sk;
	struct pppox_sock *po;
	struct pptp_opt *opt;

	sk = sk_alloc(net, PF_PPPOX, GFP_KERNEL, &pptp_sk_proto);
	if (!sk)
		goto out;

	sock_init_data(sock, sk);

	sock->state = SS_UNCONNECTED;
	sock->ops   = &pptp_ops;

	sk->sk_backlog_rcv = pptp_rcv_core;
	sk->sk_state       = PPPOX_NONE;
	sk->sk_type        = SOCK_STREAM;
	sk->sk_family      = PF_PPPOX;
	sk->sk_protocol    = PX_PROTO_PPTP;
	sk->sk_destruct    = pptp_sock_destruct;

	po = pppox_sk(sk);
	opt = &po->proto.pptp;

	opt->seq_sent = 0; opt->seq_recv = 0;
	opt->ack_recv = 0; opt->ack_sent = 0;

	error = 0;
out:
	return error;
}

static int pptp_ppp_ioctl(struct ppp_channel *chan, unsigned int cmd,
	unsigned long arg)
{
	struct sock *sk = (struct sock *) chan->private;
	struct pppox_sock *po = pppox_sk(sk);
	struct pptp_opt *opt = &po->proto.pptp;
	void __user *argp = (void __user *)arg;
	int __user *p = argp;
	int err, val;

	err = -EFAULT;
	switch (cmd) {
	case PPPIOCGFLAGS:
		val = opt->ppp_flags;
		if (put_user(val, p))
			break;
		err = 0;
		break;
	case PPPIOCSFLAGS:
		if (get_user(val, p))
			break;
		opt->ppp_flags = val & ~SC_RCV_BITS;
		err = 0;
		break;
	default:
		err = -ENOTTY;
	}

	return err;
}

static const struct ppp_channel_ops pptp_chan_ops = {
	.start_xmit = pptp_xmit,
	.ioctl      = pptp_ppp_ioctl,
};

static struct proto pptp_sk_proto __read_mostly = {
	.name     = "PPTP",
	.owner    = THIS_MODULE,
	.obj_size = sizeof(struct pppox_sock),
};

static const struct proto_ops pptp_ops = {
	.family     = AF_PPPOX,
	.owner      = THIS_MODULE,
	.release    = pptp_release,
	.bind       = pptp_bind,
	.connect    = pptp_connect,
	.socketpair = sock_no_socketpair,
	.accept     = sock_no_accept,
	.getname    = pptp_getname,
	.poll       = sock_no_poll,
	.listen     = sock_no_listen,
	.shutdown   = sock_no_shutdown,
	.setsockopt = sock_no_setsockopt,
	.getsockopt = sock_no_getsockopt,
	.sendmsg    = sock_no_sendmsg,
	.recvmsg    = sock_no_recvmsg,
	.mmap       = sock_no_mmap,
	.ioctl      = pppox_ioctl,
};

static const struct pppox_proto pppox_pptp_proto = {
	.create = pptp_create,
	.owner  = THIS_MODULE,
};

static const struct gre_protocol gre_pptp_protocol = {
	.handler = pptp_rcv,
};

static int __init pptp_init_module(void)
{
	int err = 0;
	pr_info("PPTP driver version " PPTP_DRIVER_VERSION "\n");

	callid_sock = vzalloc((MAX_CALLID + 1) * sizeof(void *));
	if (!callid_sock) {
		pr_err("PPTP: cann't allocate memory\n");
		return -ENOMEM;
	}

	err = gre_add_protocol(&gre_pptp_protocol, GREPROTO_PPTP);
	if (err) {
		pr_err("PPTP: can't add gre protocol\n");
		goto out_mem_free;
	}

	err = proto_register(&pptp_sk_proto, 0);
	if (err) {
		pr_err("PPTP: can't register sk_proto\n");
		goto out_gre_del_protocol;
	}

	err = register_pppox_proto(PX_PROTO_PPTP, &pppox_pptp_proto);
	if (err) {
		pr_err("PPTP: can't register pppox_proto\n");
		goto out_unregister_sk_proto;
	}

	return 0;

out_unregister_sk_proto:
	proto_unregister(&pptp_sk_proto);
out_gre_del_protocol:
	gre_del_protocol(&gre_pptp_protocol, GREPROTO_PPTP);
out_mem_free:
	vfree(callid_sock);

	return err;
}

static void __exit pptp_exit_module(void)
{
	unregister_pppox_proto(PX_PROTO_PPTP);
	proto_unregister(&pptp_sk_proto);
	gre_del_protocol(&gre_pptp_protocol, GREPROTO_PPTP);
	vfree(callid_sock);
}

module_init(pptp_init_module);
module_exit(pptp_exit_module);

MODULE_DESCRIPTION("Point-to-Point Tunneling Protocol");
MODULE_AUTHOR("D. Kozlov (xeb@mail.ru)");
MODULE_LICENSE("GPL");<|MERGE_RESOLUTION|>--- conflicted
+++ resolved
@@ -175,10 +175,7 @@
 	struct pptp_opt *opt = &po->proto.pptp;
 	struct pptp_gre_header *hdr;
 	unsigned int header_len = sizeof(*hdr);
-<<<<<<< HEAD
-=======
 	struct flowi4 fl4;
->>>>>>> d762f438
 	int islcp;
 	int len;
 	unsigned char *data;
@@ -193,11 +190,7 @@
 	if (sk_pppox(po)->sk_state & PPPOX_DEAD)
 		goto tx_error;
 
-<<<<<<< HEAD
-	rt = ip_route_output_ports(&init_net, NULL,
-=======
 	rt = ip_route_output_ports(&init_net, &fl4, NULL,
->>>>>>> d762f438
 				   opt->dst_addr.sin_addr.s_addr,
 				   opt->src_addr.sin_addr.s_addr,
 				   0, 0, IPPROTO_GRE,
@@ -472,11 +465,7 @@
 	po->chan.private = sk;
 	po->chan.ops = &pptp_chan_ops;
 
-<<<<<<< HEAD
-	rt = ip_route_output_ports(&init_net, sk,
-=======
 	rt = ip_route_output_ports(&init_net, &fl4, sk,
->>>>>>> d762f438
 				   opt->dst_addr.sin_addr.s_addr,
 				   opt->src_addr.sin_addr.s_addr,
 				   0, 0,
