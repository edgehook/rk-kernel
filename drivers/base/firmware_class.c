/*
 * firmware_class.c - Multi purpose firmware loading support
 *
 * Copyright (c) 2003 Manuel Estrada Sainz
 *
 * Please see Documentation/firmware_class/ for more information.
 *
 */

#include <linux/capability.h>
#include <linux/device.h>
#include <linux/module.h>
#include <linux/init.h>
#include <linux/timer.h>
#include <linux/vmalloc.h>
#include <linux/interrupt.h>
#include <linux/bitops.h>
#include <linux/mutex.h>
#include <linux/kthread.h>
#include <linux/highmem.h>
#include <linux/firmware.h>
#include <linux/slab.h>

#define to_dev(obj) container_of(obj, struct device, kobj)

MODULE_AUTHOR("Manuel Estrada Sainz");
MODULE_DESCRIPTION("Multi purpose firmware loading support");
MODULE_LICENSE("GPL");

/* Builtin firmware support */

#ifdef CONFIG_FW_LOADER

extern struct builtin_fw __start_builtin_fw[];
extern struct builtin_fw __end_builtin_fw[];

static bool fw_get_builtin_firmware(struct firmware *fw, const char *name)
{
	struct builtin_fw *b_fw;

	for (b_fw = __start_builtin_fw; b_fw != __end_builtin_fw; b_fw++) {
		if (strcmp(name, b_fw->name) == 0) {
			fw->size = b_fw->size;
			fw->data = b_fw->data;
			return true;
		}
	}

	return false;
}

static bool fw_is_builtin_firmware(const struct firmware *fw)
{
	struct builtin_fw *b_fw;

	for (b_fw = __start_builtin_fw; b_fw != __end_builtin_fw; b_fw++)
		if (fw->data == b_fw->data)
			return true;

	return false;
}

#else /* Module case - no builtin firmware support */

static inline bool fw_get_builtin_firmware(struct firmware *fw, const char *name)
{
	return false;
}

static inline bool fw_is_builtin_firmware(const struct firmware *fw)
{
	return false;
}
#endif

enum {
	FW_STATUS_LOADING,
	FW_STATUS_DONE,
	FW_STATUS_ABORT,
};

static int loading_timeout = 60;	/* In seconds */

/* fw_lock could be moved to 'struct firmware_priv' but since it is just
 * guarding for corner cases a global lock should be OK */
static DEFINE_MUTEX(fw_lock);

struct firmware_priv {
	struct completion completion;
	struct firmware *fw;
	unsigned long status;
	struct page **pages;
	int nr_pages;
	int page_array_size;
	struct timer_list timeout;
	struct device dev;
	bool nowait;
	char fw_id[];
};

static struct firmware_priv *to_firmware_priv(struct device *dev)
{
	return container_of(dev, struct firmware_priv, dev);
}

static void fw_load_abort(struct firmware_priv *fw_priv)
{
	set_bit(FW_STATUS_ABORT, &fw_priv->status);
	wmb();
	complete(&fw_priv->completion);
}

static ssize_t firmware_timeout_show(struct class *class,
				     struct class_attribute *attr,
				     char *buf)
{
	return sprintf(buf, "%d\n", loading_timeout);
}

/**
 * firmware_timeout_store - set number of seconds to wait for firmware
 * @class: device class pointer
 * @attr: device attribute pointer
 * @buf: buffer to scan for timeout value
 * @count: number of bytes in @buf
 *
 *	Sets the number of seconds to wait for the firmware.  Once
 *	this expires an error will be returned to the driver and no
 *	firmware will be provided.
 *
 *	Note: zero means 'wait forever'.
 **/
static ssize_t firmware_timeout_store(struct class *class,
				      struct class_attribute *attr,
				      const char *buf, size_t count)
{
	loading_timeout = simple_strtol(buf, NULL, 10);
	if (loading_timeout < 0)
		loading_timeout = 0;

	return count;
}

static struct class_attribute firmware_class_attrs[] = {
	__ATTR(timeout, S_IWUSR | S_IRUGO,
		firmware_timeout_show, firmware_timeout_store),
	__ATTR_NULL
};

static void fw_dev_release(struct device *dev)
{
	struct firmware_priv *fw_priv = to_firmware_priv(dev);
	int i;

	for (i = 0; i < fw_priv->nr_pages; i++)
		__free_page(fw_priv->pages[i]);
	kfree(fw_priv->pages);
	kfree(fw_priv);

	module_put(THIS_MODULE);
}

static int firmware_uevent(struct device *dev, struct kobj_uevent_env *env)
{
	struct firmware_priv *fw_priv = to_firmware_priv(dev);

	if (add_uevent_var(env, "FIRMWARE=%s", fw_priv->fw_id))
		return -ENOMEM;
	if (add_uevent_var(env, "TIMEOUT=%i", loading_timeout))
		return -ENOMEM;
	if (add_uevent_var(env, "ASYNC=%d", fw_priv->nowait))
		return -ENOMEM;

	return 0;
}

static struct class firmware_class = {
	.name		= "firmware",
	.class_attrs	= firmware_class_attrs,
	.dev_uevent	= firmware_uevent,
	.dev_release	= fw_dev_release,
};

static ssize_t firmware_loading_show(struct device *dev,
				     struct device_attribute *attr, char *buf)
{
	struct firmware_priv *fw_priv = to_firmware_priv(dev);
	int loading = test_bit(FW_STATUS_LOADING, &fw_priv->status);

	return sprintf(buf, "%d\n", loading);
}

static void firmware_free_data(const struct firmware *fw)
{
	int i;
	vunmap(fw->data);
	if (fw->pages) {
		for (i = 0; i < PFN_UP(fw->size); i++)
			__free_page(fw->pages[i]);
		kfree(fw->pages);
	}
}

/* Some architectures don't have PAGE_KERNEL_RO */
#ifndef PAGE_KERNEL_RO
#define PAGE_KERNEL_RO PAGE_KERNEL
#endif
/**
 * firmware_loading_store - set value in the 'loading' control file
 * @dev: device pointer
 * @attr: device attribute pointer
 * @buf: buffer to scan for loading control value
 * @count: number of bytes in @buf
 *
 *	The relevant values are:
 *
 *	 1: Start a load, discarding any previous partial load.
 *	 0: Conclude the load and hand the data to the driver code.
 *	-1: Conclude the load with an error and discard any written data.
 **/
static ssize_t firmware_loading_store(struct device *dev,
				      struct device_attribute *attr,
				      const char *buf, size_t count)
{
	struct firmware_priv *fw_priv = to_firmware_priv(dev);
	int loading = simple_strtol(buf, NULL, 10);
	int i;

	switch (loading) {
	case 1:
		mutex_lock(&fw_lock);
		if (!fw_priv->fw) {
			mutex_unlock(&fw_lock);
			break;
		}
		firmware_free_data(fw_priv->fw);
		memset(fw_priv->fw, 0, sizeof(struct firmware));
		/* If the pages are not owned by 'struct firmware' */
		for (i = 0; i < fw_priv->nr_pages; i++)
			__free_page(fw_priv->pages[i]);
		kfree(fw_priv->pages);
		fw_priv->pages = NULL;
		fw_priv->page_array_size = 0;
		fw_priv->nr_pages = 0;
		set_bit(FW_STATUS_LOADING, &fw_priv->status);
		mutex_unlock(&fw_lock);
		break;
	case 0:
		if (test_bit(FW_STATUS_LOADING, &fw_priv->status)) {
			vunmap(fw_priv->fw->data);
			fw_priv->fw->data = vmap(fw_priv->pages,
						 fw_priv->nr_pages,
						 0, PAGE_KERNEL_RO);
			if (!fw_priv->fw->data) {
				dev_err(dev, "%s: vmap() failed\n", __func__);
				goto err;
			}
			/* Pages are now owned by 'struct firmware' */
			fw_priv->fw->pages = fw_priv->pages;
			fw_priv->pages = NULL;

			fw_priv->page_array_size = 0;
			fw_priv->nr_pages = 0;
			complete(&fw_priv->completion);
			clear_bit(FW_STATUS_LOADING, &fw_priv->status);
			break;
		}
		/* fallthrough */
	default:
		dev_err(dev, "%s: unexpected value (%d)\n", __func__, loading);
		/* fallthrough */
	case -1:
	err:
		fw_load_abort(fw_priv);
		break;
	}

	return count;
}

static DEVICE_ATTR(loading, 0644, firmware_loading_show, firmware_loading_store);

static ssize_t firmware_data_read(struct file *filp, struct kobject *kobj,
				  struct bin_attribute *bin_attr,
				  char *buffer, loff_t offset, size_t count)
{
	struct device *dev = to_dev(kobj);
	struct firmware_priv *fw_priv = to_firmware_priv(dev);
	struct firmware *fw;
	ssize_t ret_count;

	mutex_lock(&fw_lock);
	fw = fw_priv->fw;
	if (!fw || test_bit(FW_STATUS_DONE, &fw_priv->status)) {
		ret_count = -ENODEV;
		goto out;
	}
	if (offset > fw->size) {
		ret_count = 0;
		goto out;
	}
	if (count > fw->size - offset)
		count = fw->size - offset;

	ret_count = count;

	while (count) {
		void *page_data;
		int page_nr = offset >> PAGE_SHIFT;
		int page_ofs = offset & (PAGE_SIZE-1);
		int page_cnt = min_t(size_t, PAGE_SIZE - page_ofs, count);

		page_data = kmap(fw_priv->pages[page_nr]);

		memcpy(buffer, page_data + page_ofs, page_cnt);

		kunmap(fw_priv->pages[page_nr]);
		buffer += page_cnt;
		offset += page_cnt;
		count -= page_cnt;
	}
out:
	mutex_unlock(&fw_lock);
	return ret_count;
}

static int fw_realloc_buffer(struct firmware_priv *fw_priv, int min_size)
{
	int pages_needed = ALIGN(min_size, PAGE_SIZE) >> PAGE_SHIFT;

	/* If the array of pages is too small, grow it... */
	if (fw_priv->page_array_size < pages_needed) {
		int new_array_size = max(pages_needed,
					 fw_priv->page_array_size * 2);
		struct page **new_pages;

		new_pages = kmalloc(new_array_size * sizeof(void *),
				    GFP_KERNEL);
		if (!new_pages) {
			fw_load_abort(fw_priv);
			return -ENOMEM;
		}
		memcpy(new_pages, fw_priv->pages,
		       fw_priv->page_array_size * sizeof(void *));
		memset(&new_pages[fw_priv->page_array_size], 0, sizeof(void *) *
		       (new_array_size - fw_priv->page_array_size));
		kfree(fw_priv->pages);
		fw_priv->pages = new_pages;
		fw_priv->page_array_size = new_array_size;
	}

	while (fw_priv->nr_pages < pages_needed) {
		fw_priv->pages[fw_priv->nr_pages] =
			alloc_page(GFP_KERNEL | __GFP_HIGHMEM);

		if (!fw_priv->pages[fw_priv->nr_pages]) {
			fw_load_abort(fw_priv);
			return -ENOMEM;
		}
		fw_priv->nr_pages++;
	}
	return 0;
}

/**
 * firmware_data_write - write method for firmware
 * @filp: open sysfs file
 * @kobj: kobject for the device
 * @bin_attr: bin_attr structure
 * @buffer: buffer being written
 * @offset: buffer offset for write in total data store area
 * @count: buffer size
 *
 *	Data written to the 'data' attribute will be later handed to
 *	the driver as a firmware image.
 **/
static ssize_t firmware_data_write(struct file *filp, struct kobject *kobj,
				   struct bin_attribute *bin_attr,
				   char *buffer, loff_t offset, size_t count)
{
	struct device *dev = to_dev(kobj);
	struct firmware_priv *fw_priv = to_firmware_priv(dev);
	struct firmware *fw;
	ssize_t retval;

	if (!capable(CAP_SYS_RAWIO))
		return -EPERM;

	mutex_lock(&fw_lock);
	fw = fw_priv->fw;
	if (!fw || test_bit(FW_STATUS_DONE, &fw_priv->status)) {
		retval = -ENODEV;
		goto out;
	}
	retval = fw_realloc_buffer(fw_priv, offset + count);
	if (retval)
		goto out;

	retval = count;

	while (count) {
		void *page_data;
		int page_nr = offset >> PAGE_SHIFT;
		int page_ofs = offset & (PAGE_SIZE - 1);
		int page_cnt = min_t(size_t, PAGE_SIZE - page_ofs, count);

		page_data = kmap(fw_priv->pages[page_nr]);

		memcpy(page_data + page_ofs, buffer, page_cnt);

		kunmap(fw_priv->pages[page_nr]);
		buffer += page_cnt;
		offset += page_cnt;
		count -= page_cnt;
	}

	fw->size = max_t(size_t, offset, fw->size);
out:
	mutex_unlock(&fw_lock);
	return retval;
}

static struct bin_attribute firmware_attr_data = {
	.attr = { .name = "data", .mode = 0644 },
	.size = 0,
	.read = firmware_data_read,
	.write = firmware_data_write,
};

static void firmware_class_timeout(u_long data)
{
	struct firmware_priv *fw_priv = (struct firmware_priv *) data;

	fw_load_abort(fw_priv);
}

static struct firmware_priv *
fw_create_instance(struct firmware *firmware, const char *fw_name,
		   struct device *device, bool uevent, bool nowait)
{
	struct firmware_priv *fw_priv;
	struct device *f_dev;
	int error;

	fw_priv = kzalloc(sizeof(*fw_priv) + strlen(fw_name) + 1 , GFP_KERNEL);
	if (!fw_priv) {
		dev_err(device, "%s: kmalloc failed\n", __func__);
		error = -ENOMEM;
		goto err_out;
	}

	fw_priv->fw = firmware;
	fw_priv->nowait = nowait;
	strcpy(fw_priv->fw_id, fw_name);
	init_completion(&fw_priv->completion);
	setup_timer(&fw_priv->timeout,
		    firmware_class_timeout, (u_long) fw_priv);

	f_dev = &fw_priv->dev;

	device_initialize(f_dev);
	dev_set_name(f_dev, "%s", dev_name(device));
	f_dev->parent = device;
	f_dev->class = &firmware_class;

	dev_set_uevent_suppress(f_dev, true);

	/* Need to pin this module until class device is destroyed */
	__module_get(THIS_MODULE);

	error = device_add(f_dev);
	if (error) {
		dev_err(device, "%s: device_register failed\n", __func__);
		goto err_put_dev;
	}

	error = device_create_bin_file(f_dev, &firmware_attr_data);
	if (error) {
		dev_err(device, "%s: sysfs_create_bin_file failed\n", __func__);
		goto err_del_dev;
	}

	error = device_create_file(f_dev, &dev_attr_loading);
	if (error) {
		dev_err(device, "%s: device_create_file failed\n", __func__);
		goto err_del_bin_attr;
	}

	if (uevent)
		dev_set_uevent_suppress(f_dev, false);

	return fw_priv;

err_del_bin_attr:
	device_remove_bin_file(f_dev, &firmware_attr_data);
err_del_dev:
	device_del(f_dev);
err_put_dev:
	put_device(f_dev);
err_out:
	return ERR_PTR(error);
}

static void fw_destroy_instance(struct firmware_priv *fw_priv)
{
	struct device *f_dev = &fw_priv->dev;

	device_remove_file(f_dev, &dev_attr_loading);
	device_remove_bin_file(f_dev, &firmware_attr_data);
	device_unregister(f_dev);
}

static int _request_firmware(const struct firmware **firmware_p,
			     const char *name, struct device *device,
			     bool uevent, bool nowait)
{
	struct firmware_priv *fw_priv;
	struct firmware *firmware;
	int retval = 0;

	if (!firmware_p)
		return -EINVAL;

	*firmware_p = firmware = kzalloc(sizeof(*firmware), GFP_KERNEL);
	if (!firmware) {
		dev_err(device, "%s: kmalloc(struct firmware) failed\n",
			__func__);
		retval = -ENOMEM;
		goto out;
	}

	if (fw_get_builtin_firmware(firmware, name)) {
		dev_dbg(device, "firmware: using built-in firmware %s\n", name);
		return 0;
	}

<<<<<<< HEAD
	//if (uevent)
	//	dev_info(device, "firmware: requesting %s\n", name);

	retval = fw_setup_device(firmware, &f_dev, name, device, uevent);
	if (retval)
		goto error_kfree_fw;
=======
	if (uevent)
		dev_dbg(device, "firmware: requesting %s\n", name);
>>>>>>> f937994b

	fw_priv = fw_create_instance(firmware, name, device, uevent, nowait);
	if (IS_ERR(fw_priv)) {
		retval = PTR_ERR(fw_priv);
		goto out;
	}

	if (uevent) {
		if (loading_timeout > 0)
			mod_timer(&fw_priv->timeout,
				  round_jiffies_up(jiffies +
						   loading_timeout * HZ));

		kobject_uevent(&fw_priv->dev.kobj, KOBJ_ADD);
	}

	wait_for_completion(&fw_priv->completion);

	set_bit(FW_STATUS_DONE, &fw_priv->status);
	del_timer_sync(&fw_priv->timeout);

	mutex_lock(&fw_lock);
	if (!fw_priv->fw->size || test_bit(FW_STATUS_ABORT, &fw_priv->status))
		retval = -ENOENT;
	fw_priv->fw = NULL;
	mutex_unlock(&fw_lock);

	fw_destroy_instance(fw_priv);

out:
	if (retval) {
		release_firmware(firmware);
		*firmware_p = NULL;
	}

	return retval;
}

/**
 * request_firmware: - send firmware request and wait for it
 * @firmware_p: pointer to firmware image
 * @name: name of firmware file
 * @device: device for which firmware is being loaded
 *
 *      @firmware_p will be used to return a firmware image by the name
 *      of @name for device @device.
 *
 *      Should be called from user context where sleeping is allowed.
 *
 *      @name will be used as $FIRMWARE in the uevent environment and
 *      should be distinctive enough not to be confused with any other
 *      firmware image for this or any other device.
 **/
int
request_firmware(const struct firmware **firmware_p, const char *name,
                 struct device *device)
{
        int uevent = 1;
        return _request_firmware(firmware_p, name, device, uevent, false);
}

/**
 * release_firmware: - release the resource associated with a firmware image
 * @fw: firmware resource to release
 **/
void release_firmware(const struct firmware *fw)
{
	if (fw) {
		if (!fw_is_builtin_firmware(fw))
			firmware_free_data(fw);
		kfree(fw);
	}
}

/* Async support */
struct firmware_work {
	struct work_struct work;
	struct module *module;
	const char *name;
	struct device *device;
	void *context;
	void (*cont)(const struct firmware *fw, void *context);
	int uevent;
};

static int request_firmware_work_func(void *arg)
{
	struct firmware_work *fw_work = arg;
	const struct firmware *fw;
	int ret;

	if (!arg) {
		WARN_ON(1);
		return 0;
	}

	ret = _request_firmware(&fw, fw_work->name, fw_work->device,
				fw_work->uevent, true);
	fw_work->cont(fw, fw_work->context);

	module_put(fw_work->module);
	kfree(fw_work);

	return ret;
}

/**
 * request_firmware_nowait - asynchronous version of request_firmware
 * @module: module requesting the firmware
 * @uevent: sends uevent to copy the firmware image if this flag
 *	is non-zero else the firmware copy must be done manually.
 * @name: name of firmware file
 * @device: device for which firmware is being loaded
 * @gfp: allocation flags
 * @context: will be passed over to @cont, and
 *	@fw may be %NULL if firmware request fails.
 * @cont: function will be called asynchronously when the firmware
 *	request is over.
 *
 *	Asynchronous variant of request_firmware() for user contexts where
 *	it is not possible to sleep for long time. It can't be called
 *	in atomic contexts.
 **/
int
request_firmware_nowait(
	struct module *module, int uevent,
	const char *name, struct device *device, gfp_t gfp, void *context,
	void (*cont)(const struct firmware *fw, void *context))
{
	struct task_struct *task;
	struct firmware_work *fw_work;

	fw_work = kzalloc(sizeof (struct firmware_work), gfp);
	if (!fw_work)
		return -ENOMEM;

	fw_work->module = module;
	fw_work->name = name;
	fw_work->device = device;
	fw_work->context = context;
	fw_work->cont = cont;
	fw_work->uevent = uevent;

	if (!try_module_get(module)) {
		kfree(fw_work);
		return -EFAULT;
	}

	task = kthread_run(request_firmware_work_func, fw_work,
			    "firmware/%s", name);
	if (IS_ERR(task)) {
		fw_work->cont(NULL, fw_work->context);
		module_put(fw_work->module);
		kfree(fw_work);
		return PTR_ERR(task);
	}

	return 0;
}

static int __init firmware_class_init(void)
{
	return class_register(&firmware_class);
}

static void __exit firmware_class_exit(void)
{
	class_unregister(&firmware_class);
}

fs_initcall(firmware_class_init);
module_exit(firmware_class_exit);

EXPORT_SYMBOL(release_firmware);
EXPORT_SYMBOL(request_firmware);
EXPORT_SYMBOL(request_firmware_nowait);<|MERGE_RESOLUTION|>--- conflicted
+++ resolved
@@ -534,17 +534,8 @@
 		return 0;
 	}
 
-<<<<<<< HEAD
-	//if (uevent)
-	//	dev_info(device, "firmware: requesting %s\n", name);
-
-	retval = fw_setup_device(firmware, &f_dev, name, device, uevent);
-	if (retval)
-		goto error_kfree_fw;
-=======
 	if (uevent)
 		dev_dbg(device, "firmware: requesting %s\n", name);
->>>>>>> f937994b
 
 	fw_priv = fw_create_instance(firmware, name, device, uevent, nowait);
 	if (IS_ERR(fw_priv)) {
