/*
 * drivers/video/rockchip/rk_fb.c
 *
 * Copyright (C) ROCKCHIP, Inc.
 * Author:yxj<yxj@rock-chips.com>
 * This software is licensed under the terms of the GNU General Public
 * License version 2, as published by the Free Software Foundation, and
 * may be copied, distributed, and modified under those terms.
 *
 * This program is distributed in the hope that it will be useful,
 * but WITHOUT ANY WARRANTY; without even the implied warranty of
 * MERCHANTABILITY or FITNESS FOR A PARTICULAR PURPOSE.  See the
 * GNU General Public License for more details.
 */

#include <linux/module.h>
#include <linux/kernel.h>
#include <linux/errno.h>
#include <linux/string.h>
#include <linux/mm.h>
#include <linux/slab.h>
#include <linux/delay.h>
#include <linux/device.h>
#include <linux/kthread.h>
#include <linux/fb.h>
#include <linux/init.h>
#include <linux/vmalloc.h>
#include <asm/div64.h>
#include <linux/uaccess.h>
#include <linux/rk_fb.h>
#include <linux/linux_logo.h>
#include <linux/dma-mapping.h>
#include <linux/regulator/consumer.h>

#include "bmp_helper.h"

#if defined(CONFIG_RK_HDMI)
#include "hdmi/rockchip-hdmi.h"
#endif

#if defined(CONFIG_ROCKCHIP_RGA) || defined(CONFIG_ROCKCHIP_RGA2)
#include "rga/rga.h"
#endif

#ifdef CONFIG_OF
#include <linux/of.h>
#include <linux/of_platform.h>
#include <linux/of_gpio.h>
#include <video/of_display_timing.h>
#include <video/display_timing.h>
#include <dt-bindings/rkfb/rk_fb.h>
#endif

#if defined(CONFIG_ION_ROCKCHIP)
#include <linux/rockchip_ion.h>
#include <linux/rockchip-iovmm.h>
#include <linux/dma-buf.h>
#include <linux/highmem.h>
#endif

#define H_USE_FENCE 1
/* #define FB_ROATE_BY_KERNEL 1 */

static int hdmi_switch_complete;
static struct platform_device *fb_pdev;

#if defined(CONFIG_FB_MIRRORING)
int (*video_data_to_mirroring) (struct fb_info *info, u32 yuv_phy[2]);
EXPORT_SYMBOL(video_data_to_mirroring);
#endif

extern phys_addr_t uboot_logo_base;
extern phys_addr_t uboot_logo_size;
extern phys_addr_t uboot_logo_offset;
static struct rk_fb_trsm_ops *trsm_lvds_ops;
static struct rk_fb_trsm_ops *trsm_edp_ops;
static struct rk_fb_trsm_ops *trsm_mipi_ops;
static int uboot_logo_on;
int support_uboot_display(void)
{
	return uboot_logo_on;
}

int rk_fb_get_display_policy(void)
{
	struct rk_fb *rk_fb;

	if (fb_pdev) {
		rk_fb = platform_get_drvdata(fb_pdev);
		return rk_fb->disp_policy;
	} else {
		return DISPLAY_POLICY_SDK;
	}
}

int rk_fb_trsm_ops_register(struct rk_fb_trsm_ops *ops, int type)
{
	switch (type) {
	case SCREEN_RGB:
	case SCREEN_LVDS:
	case SCREEN_DUAL_LVDS:
		trsm_lvds_ops = ops;
		break;
	case SCREEN_EDP:
		trsm_edp_ops = ops;
		break;
	case SCREEN_MIPI:
	case SCREEN_DUAL_MIPI:
		trsm_mipi_ops = ops;
		break;
	default:
		printk(KERN_WARNING "%s:un supported transmitter:%d!\n",
		       __func__, type);
		break;
	}
	return 0;
}

struct rk_fb_trsm_ops *rk_fb_trsm_ops_get(int type)
{
	struct rk_fb_trsm_ops *ops;
	switch (type) {
	case SCREEN_RGB:
	case SCREEN_LVDS:
	case SCREEN_DUAL_LVDS:
		ops = trsm_lvds_ops;
		break;
	case SCREEN_EDP:
		ops = trsm_edp_ops;
		break;
	case SCREEN_MIPI:
	case SCREEN_DUAL_MIPI:
		ops = trsm_mipi_ops;
		break;
	default:
		ops = NULL;
		printk(KERN_WARNING "%s:un supported transmitter:%d!\n",
		       __func__, type);
		break;
	}
	return ops;
}

int rk_fb_pixel_width(int data_format)
{
	int pixel_width;
	switch (data_format) {
	case XBGR888:
	case ABGR888:
	case ARGB888:
	case FBDC_ARGB_888:
	case FBDC_RGBX_888:
		pixel_width = 4 * 8;
		break;
	case RGB888:
		pixel_width = 3 * 8;
		break;
	case RGB565:
	case FBDC_RGB_565:
		pixel_width = 2 * 8;
		break;
	case YUV422:
	case YUV420:
	case YUV444:
		pixel_width = 1 * 8;
		break;
	case YUV422_A:
	case YUV420_A:
	case YUV444_A:
		pixel_width = 8;
		break;
	default:
		printk(KERN_WARNING "%s:un supported format:0x%x\n",
		       __func__, data_format);
		return -EINVAL;
	}
	return pixel_width;
}

static int rk_fb_data_fmt(int data_format, int bits_per_pixel)
{
	int fb_data_fmt;
	if (data_format) {
		switch (data_format) {
		case HAL_PIXEL_FORMAT_RGBX_8888:
			fb_data_fmt = XBGR888;
			break;
		case HAL_PIXEL_FORMAT_RGBA_8888:
			fb_data_fmt = ABGR888;
			break;
		case HAL_PIXEL_FORMAT_BGRA_8888:
			fb_data_fmt = ARGB888;
			break;
		case HAL_PIXEL_FORMAT_RGB_888:
			fb_data_fmt = RGB888;
			break;
		case HAL_PIXEL_FORMAT_RGB_565:
			fb_data_fmt = RGB565;
			break;
		case HAL_PIXEL_FORMAT_YCbCr_422_SP:	/* yuv422 */
			fb_data_fmt = YUV422;
			break;
		case HAL_PIXEL_FORMAT_YCrCb_NV12:	/* YUV420---uvuvuv */
			fb_data_fmt = YUV420;
			break;
		case HAL_PIXEL_FORMAT_YCrCb_444:	/* yuv444 */
			fb_data_fmt = YUV444;
			break;
		case HAL_PIXEL_FORMAT_YCrCb_NV12_10:	/* yuv444 */
			fb_data_fmt = YUV420_A;
			break;
		case HAL_PIXEL_FORMAT_YCbCr_422_SP_10:	/* yuv444 */
			fb_data_fmt = YUV422_A;
			break;
		case HAL_PIXEL_FORMAT_YCrCb_420_SP_10:	/* yuv444 */
			fb_data_fmt = YUV444_A;
			break;
		case HAL_PIXEL_FORMAT_FBDC_RGB565:	/* fbdc rgb565*/
			fb_data_fmt = FBDC_RGB_565;
			break;
		case HAL_PIXEL_FORMAT_FBDC_U8U8U8U8:	/* fbdc argb888 */
			fb_data_fmt = FBDC_ARGB_888;
			break;
		case HAL_PIXEL_FORMAT_FBDC_U8U8U8:	/* fbdc rgb888 */
			fb_data_fmt = FBDC_RGBX_888;
			break;
		default:
			printk(KERN_WARNING "%s:un supported format:0x%x\n",
			       __func__, data_format);
			return -EINVAL;
		}
	} else {
		switch (bits_per_pixel) {
		case 32:
			fb_data_fmt = ARGB888;
			break;
		case 24:
			fb_data_fmt = RGB888;
			break;
		case 16:
			fb_data_fmt = RGB565;
			break;
		default:
			printk(KERN_WARNING
			       "%s:un supported bits_per_pixel:%d\n", __func__,
			       bits_per_pixel);
			break;
		}
	}
	return fb_data_fmt;
}

/*
 * rk display power control parse from dts
 */
int rk_disp_pwr_ctr_parse_dt(struct rk_lcdc_driver *dev_drv)
{
	struct device_node *root = of_get_child_by_name(dev_drv->dev->of_node,
							"power_ctr");
	struct device_node *child;
	struct rk_disp_pwr_ctr_list *pwr_ctr;
	struct list_head *pos;
	enum of_gpio_flags flags;
	u32 val = 0;
	u32 debug = 0;
	int ret;

	INIT_LIST_HEAD(&dev_drv->pwrlist_head);
	if (!root) {
		dev_err(dev_drv->dev, "can't find power_ctr node for lcdc%d\n",
			dev_drv->id);
		return -ENODEV;
	}

	for_each_child_of_node(root, child) {
		pwr_ctr = kmalloc(sizeof(struct rk_disp_pwr_ctr_list),
				  GFP_KERNEL);
		strcpy(pwr_ctr->pwr_ctr.name, child->name);
		if (!of_property_read_u32(child, "rockchip,power_type", &val)) {
			if (val == GPIO) {
				pwr_ctr->pwr_ctr.type = GPIO;
				pwr_ctr->pwr_ctr.gpio = of_get_gpio_flags(child, 0, &flags);
				if (!gpio_is_valid(pwr_ctr->pwr_ctr.gpio)) {
					dev_err(dev_drv->dev, "%s ivalid gpio\n",
						child->name);
					return -EINVAL;
				}
				pwr_ctr->pwr_ctr.atv_val = !(flags & OF_GPIO_ACTIVE_LOW);
				ret = gpio_request(pwr_ctr->pwr_ctr.gpio,
						   child->name);
				if (ret) {
					dev_err(dev_drv->dev,
						"request %s gpio fail:%d\n",
						child->name, ret);
				}

			} else {
				pwr_ctr->pwr_ctr.type = REGULATOR;
				pwr_ctr->pwr_ctr.rgl_name = NULL;
				ret = of_property_read_string(child, "rockchip,regulator_name",
							     &(pwr_ctr->pwr_ctr.rgl_name));
				if (ret || IS_ERR_OR_NULL(pwr_ctr->pwr_ctr.rgl_name))
					dev_err(dev_drv->dev, "get regulator name failed!\n");
				if (!of_property_read_u32(child, "rockchip,regulator_voltage", &val))
					pwr_ctr->pwr_ctr.volt = val;
				else
					pwr_ctr->pwr_ctr.volt = 0;
			}
		};

		if (!of_property_read_u32(child, "rockchip,delay", &val))
			pwr_ctr->pwr_ctr.delay = val;
		else
			pwr_ctr->pwr_ctr.delay = 0;
		list_add_tail(&pwr_ctr->list, &dev_drv->pwrlist_head);
	}

	of_property_read_u32(root, "rockchip,debug", &debug);

	if (debug) {
		list_for_each(pos, &dev_drv->pwrlist_head) {
			pwr_ctr = list_entry(pos, struct rk_disp_pwr_ctr_list,
					     list);
			printk(KERN_INFO "pwr_ctr_name:%s\n"
			       "pwr_type:%s\n"
			       "gpio:%d\n"
			       "atv_val:%d\n"
			       "delay:%d\n\n",
			       pwr_ctr->pwr_ctr.name,
			       (pwr_ctr->pwr_ctr.type == GPIO) ? "gpio" : "regulator",
			       pwr_ctr->pwr_ctr.gpio,
			       pwr_ctr->pwr_ctr.atv_val,
			       pwr_ctr->pwr_ctr.delay);
		}
	}

	return 0;

}

int rk_disp_pwr_enable(struct rk_lcdc_driver *dev_drv)
{
	struct list_head *pos;
	struct rk_disp_pwr_ctr_list *pwr_ctr_list;
	struct pwr_ctr *pwr_ctr;
	struct regulator *regulator_lcd = NULL;
	int count = 10;

	if (list_empty(&dev_drv->pwrlist_head))
		return 0;
	list_for_each(pos, &dev_drv->pwrlist_head) {
		pwr_ctr_list = list_entry(pos, struct rk_disp_pwr_ctr_list,
					  list);
		pwr_ctr = &pwr_ctr_list->pwr_ctr;
		if (pwr_ctr->type == GPIO) {
			gpio_direction_output(pwr_ctr->gpio, pwr_ctr->atv_val);
			mdelay(pwr_ctr->delay);
		} else if (pwr_ctr->type == REGULATOR) {
			if (pwr_ctr->rgl_name)
				regulator_lcd = regulator_get(NULL, pwr_ctr->rgl_name);
			if (regulator_lcd == NULL) {
				dev_err(dev_drv->dev,
					"%s: regulator get failed,regulator name:%s\n",
					__func__, pwr_ctr->rgl_name);
				continue;
			}
			regulator_set_voltage(regulator_lcd, pwr_ctr->volt, pwr_ctr->volt);
			while (!regulator_is_enabled(regulator_lcd)) {
				if (regulator_enable(regulator_lcd) == 0 || count == 0)
					break;
				else
					dev_err(dev_drv->dev,
						"regulator_enable failed,count=%d\n",
						count);
				count--;
			}
			regulator_put(regulator_lcd);
			msleep(pwr_ctr->delay);
		}
	}

	return 0;
}

int rk_disp_pwr_disable(struct rk_lcdc_driver *dev_drv)
{
	struct list_head *pos;
	struct rk_disp_pwr_ctr_list *pwr_ctr_list;
	struct pwr_ctr *pwr_ctr;
	struct regulator *regulator_lcd = NULL;
	int count = 10;

	if (list_empty(&dev_drv->pwrlist_head))
		return 0;
	list_for_each(pos, &dev_drv->pwrlist_head) {
		pwr_ctr_list = list_entry(pos, struct rk_disp_pwr_ctr_list,
					  list);
		pwr_ctr = &pwr_ctr_list->pwr_ctr;
		if (pwr_ctr->type == GPIO) {
			gpio_set_value(pwr_ctr->gpio, !pwr_ctr->atv_val);
		} else if (pwr_ctr->type == REGULATOR) {
			if (pwr_ctr->rgl_name)
				regulator_lcd = regulator_get(NULL, pwr_ctr->rgl_name);
			if (regulator_lcd == NULL) {
				dev_err(dev_drv->dev,
					"%s: regulator get failed,regulator name:%s\n",
					__func__, pwr_ctr->rgl_name);
				continue;
			}
			while (regulator_is_enabled(regulator_lcd) > 0) {
				if (regulator_disable(regulator_lcd) == 0 || count == 0)
					break;
				else
					dev_err(dev_drv->dev,
						"regulator_disable failed,count=%d\n",
						count);
				count--;
			}
			regulator_put(regulator_lcd);
		}
	}
	return 0;
}

int rk_fb_video_mode_from_timing(const struct display_timing *dt,
				 struct rk_screen *screen)
{
	screen->mode.pixclock = dt->pixelclock.typ;
	screen->mode.left_margin = dt->hback_porch.typ;
	screen->mode.right_margin = dt->hfront_porch.typ;
	screen->mode.xres = dt->hactive.typ;
	screen->mode.hsync_len = dt->hsync_len.typ;
	screen->mode.upper_margin = dt->vback_porch.typ;
	screen->mode.lower_margin = dt->vfront_porch.typ;
	screen->mode.yres = dt->vactive.typ;
	screen->mode.vsync_len = dt->vsync_len.typ;
	screen->type = dt->screen_type;
	screen->lvds_format = dt->lvds_format;
	screen->face = dt->face;
	screen->color_mode = dt->color_mode;
	screen->dsp_lut = dt->dsp_lut;
	screen->cabc_lut = dt->cabc_lut;

	if (dt->flags & DISPLAY_FLAGS_PIXDATA_POSEDGE)
		screen->pin_dclk = 1;
	else
		screen->pin_dclk = 0;
	if (dt->flags & DISPLAY_FLAGS_HSYNC_HIGH)
		screen->pin_hsync = 1;
	else
		screen->pin_hsync = 0;
	if (dt->flags & DISPLAY_FLAGS_VSYNC_HIGH)
		screen->pin_vsync = 1;
	else
		screen->pin_vsync = 0;
	if (dt->flags & DISPLAY_FLAGS_DE_HIGH)
		screen->pin_den = 1;
	else
		screen->pin_den = 0;

	return 0;

}

int rk_fb_prase_timing_dt(struct device_node *np, struct rk_screen *screen)
{
	struct display_timings *disp_timing;
	struct display_timing *dt;
	disp_timing = of_get_display_timings(np);
	if (!disp_timing) {
		pr_err("parse display timing err\n");
		return -EINVAL;
	}
	dt = display_timings_get(disp_timing, disp_timing->native_mode);
	rk_fb_video_mode_from_timing(dt, screen);
	return 0;

}

int rk_fb_calc_fps(struct rk_screen *screen, u32 pixclock)
{
	int x, y;
	unsigned long long hz;
	if (!screen) {
		printk(KERN_ERR "%s:null screen!\n", __func__);
		return 0;
	}
	x = screen->mode.xres + screen->mode.left_margin +
	    screen->mode.right_margin + screen->mode.hsync_len;
	y = screen->mode.yres + screen->mode.upper_margin +
	    screen->mode.lower_margin + screen->mode.vsync_len;

	hz = 1000000000000ULL;	/* 1e12 picoseconds per second */

	hz += (x * y) / 2;
	do_div(hz, x * y);	/* divide by x * y with rounding */

	hz += pixclock / 2;
	do_div(hz, pixclock);	/* divide by pixclock with rounding */

	return hz;
}

char *get_format_string(enum data_format format, char *fmt)
{
	if (!fmt)
		return NULL;
	switch (format) {
	case ARGB888:
		strcpy(fmt, "ARGB888");
		break;
	case RGB888:
		strcpy(fmt, "RGB888");
		break;
	case RGB565:
		strcpy(fmt, "RGB565");
		break;
	case YUV420:
		strcpy(fmt, "YUV420");
		break;
	case YUV422:
		strcpy(fmt, "YUV422");
		break;
	case YUV444:
		strcpy(fmt, "YUV444");
		break;
	case YUV420_A:
		strcpy(fmt, "YUV420_A");
		break;
	case YUV422_A:
		strcpy(fmt, "YUV422_A");
		break;
	case YUV444_A:
		strcpy(fmt, "YUV444_A");
		break;
	case XRGB888:
		strcpy(fmt, "XRGB888");
		break;
	case XBGR888:
		strcpy(fmt, "XBGR888");
		break;
	case ABGR888:
		strcpy(fmt, "ABGR888");
		break;
	case FBDC_RGB_565:
		strcpy(fmt, "FBDC_RGB_565");
		break;
	case FBDC_ARGB_888:
		strcpy(fmt, "FBDC_ARGB_888");
		break;
	case FBDC_RGBX_888:
		strcpy(fmt, "FBDC_RGBX_888");
		break;
	default:
		strcpy(fmt, "invalid");
		break;
	}

	return fmt;

}

/*
 * this is for hdmi
 * name: lcdc device name ,lcdc0 , lcdc1
 */
struct rk_lcdc_driver *rk_get_lcdc_drv(char *name)
{
	struct rk_fb *inf = NULL;
	struct rk_lcdc_driver *dev_drv = NULL;
	int i = 0;

        if (likely(fb_pdev))
                inf = platform_get_drvdata(fb_pdev);
        else
                return NULL;

	for (i = 0; i < inf->num_lcdc; i++) {
		if (!strcmp(inf->lcdc_dev_drv[i]->name, name)) {
			dev_drv = inf->lcdc_dev_drv[i];
			break;
		}
	}

	return dev_drv;
}

static struct rk_lcdc_driver *rk_get_prmry_lcdc_drv(void)
{
	struct rk_fb *inf = NULL;
	struct rk_lcdc_driver *dev_drv = NULL;
	int i = 0;

	if (likely(fb_pdev))
		inf = platform_get_drvdata(fb_pdev);
	else
		return NULL;

	for (i = 0; i < inf->num_lcdc; i++) {
		if (inf->lcdc_dev_drv[i]->prop == PRMRY) {
			dev_drv = inf->lcdc_dev_drv[i];
			break;
		}
	}

	return dev_drv;
}

static __maybe_unused struct rk_lcdc_driver *rk_get_extend_lcdc_drv(void)
{
	struct rk_fb *inf = NULL;
	struct rk_lcdc_driver *dev_drv = NULL;
	int i = 0;

	if (likely(fb_pdev))
		inf = platform_get_drvdata(fb_pdev);
	else
		return NULL;

	for (i = 0; i < inf->num_lcdc; i++) {
		if (inf->lcdc_dev_drv[i]->prop == EXTEND) {
			dev_drv = inf->lcdc_dev_drv[i];
			break;
		}
	}

	return dev_drv;
}

/*
 * get one frame time of the prmry screen, unit: us
 */
u32 rk_fb_get_prmry_screen_ft(void)
{
	struct rk_lcdc_driver *dev_drv = rk_get_prmry_lcdc_drv();
	uint32_t htotal, vtotal, pixclock_ps;
	u64 pix_total, ft_us;

	if (unlikely(!dev_drv))
		return 0;

	pixclock_ps = dev_drv->pixclock;

	vtotal = (dev_drv->cur_screen->mode.upper_margin +
		 dev_drv->cur_screen->mode.lower_margin +
		 dev_drv->cur_screen->mode.yres +
		 dev_drv->cur_screen->mode.vsync_len);
	htotal = (dev_drv->cur_screen->mode.left_margin +
		 dev_drv->cur_screen->mode.right_margin +
		 dev_drv->cur_screen->mode.xres +
		 dev_drv->cur_screen->mode.hsync_len);
	pix_total = htotal * vtotal;
	ft_us = pix_total * pixclock_ps;
	do_div(ft_us, 1000000);
	if (dev_drv->frame_time.ft == 0)
		dev_drv->frame_time.ft = ft_us;

	ft_us = dev_drv->frame_time.framedone_t - dev_drv->frame_time.last_framedone_t;
	do_div(ft_us, 1000);
	ft_us = min(dev_drv->frame_time.ft, (u32)ft_us);
	if (ft_us != 0)
		dev_drv->frame_time.ft = ft_us;

	return dev_drv->frame_time.ft;
}

/*
 * get the vblanking time of the prmry screen, unit: us
 */
u32 rk_fb_get_prmry_screen_vbt(void)
{
	struct rk_lcdc_driver *dev_drv = rk_get_prmry_lcdc_drv();
	uint32_t htotal, vblank, pixclock_ps;
	u64 pix_blank, vbt_us;

	if (unlikely(!dev_drv))
		return 0;

	pixclock_ps = dev_drv->pixclock;

	htotal = (dev_drv->cur_screen->mode.left_margin +
		 dev_drv->cur_screen->mode.right_margin +
		 dev_drv->cur_screen->mode.xres +
		 dev_drv->cur_screen->mode.hsync_len);
	vblank = (dev_drv->cur_screen->mode.upper_margin +
		 dev_drv->cur_screen->mode.lower_margin +
		 dev_drv->cur_screen->mode.vsync_len);
	pix_blank = htotal * vblank;
	vbt_us = pix_blank * pixclock_ps;
	do_div(vbt_us, 1000000);
	return (u32)vbt_us;
}

/*
 * get the frame done time of the prmry screen, unit: us
 */
u64 rk_fb_get_prmry_screen_framedone_t(void)
{
	struct rk_lcdc_driver *dev_drv = rk_get_prmry_lcdc_drv();

	if (unlikely(!dev_drv))
		return 0;
	else
		return dev_drv->frame_time.framedone_t;
}

/*
 * set prmry screen status
 */
int rk_fb_set_prmry_screen_status(int status)
{
	struct rk_lcdc_driver *dev_drv = rk_get_prmry_lcdc_drv();
	struct rk_screen *screen;

	if (unlikely(!dev_drv))
		return 0;

	screen = dev_drv->cur_screen;
	switch (status) {
	case SCREEN_PREPARE_DDR_CHANGE:
		if (screen->type == SCREEN_MIPI
			|| screen->type == SCREEN_DUAL_MIPI) {
			if (dev_drv->trsm_ops->dsp_pwr_off)
				dev_drv->trsm_ops->dsp_pwr_off();
		}
		break;
	case SCREEN_UNPREPARE_DDR_CHANGE:
		if (screen->type == SCREEN_MIPI
			|| screen->type == SCREEN_DUAL_MIPI) {
			if (dev_drv->trsm_ops->dsp_pwr_on)
				dev_drv->trsm_ops->dsp_pwr_on();
		}
		break;
	default:
		break;
	}

	return 0;
}

u32 rk_fb_get_prmry_screen_pixclock(void)
{
	struct rk_lcdc_driver *dev_drv = rk_get_prmry_lcdc_drv();

	if (unlikely(!dev_drv))
		return 0;
	else
		return dev_drv->pixclock;
}

int rk_fb_poll_prmry_screen_vblank(void)
{
	struct rk_lcdc_driver *dev_drv = rk_get_prmry_lcdc_drv();

	if (likely(dev_drv)) {
		if (dev_drv->ops->poll_vblank)
			return dev_drv->ops->poll_vblank(dev_drv);
		else
			return RK_LF_STATUS_NC;
	} else {
		return RK_LF_STATUS_NC;
	}
}

bool rk_fb_poll_wait_frame_complete(void)
{
	uint32_t timeout = RK_LF_MAX_TIMEOUT;
	struct rk_lcdc_driver *dev_drv = rk_get_prmry_lcdc_drv();

	if (likely(dev_drv)) {
		if (dev_drv->ops->set_irq_to_cpu)
			dev_drv->ops->set_irq_to_cpu(dev_drv, 0);
	}

	if (rk_fb_poll_prmry_screen_vblank() == RK_LF_STATUS_NC) {
		if (likely(dev_drv)) {
			if (dev_drv->ops->set_irq_to_cpu)
				dev_drv->ops->set_irq_to_cpu(dev_drv, 1);
		}
		return false;
	}
	while (!(rk_fb_poll_prmry_screen_vblank() == RK_LF_STATUS_FR) && --timeout)
		;
	while (!(rk_fb_poll_prmry_screen_vblank() == RK_LF_STATUS_FC) && --timeout)
		;
	if (likely(dev_drv)) {
		if (dev_drv->ops->set_irq_to_cpu)
			dev_drv->ops->set_irq_to_cpu(dev_drv, 1);
	}

	return true;
}


/* rk_fb_get_sysmmu_device_by_compatible()
 * @compt: dts device compatible name
 * return value: success: pointer to the device inside of platform device
 *               fail: NULL
 */
struct device *rk_fb_get_sysmmu_device_by_compatible(const char *compt)
{
        struct device_node *dn = NULL;
        struct platform_device *pd = NULL;
        struct device *ret = NULL ;

        dn = of_find_compatible_node(NULL, NULL, compt);
        if (!dn) {
                printk("can't find device node %s \r\n", compt);
                return NULL;
	}

        pd = of_find_device_by_node(dn);
        if (!pd) {
                printk("can't find platform device in device node %s \r\n", compt);
                return  NULL;
        }
        ret = &pd->dev;

        return ret;
}

#ifdef CONFIG_IOMMU_API
void rk_fb_platform_set_sysmmu(struct device *sysmmu, struct device *dev)
{
        dev->archdata.iommu = sysmmu;
}
#else
void rk_fb_platform_set_sysmmu(struct device *sysmmu, struct device *dev)
{

}
#endif

static int rk_fb_open(struct fb_info *info, int user)
{
	struct rk_fb_par *fb_par = (struct rk_fb_par *)info->par;
	struct rk_lcdc_driver *dev_drv = fb_par->lcdc_drv;
	int win_id;

	win_id = dev_drv->ops->fb_get_win_id(dev_drv, info->fix.id);
	fb_par->state++;
	/* if this win aready opened ,no need to reopen */
	if (dev_drv->win[win_id]->state)
		return 0;
	else
		dev_drv->ops->open(dev_drv, win_id, 1);
	return 0;
}

static int rk_fb_close(struct fb_info *info, int user)
{
	struct rk_fb_par *fb_par = (struct rk_fb_par *)info->par;
	struct rk_lcdc_driver *dev_drv = fb_par->lcdc_drv;
	struct rk_lcdc_win *win = NULL;
	int win_id = dev_drv->ops->fb_get_win_id(dev_drv, info->fix.id);

	if (win_id >= 0) {
		win = dev_drv->win[win_id];
		fb_par->state--;
		if (!fb_par->state) {
			if (fb_par->fb_phy_base > 0)
				info->fix.smem_start = fb_par->fb_phy_base;
			info->var.xres = dev_drv->screen0->mode.xres;
			info->var.yres = dev_drv->screen0->mode.yres;
			/*
			info->var.grayscale |=
			    (info->var.xres << 8) + (info->var.yres << 20);
			*/
			info->var.xres_virtual = info->var.xres;
			info->var.yres_virtual = info->var.yres;
#if defined(CONFIG_LOGO_LINUX_BMP)
			info->var.bits_per_pixel = 32;
#else
			info->var.bits_per_pixel = 16;
#endif
			info->fix.line_length =
			    (info->var.xres_virtual) * (info->var.bits_per_pixel >> 3);
			info->var.width = dev_drv->screen0->width;
			info->var.height = dev_drv->screen0->height;
			info->var.pixclock = dev_drv->pixclock;
			info->var.left_margin = dev_drv->screen0->mode.left_margin;
			info->var.right_margin = dev_drv->screen0->mode.right_margin;
			info->var.upper_margin = dev_drv->screen0->mode.upper_margin;
			info->var.lower_margin = dev_drv->screen0->mode.lower_margin;
			info->var.vsync_len = dev_drv->screen0->mode.vsync_len;
			info->var.hsync_len = dev_drv->screen0->mode.hsync_len;
		}
	}

	return 0;
}

#if defined(FB_ROATE_BY_KERNEL)

#if defined(CONFIG_RK29_IPP)
static int get_ipp_format(int fmt)
{
	int ipp_fmt = IPP_XRGB_8888;
	switch (fmt) {
	case HAL_PIXEL_FORMAT_RGBX_8888:
	case HAL_PIXEL_FORMAT_RGBA_8888:
	case HAL_PIXEL_FORMAT_BGRA_8888:
	case HAL_PIXEL_FORMAT_RGB_888:
		ipp_fmt = IPP_XRGB_8888;
		break;
	case HAL_PIXEL_FORMAT_RGB_565:
		ipp_fmt = IPP_RGB_565;
		break;
	case HAL_PIXEL_FORMAT_YCbCr_422_SP:
		ipp_fmt = IPP_Y_CBCR_H2V1;
		break;
	case HAL_PIXEL_FORMAT_YCrCb_NV12:
		ipp_fmt = IPP_Y_CBCR_H2V2;
		break;
	case HAL_PIXEL_FORMAT_YCrCb_444:
		ipp_fmt = IPP_Y_CBCR_H1V1;
		break;
	default:
		ipp_fmt = IPP_IMGTYPE_LIMIT;
		break;
	}

	return ipp_fmt;
}

static void ipp_win_check(int *dst_w, int *dst_h, int *dst_vir_w,
			  int rotation, int fmt)
{
	int align16 = 2;
	int align64 = 8;

	if (fmt == IPP_XRGB_8888) {
		align16 = 1;
		align64 = 2;
	} else if (fmt == IPP_RGB_565) {
		align16 = 1;
		align64 = 4;
	} else {
		align16 = 2;
		align64 = 8;
	}
	align16 -= 1;		/*for YUV, 1 */
	align64 -= 1;		/*for YUV, 7 */

	if (rotation == IPP_ROT_0) {
		if (fmt > IPP_RGB_565) {
			if ((*dst_w & 1) != 0)
				*dst_w = *dst_w + 1;
			if ((*dst_h & 1) != 0)
				*dst_h = *dst_h + 1;
			if (*dst_vir_w < *dst_w)
				*dst_vir_w = *dst_w;
		}
	} else {
		if ((*dst_w & align64) != 0)
			*dst_w = (*dst_w + align64) & (~align64);
		if ((fmt > IPP_RGB_565) && ((*dst_h & 1) == 1))
			*dst_h = *dst_h + 1;
		if (*dst_vir_w < *dst_w)
			*dst_vir_w = *dst_w;
	}
}

static void fb_copy_by_ipp(struct fb_info *dst_info,
				struct fb_info *src_info)
{
	struct rk29_ipp_req ipp_req;
	uint32_t rotation = 0;
	int dst_w, dst_h, dst_vir_w;
	int ipp_fmt;
	u8 data_format = (dst_info->var.nonstd) & 0xff;
	struct rk_fb_par *fb_par = (struct rk_fb_par *)dst_info->par;
	struct rk_lcdc_driver *ext_dev_drv = fb_par->lcdc_drv;
	u16 orientation = ext_dev_drv->rotate_mode;

	memset(&ipp_req, 0, sizeof(struct rk29_ipp_req));

	switch (orientation) {
	case 0:
		rotation = IPP_ROT_0;
		break;
	case ROTATE_90:
		rotation = IPP_ROT_90;
		break;
	case ROTATE_180:
		rotation = IPP_ROT_180;
		break;
	case ROTATE_270:
		rotation = IPP_ROT_270;
		break;
	default:
		rotation = IPP_ROT_270;
		break;
	}

	dst_w = dst_info->var.xres;
	dst_h = dst_info->var.yres;
	dst_vir_w = dst_info->var.xres_virtual;
	ipp_fmt = get_ipp_format(data_format);
	ipp_win_check(&dst_w, &dst_h, &dst_vir_w, rotation, ipp_fmt);
	ipp_req.src0.YrgbMst = src_info->fix.smem_start + offset;
	ipp_req.src0.w = src_info->var.xres;
	ipp_req.src0.h = src_info->var.yres;
	ipp_req.src_vir_w = src_info->var.xres_virtual;
	ipp_req.src0.fmt = ipp_fmt;

	ipp_req.dst0.YrgbMst = dst_info->fix.smem_start + offset;
	ipp_req.dst0.w = dst_w;
	ipp_req.dst0.h = dst_h;
	ipp_req.dst_vir_w = dst_vir_w;
	ipp_req.dst0.fmt = ipp_fmt;

	ipp_req.timeout = 100;
	ipp_req.flag = rotation;
	ipp_blit_sync(&ipp_req);
}

#endif

#if defined(CONFIG_ROCKCHIP_RGA) || defined(CONFIG_ROCKCHIP_RGA2)
static int get_rga_format(int fmt)
{
	int rga_fmt = 0;

	switch (fmt) {
	case XBGR888:
		rga_fmt = RK_FORMAT_RGBX_8888;
		break;
	case ABGR888:
		rga_fmt = RK_FORMAT_RGBA_8888;
		break;
	case ARGB888:
		rga_fmt = RK_FORMAT_BGRA_8888;
		break;
	case RGB888:
		rga_fmt = RK_FORMAT_RGB_888;
		break;
	case RGB565:
		rga_fmt = RK_FORMAT_RGB_565;
		break;
	case YUV422:
		rga_fmt = RK_FORMAT_YCbCr_422_SP;
		break;
	case YUV420:
		rga_fmt = RK_FORMAT_YCbCr_420_SP;
		break;
	default:
		rga_fmt = RK_FORMAT_RGBA_8888;
		break;
	}

	return rga_fmt;
}

static void rga_win_check(struct rk_lcdc_win *dst_win,
			  struct rk_lcdc_win *src_win)
{
	int format = 0;

	format = get_rga_format(src_win->area[0].format);
	/* width and height must be even number */
	if (format >= RK_FORMAT_YCbCr_422_SP &&
	    format <= RK_FORMAT_YCrCb_420_P) {
		if ((src_win->area[0].xact % 2) != 0)
			src_win->area[0].xact += 1;
		if ((src_win->area[0].yact % 2) != 0)
			src_win->area[0].yact += 1;
	}
	if (src_win->area[0].xvir < src_win->area[0].xact)
		src_win->area[0].xvir = src_win->area[0].xact;
	if (src_win->area[0].yvir < src_win->area[0].yact)
		src_win->area[0].yvir = src_win->area[0].yact;

	format = get_rga_format(dst_win->area[0].format);
	if (format >= RK_FORMAT_YCbCr_422_SP &&
	    format <= RK_FORMAT_YCrCb_420_P) {
		if ((dst_win->area[0].xact % 2) != 0)
			dst_win->area[0].xact += 1;
		if ((dst_win->area[0].yact % 2) != 0)
			dst_win->area[0].yact += 1;
	}
	if (dst_win->area[0].xvir < dst_win->area[0].xact)
		dst_win->area[0].xvir = dst_win->area[0].xact;
	if (dst_win->area[0].yvir < dst_win->area[0].yact)
		dst_win->area[0].yvir = dst_win->area[0].yact;
}

static void win_copy_by_rga(struct rk_lcdc_win *dst_win,
			    struct rk_lcdc_win *src_win,
			    u16 orientation, int iommu_en)
{
	struct rga_req Rga_Request;
	long ret = 0;
	/* int fd = 0; */

	memset(&Rga_Request, 0, sizeof(Rga_Request));
	rga_win_check(dst_win, src_win);

	switch (orientation) {
	case ROTATE_90:
		Rga_Request.rotate_mode = 1;
		Rga_Request.sina = 65536;
		Rga_Request.cosa = 0;
		Rga_Request.dst.act_w = dst_win->area[0].yact;
		Rga_Request.dst.act_h = dst_win->area[0].xact;
		Rga_Request.dst.x_offset = dst_win->area[0].xact - 1;
		Rga_Request.dst.y_offset = 0;
		break;
	case ROTATE_180:
		Rga_Request.rotate_mode = 1;
		Rga_Request.sina = 0;
		Rga_Request.cosa = -65536;
		Rga_Request.dst.act_w = dst_win->area[0].xact;
		Rga_Request.dst.act_h = dst_win->area[0].yact;
		Rga_Request.dst.x_offset = dst_win->area[0].xact - 1;
		Rga_Request.dst.y_offset = dst_win->area[0].yact - 1;
		break;
	case ROTATE_270:
		Rga_Request.rotate_mode = 1;
		Rga_Request.sina = -65536;
		Rga_Request.cosa = 0;
		Rga_Request.dst.act_w = dst_win->area[0].yact;
		Rga_Request.dst.act_h = dst_win->area[0].xact;
		Rga_Request.dst.x_offset = 0;
		Rga_Request.dst.y_offset = dst_win->area[0].yact - 1;
		break;
	default:
		Rga_Request.rotate_mode = 0;
		Rga_Request.dst.act_w = dst_win->area[0].xact;
		Rga_Request.dst.act_h = dst_win->area[0].yact;
		Rga_Request.dst.x_offset = dst_win->area[0].xact - 1;
		Rga_Request.dst.y_offset = dst_win->area[0].yact - 1;
		break;
	}

/*
	fd = ion_share_dma_buf_fd(rk_fb->ion_client, src_win->area[0].ion_hdl);
	Rga_Request.src.yrgb_addr = fd;
	fd = ion_share_dma_buf_fd(rk_fb->ion_client, dst_win->area[0].ion_hdl);
	Rga_Request.dst.yrgb_addr = fd;
*/
	Rga_Request.src.yrgb_addr = 0;
	Rga_Request.src.uv_addr =
	    src_win->area[0].smem_start + src_win->area[0].y_offset;
	Rga_Request.src.v_addr = 0;

	Rga_Request.dst.yrgb_addr = 0;
	Rga_Request.dst.uv_addr =
	    dst_win->area[0].smem_start + dst_win->area[0].y_offset;
	Rga_Request.dst.v_addr = 0;

	Rga_Request.src.vir_w = src_win->area[0].xvir;
	Rga_Request.src.vir_h = src_win->area[0].yvir;
	Rga_Request.src.format = get_rga_format(src_win->area[0].format);
	Rga_Request.src.act_w = src_win->area[0].xact;
	Rga_Request.src.act_h = src_win->area[0].yact;
	Rga_Request.src.x_offset = 0;
	Rga_Request.src.y_offset = 0;

	Rga_Request.dst.vir_w = dst_win->area[0].xvir;
	Rga_Request.dst.vir_h = dst_win->area[0].yvir;
	Rga_Request.dst.format = get_rga_format(dst_win->area[0].format);

	Rga_Request.clip.xmin = 0;
	Rga_Request.clip.xmax = dst_win->area[0].xact - 1;
	Rga_Request.clip.ymin = 0;
	Rga_Request.clip.ymax = dst_win->area[0].yact - 1;
	Rga_Request.scale_mode = 0;
#if defined(CONFIG_ROCKCHIP_IOMMU)
	if (iommu_en) {
		Rga_Request.mmu_info.mmu_en = 1;
		Rga_Request.mmu_info.mmu_flag = 1;
	} else {
		Rga_Request.mmu_info.mmu_en = 0;
		Rga_Request.mmu_info.mmu_flag = 0;
	}
#else
	Rga_Request.mmu_info.mmu_en = 0;
	Rga_Request.mmu_info.mmu_flag = 0;
#endif

	ret = rga_ioctl_kernel(&Rga_Request);
}

/*
 * This function is used for copying fb by RGA Module
 * RGA only support copy RGB to RGB
 * RGA2 support copy RGB to RGB and YUV to YUV
 */
static void fb_copy_by_rga(struct fb_info *dst_info,
				struct fb_info *src_info)
{
	struct rk_fb_par *src_fb_par = (struct rk_fb_par *)src_info->par;
	struct rk_fb_par *dst_fb_par = (struct rk_fb_par *)dst_info->par;
	struct rk_lcdc_driver *dev_drv = src_fb_par->lcdc_drv;
	struct rk_lcdc_driver *ext_dev_drv = dst_fb_par->lcdc_drv;
	int win_id = 0, ext_win_id;
	struct rk_lcdc_win *src_win, *dst_win;

	win_id = dev_drv->ops->fb_get_win_id(dev_drv, src_info->fix.id);
	src_win = dev_drv->win[win_id];

	ext_win_id =
	    ext_dev_drv->ops->fb_get_win_id(ext_dev_drv, dst_info->fix.id);
	dst_win = ext_dev_drv->win[ext_win_id];

	win_copy_by_rga(dst_win, src_win, ext_dev_drv->rotate_mode,
			ext_dev_drv->iommu_enabled);
}
#endif

static int rk_fb_rotate(struct fb_info *dst_info,
			  struct fb_info *src_info)
{

#if defined(CONFIG_RK29_IPP)
	fb_copy_by_ipp(dst_info, src_info);
#elif defined(CONFIG_ROCKCHIP_RGA) || defined(CONFIG_ROCKCHIP_RGA2)
	fb_copy_by_rga(dst_info, src_info);
#else
	return -1;
#endif
	return 0;
}

static int __maybe_unused rk_fb_win_rotate(struct rk_lcdc_win *dst_win,
					    struct rk_lcdc_win *src_win,
					    u16 rotate, int iommu_en)
{
#if defined(CONFIG_ROCKCHIP_RGA) || defined(CONFIG_ROCKCHIP_RGA2)
	win_copy_by_rga(dst_win, src_win, rotate, iommu_en);
#else
	return -1;
#endif
	return 0;
}

#endif

static int rk_fb_pan_display(struct fb_var_screeninfo *var,
			     struct fb_info *info)
{
	struct rk_fb_par *fb_par = (struct rk_fb_par *)info->par;
	struct rk_lcdc_driver *dev_drv = fb_par->lcdc_drv;
	struct fb_fix_screeninfo *fix = &info->fix;
	int win_id = 0;
	struct rk_lcdc_win *win = NULL;
	struct rk_screen *screen = dev_drv->cur_screen;
	u32 xoffset = var->xoffset;
	u32 yoffset = var->yoffset;
	u32 xvir = var->xres_virtual;
	u8 pixel_width;
	u32 vir_width_bit;
	u32 stride, uv_stride;
	u32 stride_32bit_1;
	u32 stride_32bit_2;
	u16 uv_x_off, uv_y_off, uv_y_act;
	u8 is_pic_yuv = 0;

	win_id = dev_drv->ops->fb_get_win_id(dev_drv, info->fix.id);
	if (win_id < 0)
		return -ENODEV;
	else
		win = dev_drv->win[win_id];

	pixel_width = rk_fb_pixel_width(win->area[0].format);
	vir_width_bit = pixel_width * xvir;
	stride_32bit_1 = ALIGN_N_TIMES(vir_width_bit, 32) / 8;
	stride_32bit_2 = ALIGN_N_TIMES(vir_width_bit * 2, 32) / 8;

	switch (win->area[0].format) {
	case YUV422:
	case YUV422_A:
		is_pic_yuv = 1;
		stride = stride_32bit_1;
		uv_stride = stride_32bit_1 >> 1;
		uv_x_off = xoffset >> 1;
		uv_y_off = yoffset;
		fix->line_length = stride;
		uv_y_act = win->area[0].yact >> 1;
		break;
	case YUV420:		/* 420sp */
	case YUV420_A:
		is_pic_yuv = 1;
		stride = stride_32bit_1;
		uv_stride = stride_32bit_1;
		uv_x_off = xoffset;
		uv_y_off = yoffset >> 1;
		fix->line_length = stride;
		uv_y_act = win->area[0].yact >> 1;
		break;
	case YUV444:
	case YUV444_A:
		is_pic_yuv = 1;
		stride = stride_32bit_1;
		uv_stride = stride_32bit_2;
		uv_x_off = xoffset * 2;
		uv_y_off = yoffset;
		fix->line_length = stride << 2;
		uv_y_act = win->area[0].yact;
		break;
	default:
		stride = stride_32bit_1;	/* default rgb */
		fix->line_length = stride;
		break;
	}

	/* x y mirror ,jump line */
	if ((screen->y_mirror == 1) ||
	    (win->mirror_en == 1)) {
		if (screen->interlace == 1) {
			win->area[0].y_offset = yoffset * stride * 2 +
			    ((win->area[0].yact - 1) * 2 + 1) * stride +
			    xoffset * pixel_width / 8;
		} else {
			win->area[0].y_offset = yoffset * stride +
			    (win->area[0].yact - 1) * stride +
			    xoffset * pixel_width / 8;
		}
	} else {
		if (screen->interlace == 1) {
			win->area[0].y_offset =
			    yoffset * stride * 2 + xoffset * pixel_width / 8;
		} else {
			win->area[0].y_offset =
			    yoffset * stride + xoffset * pixel_width / 8;
		}
	}
	if (is_pic_yuv == 1) {
		if ((screen->y_mirror == 1) ||
		    (win->mirror_en == 1)) {
			if (screen->interlace == 1) {
				win->area[0].c_offset =
				    uv_y_off * uv_stride * 2 +
				    ((uv_y_act - 1) * 2 + 1) * uv_stride +
				    uv_x_off * pixel_width / 8;
			} else {
				win->area[0].c_offset = uv_y_off * uv_stride +
				    (uv_y_act - 1) * uv_stride +
				    uv_x_off * pixel_width / 8;
			}
		} else {
			if (screen->interlace == 1) {
				win->area[0].c_offset =
				    uv_y_off * uv_stride * 2 +
				    uv_x_off * pixel_width / 8;
			} else {
				win->area[0].c_offset =
				    uv_y_off * uv_stride +
				    uv_x_off * pixel_width / 8;
			}
		}
	}

	win->area[0].smem_start = fix->smem_start;
	win->area[0].cbr_start = fix->mmio_start;
	win->area[0].state = 1;
	win->area_num = 1;

	dev_drv->ops->pan_display(dev_drv, win_id);

#ifdef	CONFIG_FB_MIRRORING
	if (video_data_to_mirroring)
		video_data_to_mirroring(info, NULL);
#endif
	dev_drv->ops->cfg_done(dev_drv);

	return 0;
}

static int rk_fb_get_list_stat(struct rk_lcdc_driver *dev_drv)
{
	int i, j;

	i = list_empty(&dev_drv->update_regs_list);
	j = list_empty(&dev_drv->saved_list);
	return i == j ? 0 : 1;
}

void rk_fd_fence_wait(struct rk_lcdc_driver *dev_drv, struct sync_fence *fence)
{
	int err = sync_fence_wait(fence, 1000);

	if (err >= 0)
		return;

	if (err == -ETIME)
		err = sync_fence_wait(fence, 10 * MSEC_PER_SEC);

	if (err < 0)
		printk("error waiting on fence\n");
}
#if 0
static int rk_fb_copy_from_loader(struct fb_info *info)
{
	struct rk_fb_par *fb_par = (struct rk_fb_par *)info->par;
	struct rk_lcdc_driver *dev_drv = fb_par->lcdc_drv;
	void *dst = info->screen_base;
	u32 dsp_addr[4];
	u32 src;
	u32 i,size;
	int win_id;
	struct rk_lcdc_win *win;
	
	win_id = dev_drv->ops->fb_get_win_id(dev_drv, info->fix.id);
	win = dev_drv->win[win_id];
	size = (win->area[0].xact) * (win->area[0].yact) << 2;
	dev_drv->ops->get_dsp_addr(dev_drv, dsp_addr);
	src = dsp_addr[win_id];
	dev_info(info->dev, "copy fb data %d x %d  from  dst_addr:%08x\n",
		 win->area[0].xact, win->area[0].yact, src);
	for (i = 0; i < size; i += PAGE_SIZE) {
		void *page = phys_to_page(i + src);
		void *from_virt = kmap(page);
		void *to_virt = dst + i;
		memcpy(to_virt, from_virt, PAGE_SIZE);
	}
	dev_drv->ops->direct_set_addr(dev_drv, win_id,
				      info->fix.smem_start);
	return 0;
}
#endif
#ifdef CONFIG_ROCKCHIP_IOMMU
static int g_last_addr[4];
int g_last_timeout;
u32 freed_addr[10];
u32 freed_index;

#define DUMP_CHUNK 256
char buf[PAGE_SIZE];

int rk_fb_sysmmu_fault_handler(struct device *dev,
			       enum rk_iommu_inttype itype,
			       unsigned long pgtable_base,
			       unsigned long fault_addr, unsigned int status)
{
	struct rk_lcdc_driver *dev_drv = rk_get_prmry_lcdc_drv();
	int i = 0;
	static int page_fault_cnt;
	if ((page_fault_cnt++) >= 10)
		return 0;
	pr_err
	    ("PAGE FAULT occurred at 0x%lx (Page table base: 0x%lx),status=%d\n",
	     fault_addr, pgtable_base, status);
	printk("last config addr:\n" "win0:0x%08x\n" "win1:0x%08x\n"
	       "win2:0x%08x\n" "win3:0x%08x\n", g_last_addr[0], g_last_addr[1],
	       g_last_addr[2], g_last_addr[3]);
	printk("last freed buffer:\n");
	for (i = 0; (freed_addr[i] != 0xfefefefe) && freed_addr[i]; i++)
		printk("%d:0x%08x\n", i, freed_addr[i]);
	printk("last timeout:%d\n", g_last_timeout);
	dev_drv->ops->get_disp_info(dev_drv, buf, 0);
	for (i = 0; i < PAGE_SIZE; i += DUMP_CHUNK) {
		if ((PAGE_SIZE - i) > DUMP_CHUNK) {
			char c = buf[i + DUMP_CHUNK];
			buf[i + DUMP_CHUNK] = 0;
			pr_cont("%s", buf + i);
			buf[i + DUMP_CHUNK] = c;
		} else {
			buf[PAGE_SIZE - 1] = 0;
			pr_cont("%s", buf + i);
		}
	}

	return 0;
}
#endif

void rk_fb_free_dma_buf(struct rk_lcdc_driver *dev_drv,
			struct rk_fb_reg_win_data *reg_win_data)
{
	int i, index_buf;
	struct rk_fb_reg_area_data *area_data;
	struct rk_fb *rk_fb = platform_get_drvdata(fb_pdev);

	for (i = 0; i < reg_win_data->area_num; i++) {
		area_data = &reg_win_data->reg_area_data[i];
		index_buf = area_data->index_buf;
#if defined(CONFIG_ROCKCHIP_IOMMU)
		if (dev_drv->iommu_enabled) {
			if (rk_fb->disp_policy != DISPLAY_POLICY_BOX)
				ion_unmap_iommu(dev_drv->dev, rk_fb->ion_client,
						area_data->ion_handle);
			freed_addr[freed_index++] = area_data->smem_start;
		}
#endif
		if (area_data->ion_handle != NULL)
			ion_free(rk_fb->ion_client, area_data->ion_handle);

		if (area_data->acq_fence)
			sync_fence_put(area_data->acq_fence);
	}
	memset(reg_win_data, 0, sizeof(struct rk_fb_reg_win_data));
}

static void rk_fb_update_win(struct rk_lcdc_driver *dev_drv,
                                struct rk_lcdc_win *win,
				struct rk_fb_reg_win_data *reg_win_data)
{
	int i = 0;
        struct rk_fb *inf = platform_get_drvdata(fb_pdev);
        struct rk_screen *cur_screen;
        struct rk_screen primary_screen;

        if (unlikely(!inf) || unlikely(!dev_drv) ||
            unlikely(!win) || unlikely(!reg_win_data))
                return;

        cur_screen = dev_drv->cur_screen;
        rk_fb_get_prmry_screen(&primary_screen);

	win->area_num = reg_win_data->area_num;
	win->id = reg_win_data->win_id;
	win->z_order = reg_win_data->z_order;

	if (reg_win_data->reg_area_data[0].smem_start > 0) {
		win->state = 1;
		win->area_num = reg_win_data->area_num;
		win->id = reg_win_data->win_id;
		win->z_order = reg_win_data->z_order;
		win->area[0].uv_vir_stride =
		    reg_win_data->reg_area_data[0].uv_vir_stride;
		win->area[0].cbr_start =
		    reg_win_data->reg_area_data[0].cbr_start;
		win->area[0].c_offset = reg_win_data->reg_area_data[0].c_offset;
		win->alpha_en = reg_win_data->alpha_en;
		win->alpha_mode = reg_win_data->alpha_mode;
		win->g_alpha_val = reg_win_data->g_alpha_val;
		win->mirror_en = reg_win_data->mirror_en;
		win->area[0].fbdc_en =
			reg_win_data->reg_area_data[0].fbdc_en;
		win->area[0].fbdc_cor_en =
			reg_win_data->reg_area_data[0].fbdc_cor_en;
		win->area[0].fbdc_data_format =
			reg_win_data->reg_area_data[0].fbdc_data_format;
		for (i = 0; i < RK_WIN_MAX_AREA; i++) {
			if (reg_win_data->reg_area_data[i].smem_start > 0) {
				win->area[i].format =
					reg_win_data->reg_area_data[i].data_format;
				if (inf->disp_policy != DISPLAY_POLICY_BOX)
					win->area[i].ion_hdl =
					reg_win_data->reg_area_data[i].ion_handle;
				win->area[i].smem_start =
					reg_win_data->reg_area_data[i].smem_start;
                                if (inf->disp_mode == DUAL ||
                                    inf->disp_policy == DISPLAY_POLICY_BOX) {
				        win->area[i].xpos =
				                reg_win_data->reg_area_data[i].xpos;
				        win->area[i].ypos =
				                reg_win_data->reg_area_data[i].ypos;
				        win->area[i].xsize =
				                reg_win_data->reg_area_data[i].xsize;
				        win->area[i].ysize =
				                reg_win_data->reg_area_data[i].ysize;
                                } else {
                                        win->area[i].xpos =
                                                reg_win_data->reg_area_data[i].xpos *
                                                cur_screen->mode.xres /
                                                primary_screen.mode.xres;
	                                win->area[i].ypos =
                                                reg_win_data->reg_area_data[i].ypos *
                                                cur_screen->mode.yres /
                                                primary_screen.mode.yres;
	                                win->area[i].xsize =
                                                reg_win_data->reg_area_data[i].xsize *
                                                cur_screen->mode.xres /
                                                primary_screen.mode.xres;
	                                win->area[i].ysize =
                                                reg_win_data->reg_area_data[i].ysize *
                                                cur_screen->mode.yres /
                                                primary_screen.mode.yres;

					/* recalc display size if set hdmi scaler when at ONE_DUAL mode */
					if (inf->disp_mode == ONE_DUAL && hdmi_switch_complete) {
						if (cur_screen->xsize > 0 &&
						    cur_screen->xsize <= cur_screen->mode.xres) {
							win->area[i].xpos =
								((cur_screen->mode.xres - cur_screen->xsize) >> 1) +
								cur_screen->xsize * win->area[i].xpos / cur_screen->mode.xres;
							win->area[i].xsize =
								win->area[i].xsize * cur_screen->xsize / cur_screen->mode.xres;
						}
						if (cur_screen->ysize > 0 && cur_screen->ysize <= cur_screen->mode.yres) {
							win->area[i].ypos =
								((cur_screen->mode.yres - cur_screen->ysize) >> 1) +
								cur_screen->ysize * win->area[i].ypos / cur_screen->mode.yres;
							win->area[i].ysize =
								win->area[i].ysize * cur_screen->ysize / cur_screen->mode.yres;
						}
					}
                                }
				win->area[i].xact =
				    reg_win_data->reg_area_data[i].xact;
				win->area[i].yact =
				    reg_win_data->reg_area_data[i].yact;
				win->area[i].xvir =
				    reg_win_data->reg_area_data[i].xvir;
				win->area[i].yvir =
				    reg_win_data->reg_area_data[i].yvir;
				win->area[i].xoff =
				    reg_win_data->reg_area_data[i].xoff;
				win->area[i].yoff =
				    reg_win_data->reg_area_data[i].yoff;
				win->area[i].y_offset =
				    reg_win_data->reg_area_data[i].y_offset;
				win->area[i].y_vir_stride =
				    reg_win_data->reg_area_data[i].y_vir_stride;
				win->area[i].state = 1;
			} else {
				win->area[i].state = 0;
			}
		}
	} else {
	/*
		win->state = 0;
		win->z_order = -1;
	*/
	}
}

static struct rk_fb_reg_win_data *rk_fb_get_win_data(struct rk_fb_reg_data
						     *regs, int win_id)
{
	int i;
	struct rk_fb_reg_win_data *win_data = NULL;
	for (i = 0; i < regs->win_num; i++) {
		if (regs->reg_win_data[i].win_id == win_id) {
			win_data = &(regs->reg_win_data[i]);
			break;
		}
	}

	return win_data;
}

static void rk_fb_update_reg(struct rk_lcdc_driver *dev_drv,
			     struct rk_fb_reg_data *regs)
{
	int i, j;
	struct rk_lcdc_win *win;
	ktime_t timestamp = dev_drv->vsync_info.timestamp;
	struct rk_fb *rk_fb = platform_get_drvdata(fb_pdev);
	struct rk_fb_reg_win_data *win_data;
	bool wait_for_vsync;
	int count = 100;
	unsigned int dsp_addr[4];
	long timeout;

	/* acq_fence wait */
	for (i = 0; i < regs->win_num; i++) {
		win_data = &regs->reg_win_data[i];
		for (j = 0; j < RK_WIN_MAX_AREA; j++) {
			if (win_data->reg_area_data[j].acq_fence) {
				/* printk("acq_fence wait!!!!!\n"); */
				rk_fd_fence_wait(dev_drv, win_data->reg_area_data[j].acq_fence);
			}
		}
	}

	for (i = 0; i < dev_drv->lcdc_win_num; i++) {
		win = dev_drv->win[i];
		win_data = rk_fb_get_win_data(regs, i);
		if (win_data) {
			if (rk_fb->disp_policy == DISPLAY_POLICY_BOX &&
			    (win_data->reg_area_data[0].data_format == YUV420 ||
			     win_data->reg_area_data[0].data_format == YUV420_A))
				continue;
			mutex_lock(&dev_drv->win_config);
			rk_fb_update_win(dev_drv, win, win_data);
			win->state = 1;
			dev_drv->ops->set_par(dev_drv, i);
			dev_drv->ops->pan_display(dev_drv, i);
			mutex_unlock(&dev_drv->win_config);
#if defined(CONFIG_ROCKCHIP_IOMMU)
			if (dev_drv->iommu_enabled) {
				g_last_addr[i] = win_data->reg_area_data[0].smem_start +
					win_data->reg_area_data[0].y_offset;
			}
#endif
		} else {
			win->z_order = -1;
			win->state = 0;
		}
	}
	dev_drv->ops->ovl_mgr(dev_drv, 0, 1);
	dev_drv->ops->cfg_done(dev_drv);

	do {
		timestamp = dev_drv->vsync_info.timestamp;
		timeout = wait_event_interruptible_timeout(dev_drv->vsync_info.wait,
				ktime_compare(dev_drv->vsync_info.timestamp, timestamp) > 0,
				msecs_to_jiffies(25));

		dev_drv->ops->get_dsp_addr(dev_drv, dsp_addr);
		wait_for_vsync = false;
		for (i = 0; i < dev_drv->lcdc_win_num; i++) {
			if (dev_drv->win[i]->state == 1) {
				if (rk_fb->disp_policy == DISPLAY_POLICY_BOX &&
				    (!strcmp(dev_drv->win[i]->name, "hwc"))) {
					continue;
				} else {
					u32 new_start =
					    dev_drv->win[i]->area[0].smem_start +
					    dev_drv->win[i]->area[0].y_offset;
					u32 reg_start = dsp_addr[i];

					if ((rk_fb->disp_policy ==
					     DISPLAY_POLICY_BOX) &&
					    (dev_drv->suspend_flag))
						continue;
					if (unlikely(new_start != reg_start)) {
						wait_for_vsync = true;
						dev_info(dev_drv->dev,
						       "win%d:new_addr:0x%08x cur_addr:0x%08x--%d\n",
						       i, new_start, reg_start, 101 - count);
						break;
					}
				}
			}
		}
	} while (wait_for_vsync && count--);
#ifdef H_USE_FENCE
	sw_sync_timeline_inc(dev_drv->timeline, 1);
#endif
	if (dev_drv->front_regs) {
#if defined(CONFIG_ROCKCHIP_IOMMU)
		if (dev_drv->iommu_enabled) {
			if (dev_drv->ops->mmu_en)
				dev_drv->ops->mmu_en(dev_drv);
			freed_index = 0;
			g_last_timeout = timeout;
		}
#endif

		mutex_lock(&dev_drv->front_lock);

		for (i = 0; i < dev_drv->front_regs->win_num; i++) {
			win_data = &dev_drv->front_regs->reg_win_data[i];
			rk_fb_free_dma_buf(dev_drv, win_data);
		}
		kfree(dev_drv->front_regs);

		mutex_unlock(&dev_drv->front_lock);

#if defined(CONFIG_ROCKCHIP_IOMMU)
		if (dev_drv->iommu_enabled)
			freed_addr[freed_index] = 0xfefefefe;
#endif
	}

	mutex_lock(&dev_drv->front_lock);

	dev_drv->front_regs = regs;

	mutex_unlock(&dev_drv->front_lock);
}

static void rk_fb_update_regs_handler(struct kthread_work *work)
{
	struct rk_lcdc_driver *dev_drv =
	    container_of(work, struct rk_lcdc_driver, update_regs_work);
	struct rk_fb_reg_data *data, *next;

	mutex_lock(&dev_drv->update_regs_list_lock);
	dev_drv->saved_list = dev_drv->update_regs_list;
	list_replace_init(&dev_drv->update_regs_list, &dev_drv->saved_list);
	mutex_unlock(&dev_drv->update_regs_list_lock);

	list_for_each_entry_safe(data, next, &dev_drv->saved_list, list) {
		rk_fb_update_reg(dev_drv, data);
		list_del(&data->list);
	}

	if (dev_drv->wait_fs && list_empty(&dev_drv->update_regs_list))
		wake_up(&dev_drv->update_regs_wait);
}

static int rk_fb_check_config_var(struct rk_fb_area_par *area_par,
				  struct rk_screen *screen)
{
	if ((area_par->x_offset + area_par->xact > area_par->xvir) ||
	    (area_par->xact <= 0) || (area_par->yact <= 0) ||
	    (area_par->xvir <= 0) || (area_par->yvir <= 0)) {
		pr_err("check config var fail 0:\n"
		       "x_offset=%d,xact=%d,xvir=%d\n",
		       area_par->x_offset, area_par->xact, area_par->xvir);
		return -EINVAL;
	}

	if ((area_par->xpos + area_par->xsize > screen->mode.xres) ||
	    (area_par->ypos + area_par->ysize > screen->mode.yres) ||
	    (area_par->xsize <= 0) || (area_par->ysize <= 0)) {
		pr_warn("check config var fail 1:\n"
		       "xpos=%d,xsize=%d,xres=%d\n"
		       "ypos=%d,ysize=%d,yres=%d\n",
		       area_par->xpos, area_par->xsize, screen->mode.xres,
		       area_par->ypos, area_par->ysize, screen->mode.yres);
		return -EINVAL;
	}
	return 0;
}

static int rk_fb_set_win_buffer(struct fb_info *info,
				struct rk_fb_win_par *win_par,
				struct rk_fb_reg_win_data *reg_win_data)
{
	struct rk_fb *rk_fb = dev_get_drvdata(info->device);
	struct fb_fix_screeninfo *fix = &info->fix;
	struct rk_fb_par *fb_par = (struct rk_fb_par *)info->par;
	struct rk_lcdc_driver *dev_drv = fb_par->lcdc_drv;
	/*if hdmi size move to hwc,screen should point to cur_screen*/
	struct rk_screen *screen = dev_drv->screen0;/*cur_screen;*/
	struct fb_info *fbi;
	int i, ion_fd, acq_fence_fd;
	u32 xvir, yvir;
	u32 xoffset, yoffset;

	struct ion_handle *hdl;
	size_t len;
	int index_buf;
	u8 fb_data_fmt;
	u8 pixel_width;
	u32 vir_width_bit;
	u32 stride, uv_stride;
	u32 stride_32bit_1;
	u32 stride_32bit_2;
	u16 uv_x_off, uv_y_off, uv_y_act;
	u8 is_pic_yuv = 0;
	u8 ppixel_a = 0, global_a = 0;
	ion_phys_addr_t phy_addr;
	int ret = 0;

	reg_win_data->reg_area_data[0].smem_start = -1;
	reg_win_data->area_num = 0;
	fbi = rk_fb->fb[reg_win_data->win_id];
	if (win_par->area_par[0].phy_addr == 0) {
		for (i = 0; i < RK_WIN_MAX_AREA; i++) {
			ion_fd = win_par->area_par[i].ion_fd;
			if (ion_fd > 0) {
				hdl =
				    ion_import_dma_buf(rk_fb->ion_client,
						       ion_fd);
				if (IS_ERR(hdl)) {
					pr_info("%s: Could not import handle:"
						" %ld\n", __func__, (long)hdl);
					/*return -EINVAL; */
					break;
				}
				reg_win_data->area_num++;
				reg_win_data->reg_area_data[i].ion_handle = hdl;
#ifndef CONFIG_ROCKCHIP_IOMMU
				ret = ion_phys(rk_fb->ion_client, hdl, &phy_addr,
						&len);
#else
				if (dev_drv->iommu_enabled)
					ret = ion_map_iommu(dev_drv->dev,
								rk_fb->ion_client,
								hdl,
								(unsigned long *)&phy_addr,
								(unsigned long *)&len);
				else
					ret = ion_phys(rk_fb->ion_client, hdl,
							&phy_addr, &len);
#endif
				if (ret < 0) {
					dev_err(fbi->dev, "ion map to get phy addr failed\n");
					ion_free(rk_fb->ion_client, hdl);
					return -ENOMEM;
				}
				reg_win_data->reg_area_data[i].smem_start = phy_addr;
				reg_win_data->area_buf_num++;
				reg_win_data->reg_area_data[i].index_buf = 1;
			}
		}
	} else {
		reg_win_data->reg_area_data[0].smem_start =
		    win_par->area_par[0].phy_addr;
		reg_win_data->area_num = 1;
		fbi->screen_base = phys_to_virt(win_par->area_par[0].phy_addr);
	}

	if (reg_win_data->area_num == 0)
		return 0;

	for (i = 0; i < reg_win_data->area_num; i++) {
		acq_fence_fd = win_par->area_par[i].acq_fence_fd;
		index_buf = reg_win_data->reg_area_data[i].index_buf;
		if ((acq_fence_fd > 0) && (index_buf == 1)) {
			reg_win_data->reg_area_data[i].acq_fence =
			    sync_fence_fdget(win_par->area_par[i].acq_fence_fd);
		}
	}
	if (reg_win_data->reg_area_data[0].smem_start > 0) {
		reg_win_data->z_order = win_par->z_order;
		reg_win_data->win_id = win_par->win_id;
	} else {
		reg_win_data->z_order = -1;
		reg_win_data->win_id = -1;
	}

	reg_win_data->mirror_en = win_par->mirror_en;
	for (i = 0; i < reg_win_data->area_num; i++) {
		rk_fb_check_config_var(&win_par->area_par[i], screen);

		fb_data_fmt = rk_fb_data_fmt(win_par->area_par[i].data_format, 0);
		reg_win_data->reg_area_data[i].data_format = fb_data_fmt;
		if (fb_data_fmt >= FBDC_RGB_565) {
			reg_win_data->reg_area_data[i].fbdc_en = 1;
			reg_win_data->reg_area_data[i].fbdc_cor_en = 1;
		} else {
			reg_win_data->reg_area_data[i].fbdc_en = 0;
			reg_win_data->reg_area_data[i].fbdc_cor_en = 0;
		}
		pixel_width = rk_fb_pixel_width(fb_data_fmt);

		ppixel_a |= ((fb_data_fmt == ARGB888) ||
			     (fb_data_fmt == FBDC_ARGB_888) ||
			     (fb_data_fmt == ABGR888)) ? 1 : 0;
		/* visiable pos in panel */
		reg_win_data->reg_area_data[i].xpos = win_par->area_par[i].xpos;
		reg_win_data->reg_area_data[i].ypos = win_par->area_par[i].ypos;

		/* realy size in panel */
		reg_win_data->reg_area_data[i].xsize = win_par->area_par[i].xsize;
		reg_win_data->reg_area_data[i].ysize = win_par->area_par[i].ysize;

		/* realy size in panel */
		reg_win_data->reg_area_data[i].xact = win_par->area_par[i].xact;
		reg_win_data->reg_area_data[i].yact = win_par->area_par[i].yact;

		xoffset = win_par->area_par[i].x_offset;	/* buf offset */
		yoffset = win_par->area_par[i].y_offset;
		reg_win_data->reg_area_data[i].xoff = xoffset;
		reg_win_data->reg_area_data[i].yoff = yoffset;

		xvir = win_par->area_par[i].xvir;
		reg_win_data->reg_area_data[i].xvir = xvir;
		yvir = win_par->area_par[i].yvir;
		reg_win_data->reg_area_data[i].yvir = yvir;

		vir_width_bit = pixel_width * xvir;
		/* pixel_width = byte_num*8 */
		stride_32bit_1 = ((vir_width_bit + 31) & (~31)) / 8;
		stride_32bit_2 = ((vir_width_bit * 2 + 31) & (~31)) / 8;

		stride = stride_32bit_1;	/* default rgb */
		fix->line_length = stride;
		reg_win_data->reg_area_data[i].y_vir_stride = stride >> 2;

		/* x y mirror ,jump line
		 * reg_win_data->reg_area_data[i].y_offset =
		 *		yoffset*stride+xoffset*pixel_width/8;
		 */
		if ((screen->y_mirror == 1) || (reg_win_data->mirror_en)) {
			if (screen->interlace == 1) {
				reg_win_data->reg_area_data[i].y_offset =
				    yoffset * stride * 2 +
				    ((reg_win_data->reg_area_data[i].yact - 1) * 2 + 1) * stride +
				    xoffset * pixel_width / 8;
			} else {
				reg_win_data->reg_area_data[i].y_offset =
				    yoffset * stride +
				    (reg_win_data->reg_area_data[i].yact - 1) * stride +
				    xoffset * pixel_width / 8;
			}
		} else {
			if (screen->interlace == 1) {
				reg_win_data->reg_area_data[i].y_offset =
				    yoffset * stride * 2 +
				    xoffset * pixel_width / 8;
			} else {
				reg_win_data->reg_area_data[i].y_offset =
				    yoffset * stride +
				    xoffset * pixel_width / 8;
			}
		}
	}

	global_a = (win_par->g_alpha_val == 0) ? 0 : 1;
	reg_win_data->alpha_en = ppixel_a | global_a;
	reg_win_data->g_alpha_val = win_par->g_alpha_val;
	reg_win_data->alpha_mode = win_par->alpha_mode;

	switch (fb_data_fmt) {
	case YUV422:
	case YUV422_A:
		is_pic_yuv = 1;
		stride = stride_32bit_1;
		uv_stride = stride_32bit_1 >> 1;
		uv_x_off = xoffset >> 1;
		uv_y_off = yoffset;
		fix->line_length = stride;
		uv_y_act = win_par->area_par[0].yact >> 1;
		break;
	case YUV420:		/* 420sp */
	case YUV420_A:
		is_pic_yuv = 1;
		stride = stride_32bit_1;
		uv_stride = stride_32bit_1;
		uv_x_off = xoffset;
		uv_y_off = yoffset >> 1;
		fix->line_length = stride;
		uv_y_act = win_par->area_par[0].yact >> 1;
		break;
	case YUV444:
	case YUV444_A:
		is_pic_yuv = 1;
		stride = stride_32bit_1;
		uv_stride = stride_32bit_2;
		uv_x_off = xoffset * 2;
		uv_y_off = yoffset;
		fix->line_length = stride << 2;
		uv_y_act = win_par->area_par[0].yact;
		break;
	default:
		break;
	}
	if (is_pic_yuv == 1) {
		reg_win_data->reg_area_data[0].cbr_start =
		    reg_win_data->reg_area_data[0].smem_start + xvir * yvir;
		reg_win_data->reg_area_data[0].uv_vir_stride = uv_stride >> 2;
		if ((screen->y_mirror == 1) || (reg_win_data->mirror_en)) {
			if (screen->interlace == 1) {
				reg_win_data->reg_area_data[0].c_offset =
				    uv_y_off * uv_stride * 2 +
				    ((uv_y_act - 1) * 2 + 1) * uv_stride +
				    uv_x_off * pixel_width / 8;
			} else {
				reg_win_data->reg_area_data[0].c_offset =
				    uv_y_off * uv_stride +
				    (uv_y_act - 1) * uv_stride +
				    uv_x_off * pixel_width / 8;
			}
		} else {
			if (screen->interlace == 1) {
				reg_win_data->reg_area_data[0].c_offset =
				    uv_y_off * uv_stride * 2 +
				    uv_x_off * pixel_width / 8;
			} else {
				reg_win_data->reg_area_data[0].c_offset =
				    uv_y_off * uv_stride +
				    uv_x_off * pixel_width / 8;
			}
		}
	}

	/* record buffer information for rk_fb_disp_scale to prevent fence timeout
	 * because rk_fb_disp_scale will call function info->fbops->fb_set_par(info);
	 */
	info->var.yoffset = yoffset;
	info->var.xoffset = xoffset;
	return 0;
}

static int rk_fb_set_win_config(struct fb_info *info,
				struct rk_fb_win_cfg_data *win_data)
{
	struct rk_fb_par *fb_par = (struct rk_fb_par *)info->par;
	struct rk_lcdc_driver *dev_drv = fb_par->lcdc_drv;
	struct rk_fb_reg_data *regs;
#ifdef H_USE_FENCE
	struct sync_fence *release_fence[RK_MAX_BUF_NUM];
	struct sync_fence *retire_fence;
	struct sync_pt *release_sync_pt[RK_MAX_BUF_NUM];
	struct sync_pt *retire_sync_pt;
	char fence_name[20];
#endif
	int ret = 0, i, j = 0;
	int list_is_empty = 0;

	if (dev_drv->suspend_flag) {
		dev_drv->timeline_max++;
		sw_sync_timeline_inc(dev_drv->timeline, 1);
		return 0;
	}

	regs = kzalloc(sizeof(struct rk_fb_reg_data), GFP_KERNEL);
	if (!regs) {
		printk(KERN_INFO "could not allocate rk_fb_reg_data\n");
		ret = -ENOMEM;
		return ret;
	}

/*
	regs->post_cfg.xpos = win_data->post_cfg.xpos;
	regs->post_cfg.ypos = win_data->post_cfg.ypos;
	regs->post_cfg.xsize = win_data->post_cfg.xsize;
	regs->post_cfg.ysize = win_data->post_cfg.xsize;
*/

	for (i = 0; i < dev_drv->lcdc_win_num; i++) {
		if (win_data->win_par[i].win_id < dev_drv->lcdc_win_num) {
			if (rk_fb_set_win_buffer(info, &win_data->win_par[i],
							&regs->reg_win_data[j]))
				return -ENOMEM;
			if (regs->reg_win_data[j].area_num > 0) {
				regs->win_num++;
				regs->buf_num +=
				    regs->reg_win_data[j].area_buf_num;
			}
			j++;
		} else {
			printk(KERN_INFO "error:win_id bigger than lcdc_win_num\n");
			printk(KERN_INFO "i=%d,win_id=%d\n", i,
			       win_data->win_par[i].win_id);
		}
	}

	mutex_lock(&dev_drv->output_lock);

	dev_drv->timeline_max++;
#ifdef H_USE_FENCE
	for (i = 0; i < RK_MAX_BUF_NUM; i++) {
		if (i < regs->buf_num) {
			sprintf(fence_name, "fence%d", i);
			win_data->rel_fence_fd[i] = get_unused_fd();
			if (win_data->rel_fence_fd[i] < 0) {
				printk(KERN_INFO "rel_fence_fd=%d\n",
				       win_data->rel_fence_fd[i]);
				ret = -EFAULT;
				goto err;
			}
			release_sync_pt[i] =
			    sw_sync_pt_create(dev_drv->timeline,
					      dev_drv->timeline_max);
			release_fence[i] =
			    sync_fence_create(fence_name, release_sync_pt[i]);
			sync_fence_install(release_fence[i],
					   win_data->rel_fence_fd[i]);
		} else {
			win_data->rel_fence_fd[i] = -1;
		}
	}

	win_data->ret_fence_fd = get_unused_fd();
	if (win_data->ret_fence_fd < 0) {
		printk("ret_fence_fd=%d\n", win_data->ret_fence_fd);
		win_data->ret_fence_fd = -1;
		ret = -EFAULT;
		goto err;
	}
	retire_sync_pt =
	    sw_sync_pt_create(dev_drv->timeline, dev_drv->timeline_max);
	retire_fence = sync_fence_create("ret_fence", retire_sync_pt);
	sync_fence_install(retire_fence, win_data->ret_fence_fd);
#else
	for (i = 0; i < RK_MAX_BUF_NUM; i++)
		win_data->rel_fence_fd[i] = -1;

	win_data->ret_fence_fd = -1;
#endif
	if (dev_drv->wait_fs == 0) {
		mutex_lock(&dev_drv->update_regs_list_lock);
		list_add_tail(&regs->list, &dev_drv->update_regs_list);
		mutex_unlock(&dev_drv->update_regs_list_lock);
		queue_kthread_work(&dev_drv->update_regs_worker,
				   &dev_drv->update_regs_work);
	} else {
		mutex_lock(&dev_drv->update_regs_list_lock);
		list_is_empty = list_empty(&dev_drv->update_regs_list) &&
					list_empty(&dev_drv->saved_list);
		mutex_unlock(&dev_drv->update_regs_list_lock);
		if (!list_is_empty) {
			ret = wait_event_timeout(dev_drv->update_regs_wait,
				list_empty(&dev_drv->update_regs_list) && list_empty(&dev_drv->saved_list),
				msecs_to_jiffies(60));
			if (ret > 0)
				rk_fb_update_reg(dev_drv, regs);
			else
				printk("%s: wait update_regs_wait timeout\n", __func__);
		} else if (ret == 0) {
			rk_fb_update_reg(dev_drv, regs);
		}
	}

err:
	mutex_unlock(&dev_drv->output_lock);
	return ret;
}

#if 1
static int cfgdone_distlist[10] = { 0 };

static int cfgdone_index;
static int cfgdone_lasttime;

int rk_get_real_fps(int before)
{
	struct timespec now;
	int dist_curr;
	int dist_total = 0;
	int dist_count = 0;
	int dist_first = 0;

	int index = cfgdone_index;
	int i = 0, fps = 0;
	int total;

	if (before > 100)
		before = 100;
	if (before < 0)
		before = 0;

	getnstimeofday(&now);
	dist_curr = (now.tv_sec * 1000000 + now.tv_nsec / 1000) -
			cfgdone_lasttime;
	total = dist_curr;
	/*
	   printk("fps: ");
	 */
	for (i = 0; i < 10; i++) {
		if (--index < 0)
			index = 9;
		total += cfgdone_distlist[index];
		if (i == 0)
			dist_first = cfgdone_distlist[index];
		if (total < (before * 1000)) {
			/*
			   printk("[%d:%d] ", dist_count, cfgdone_distlist[index]);
			 */
			dist_total += cfgdone_distlist[index];
			dist_count++;
		} else {
			break;
		}
	}

	/*
	   printk("total %d, count %d, curr %d, ", dist_total, dist_count, dist_curr);
	 */
	dist_curr = (dist_curr > dist_first) ? dist_curr : dist_first;
	dist_total += dist_curr;
	dist_count++;

	if (dist_total > 0)
		fps = (1000000 * dist_count) / dist_total;
	else
		fps = 60;

	/*
	   printk("curr2 %d, fps=%d\n", dist_curr, fps);
	 */
	return fps;
}
EXPORT_SYMBOL(rk_get_real_fps);

#endif
#ifdef CONFIG_ROCKCHIP_IOMMU
#define ION_MAX 10
static struct ion_handle *ion_hanle[ION_MAX];
static struct ion_handle *ion_hwc[1];
#endif
static int rk_fb_ioctl(struct fb_info *info, unsigned int cmd,
		       unsigned long arg)
{
	struct rk_fb *rk_fb = dev_get_drvdata(info->device);
	struct rk_fb_par *fb_par = (struct rk_fb_par *)info->par;
	struct rk_lcdc_driver *dev_drv = fb_par->lcdc_drv;
	struct fb_fix_screeninfo *fix = &info->fix;
	struct rk_lcdc_win *win;
	int enable;	/* enable fb:1 enable;0 disable */
	int ovl;	/* overlay:0 win1 on the top of win0;1,win0 on the top of win1 */
	int num_buf;	/* buffer_number */
	int ret;
	struct rk_fb_win_cfg_data win_data;
	unsigned int dsp_addr[4];
	int list_stat;

	int win_id = dev_drv->ops->fb_get_win_id(dev_drv, info->fix.id);

	void __user *argp = (void __user *)arg;
	win = dev_drv->win[win_id];

	switch (cmd) {
	case RK_FBIOSET_HWC_ADDR:
	{
		u32 hwc_phy[1];
		if (copy_from_user(hwc_phy, argp, 4))
			return -EFAULT;
#ifdef CONFIG_ROCKCHIP_IOMMU
		if (!dev_drv->iommu_enabled) {
#endif
			fix->smem_start = hwc_phy[0];
#ifdef CONFIG_ROCKCHIP_IOMMU
		} else {
			int usr_fd;
			struct ion_handle *hdl;
			ion_phys_addr_t phy_addr;
			size_t len;

			usr_fd = hwc_phy[0];
			if (!usr_fd) {
				fix->smem_start = 0;
				fix->mmio_start = 0;
				dev_drv->ops->open(dev_drv, win_id, 0);
				break;
			}

			if (ion_hwc[0] != 0) {
				ion_free(rk_fb->ion_client, ion_hwc[0]);
				ion_hwc[0] = 0;
			}

			hdl = ion_import_dma_buf(rk_fb->ion_client, usr_fd);
			if (IS_ERR(hdl)) {
				dev_err(info->dev, "failed to get hwc ion handle:%ld\n",
					PTR_ERR(hdl));
				return -EFAULT;
			}

			ret = ion_map_iommu(dev_drv->dev, rk_fb->ion_client, hdl,
						(unsigned long *)&phy_addr,
						(unsigned long *)&len);
			if (ret < 0) {
				dev_err(info->dev, "ion map to get hwc phy addr failed");
				ion_free(rk_fb->ion_client, hdl);
				return -ENOMEM;
			}
			fix->smem_start = phy_addr;
			ion_hwc[0] = hdl;
		}
#endif
		break;
	}
	case RK_FBIOSET_YUV_ADDR:
		{
			u32 yuv_phy[2];

			if (copy_from_user(yuv_phy, argp, 8))
				return -EFAULT;
			#ifdef CONFIG_ROCKCHIP_IOMMU
			if (!dev_drv->iommu_enabled || !strcmp(info->fix.id, "fb0")) {
			#endif
				fix->smem_start = yuv_phy[0];
				fix->mmio_start = yuv_phy[1];
			#ifdef CONFIG_ROCKCHIP_IOMMU
			} else {
				int usr_fd, offset, tmp;
				struct ion_handle *hdl;
				ion_phys_addr_t phy_addr;
				size_t len;

				usr_fd = yuv_phy[0];
				offset = yuv_phy[1] - yuv_phy[0];
				if (!usr_fd) {
					fix->smem_start = 0;
					fix->mmio_start = 0;
					break;
				}

				if (ion_hanle[ION_MAX - 1] != 0) {
					/*ion_unmap_kernel(rk_fb->ion_client, ion_hanle[ION_MAX - 1]);*/
					/*ion_unmap_iommu(dev_drv->dev, rk_fb->ion_client, ion_hanle[ION_MAX - 1]);*/
					ion_free(rk_fb->ion_client, ion_hanle[ION_MAX - 1]);
					ion_hanle[ION_MAX - 1] = 0;
				}

				hdl = ion_import_dma_buf(rk_fb->ion_client, usr_fd);
				if (IS_ERR(hdl)) {
					dev_err(info->dev, "failed to get ion handle:%ld\n",
						PTR_ERR(hdl));
					return -EFAULT;
				}

				ret = ion_map_iommu(dev_drv->dev, rk_fb->ion_client, hdl,
							(unsigned long *)&phy_addr,
							(unsigned long *)&len);
				if (ret < 0) {
					dev_err(info->dev, "ion map to get phy addr failed");
					ion_free(rk_fb->ion_client, hdl);
					return -ENOMEM;
				}
				fix->smem_start = phy_addr;
				fix->mmio_start = phy_addr + offset;
				fix->smem_len = len;
				/*info->screen_base = ion_map_kernel(rk_fb->ion_client, hdl);*/

				ion_hanle[0] = hdl;
				for (tmp = ION_MAX - 1; tmp > 0; tmp--)
					ion_hanle[tmp] = ion_hanle[tmp - 1];
				ion_hanle[0] = 0;
			}
			#endif
			break;
		}
	case RK_FBIOSET_ENABLE:
		if (copy_from_user(&enable, argp, sizeof(enable)))
			return -EFAULT;
				if (enable)
					fb_par->state++;
				else
					fb_par->state--;
		dev_drv->ops->open(dev_drv, win_id, enable);
		break;
	case RK_FBIOGET_ENABLE:
		enable = dev_drv->ops->get_win_state(dev_drv, win_id);
		if (copy_to_user(argp, &enable, sizeof(enable)))
			return -EFAULT;
		break;
	case RK_FBIOSET_OVERLAY_STA:
		if (copy_from_user(&ovl, argp, sizeof(ovl)))
			return -EFAULT;
		dev_drv->ops->ovl_mgr(dev_drv, ovl, 1);
		break;
	case RK_FBIOGET_OVERLAY_STA:
		ovl = dev_drv->ops->ovl_mgr(dev_drv, 0, 0);
		if (copy_to_user(argp, &ovl, sizeof(ovl)))
			return -EFAULT;
		break;
	case RK_FBIOPUT_NUM_BUFFERS:
		if (copy_from_user(&num_buf, argp, sizeof(num_buf)))
			return -EFAULT;
		dev_drv->num_buf = num_buf;
		break;
	case RK_FBIOSET_VSYNC_ENABLE:
		if (copy_from_user(&enable, argp, sizeof(enable)))
			return -EFAULT;
		dev_drv->vsync_info.active = enable;
		break;

	case RK_FBIOGET_DSP_ADDR:
		dev_drv->ops->get_dsp_addr(dev_drv, dsp_addr);
		if (copy_to_user(argp, &dsp_addr, sizeof(dsp_addr)))
			return -EFAULT;
		break;
	case RK_FBIOGET_LIST_STA:
		list_stat = rk_fb_get_list_stat(dev_drv);
		if (copy_to_user(argp, &list_stat, sizeof(list_stat)))
			return -EFAULT;

		break;
	case RK_FBIOGET_IOMMU_STA:
		if (copy_to_user(argp, &dev_drv->iommu_enabled,
				 sizeof(dev_drv->iommu_enabled)))
			return -EFAULT;
		break;
#if defined(CONFIG_ION_ROCKCHIP)
	case RK_FBIOSET_DMABUF_FD:
		{
			int usr_fd;
			struct ion_handle *hdl;
			ion_phys_addr_t phy_addr;
			size_t len;
			if (copy_from_user(&usr_fd, argp, sizeof(usr_fd)))
				return -EFAULT;
			hdl = ion_import_dma_buf(rk_fb->ion_client, usr_fd);
			ion_phys(rk_fb->ion_client, hdl, &phy_addr, &len);
			fix->smem_start = phy_addr;
			break;
		}
	case RK_FBIOGET_DMABUF_FD:
		{
			int fd = -1;

			if (IS_ERR_OR_NULL(fb_par->ion_hdl)) {
				dev_err(info->dev,
					"get dma_buf fd failed,ion handle is err\n");
				return PTR_ERR(fb_par->ion_hdl);
			}
			fd = ion_share_dma_buf_fd(rk_fb->ion_client,
						  fb_par->ion_hdl);
			if (fd < 0) {
				dev_err(info->dev,
					"ion_share_dma_buf_fd failed\n");
				return fd;
			}
			if (copy_to_user(argp, &fd, sizeof(fd)))
				return -EFAULT;
			break;
		}
#endif
	case RK_FBIOSET_CLEAR_FB:
		memset(fb_par->fb_virt_base, 0, fb_par->fb_size);
		break;
	case RK_FBIOSET_CONFIG_DONE:
		{
			int curr = 0;
			struct timespec now;

			getnstimeofday(&now);
			curr = now.tv_sec * 1000000 + now.tv_nsec / 1000;
			cfgdone_distlist[cfgdone_index++] =
			    curr - cfgdone_lasttime;
			/*
			   printk("%d ", curr - cfgdone_lasttime);
			 */
			cfgdone_lasttime = curr;
			if (cfgdone_index >= 10)
				cfgdone_index = 0;
		}
		if (copy_from_user(&win_data,
				   (struct rk_fb_win_cfg_data __user *)argp,
				   sizeof(win_data))) {
			ret = -EFAULT;
			break;
		};

		dev_drv->wait_fs = win_data.wait_fs;
		rk_fb_set_win_config(info, &win_data);

		if (copy_to_user((struct rk_fb_win_cfg_data __user *)arg,
				 &win_data, sizeof(win_data))) {
			ret = -EFAULT;
			break;
		}
		memset(&win_data, 0, sizeof(struct rk_fb_win_cfg_data));
		break;
	default:
		dev_drv->ops->ioctl(dev_drv, cmd, arg, win_id);
		break;
	}

	return 0;
}

static int rk_fb_blank(int blank_mode, struct fb_info *info)
{
	struct rk_fb_par *fb_par = (struct rk_fb_par *)info->par;
	struct rk_lcdc_driver *dev_drv = fb_par->lcdc_drv;
	struct fb_fix_screeninfo *fix = &info->fix;
	int win_id;
#if defined(CONFIG_RK_HDMI)
	struct rk_fb *rk_fb = dev_get_drvdata(info->device);
#endif

	win_id = dev_drv->ops->fb_get_win_id(dev_drv, fix->id);
	if (win_id < 0)
		return -ENODEV;
#if defined(CONFIG_RK_HDMI)
	if ((rk_fb->disp_mode == ONE_DUAL) &&
	    (hdmi_get_hotplug() == HDMI_HPD_ACTIVED)) {
		printk(KERN_INFO "hdmi is connect , not blank lcdc\n");
	} else
#endif
	{
		dev_drv->ops->blank(dev_drv, win_id, blank_mode);
	}
	return 0;
}

static int rk_fb_check_var(struct fb_var_screeninfo *var, struct fb_info *info)
{
	if ((0 == var->xres_virtual) || (0 == var->yres_virtual) ||
	    (0 == var->xres) || (0 == var->yres) || (var->xres < 16) ||
	    ((16 != var->bits_per_pixel) &&
	    (32 != var->bits_per_pixel) &&
	    (24 != var->bits_per_pixel))) {
		dev_err(info->dev, "%s check var fail 1:\n"
			"xres_vir:%d>>yres_vir:%d\n"
			"xres:%d>>yres:%d\n"
			"bits_per_pixel:%d\n",
			info->fix.id,
			var->xres_virtual,
			var->yres_virtual,
			var->xres, var->yres, var->bits_per_pixel);
		return -EINVAL;
	}

	if (((var->xoffset + var->xres) > var->xres_virtual) ||
	    ((var->yoffset + var->yres) > (var->yres_virtual))) {
		dev_err(info->dev, "%s check_var fail 2:\n"
			"xoffset:%d>>xres:%d>>xres_vir:%d\n"
			"yoffset:%d>>yres:%d>>yres_vir:%d\n",
			info->fix.id,
			var->xoffset,
			var->xres,
			var->xres_virtual,
			var->yoffset, var->yres, var->yres_virtual);
		return -EINVAL;
	}

	return 0;
}

static ssize_t rk_fb_read(struct fb_info *info, char __user *buf,
			  size_t count, loff_t *ppos)
{
	unsigned long p = *ppos;
	u8 *buffer, *dst;
	u8 __iomem *src;
	int c, cnt = 0, err = 0;
	unsigned long total_size;
	struct rk_fb_par *fb_par = (struct rk_fb_par *)info->par;
	struct rk_lcdc_driver *dev_drv = fb_par->lcdc_drv;
	struct rk_lcdc_win *win = NULL;
	int win_id = 0;

	win_id = dev_drv->ops->fb_get_win_id(dev_drv, info->fix.id);
	if (win_id < 0)
		return -ENODEV;
	else
		win = dev_drv->win[win_id];

	/* only read the current frame buffer */
	if (win->area[0].format == RGB565) {
		total_size = win->area[0].y_vir_stride * win->area[0].yact << 1;
	} else if (win->area[0].format == YUV420) {
		total_size =
		    (win->area[0].y_vir_stride * win->area[0].yact * 6);
	} else {
		total_size = win->area[0].y_vir_stride * win->area[0].yact << 2;
	}
	if (p >= total_size)
		return 0;

	if (count >= total_size)
		count = total_size;

	if (count + p > total_size)
		count = total_size - p;

	buffer = kmalloc((count > PAGE_SIZE) ? PAGE_SIZE : count, GFP_KERNEL);
	if (!buffer)
		return -ENOMEM;

	src = (u8 __iomem *)(info->screen_base + p + win->area[0].y_offset);

	while (count) {
		c = (count > PAGE_SIZE) ? PAGE_SIZE : count;
		dst = buffer;
		fb_memcpy_fromfb(dst, src, c);
		dst += c;
		src += c;

		if (copy_to_user(buf, buffer, c)) {
			err = -EFAULT;
			break;
		}
		*ppos += c;
		buf += c;
		cnt += c;
		count -= c;
	}

	kfree(buffer);

	return (err) ? err : cnt;
}

static ssize_t rk_fb_write(struct fb_info *info, const char __user *buf,
			   size_t count, loff_t *ppos)
{
	unsigned long p = *ppos;
	u8 *buffer, *src;
	u8 __iomem *dst;
	int c, cnt = 0, err = 0;
	unsigned long total_size;
	struct rk_fb_par *fb_par = (struct rk_fb_par *)info->par;
	struct rk_lcdc_driver *dev_drv = fb_par->lcdc_drv;
	struct rk_lcdc_win *win = NULL;
	int win_id = 0;

	win_id = dev_drv->ops->fb_get_win_id(dev_drv, info->fix.id);
	if (win_id < 0)
		return -ENODEV;
	else
		win = dev_drv->win[win_id];

	/* write the current frame buffer */
	if (win->area[0].format == RGB565)
		total_size = win->area[0].xact * win->area[0].yact << 1;
	else
		total_size = win->area[0].xact * win->area[0].yact << 2;

	if (p > total_size)
		return -EFBIG;

	if (count > total_size) {
		err = -EFBIG;
		count = total_size;
	}

	if (count + p > total_size) {
		if (!err)
			err = -ENOSPC;

		count = total_size - p;
	}

	buffer = kmalloc((count > PAGE_SIZE) ? PAGE_SIZE : count, GFP_KERNEL);
	if (!buffer)
		return -ENOMEM;

	dst = (u8 __iomem *)(info->screen_base + p + win->area[0].y_offset);

	while (count) {
		c = (count > PAGE_SIZE) ? PAGE_SIZE : count;
		src = buffer;

		if (copy_from_user(src, buf, c)) {
			err = -EFAULT;
			break;
		}

		fb_memcpy_tofb(dst, src, c);
		dst += c;
		src += c;
		*ppos += c;
		buf += c;
		cnt += c;
		count -= c;
	}

	kfree(buffer);

	return (cnt) ? cnt : err;
}

static int rk_fb_set_par(struct fb_info *info)
{
	struct fb_var_screeninfo *var = &info->var;
	struct fb_fix_screeninfo *fix = &info->fix;
	struct rk_fb_par *fb_par = (struct rk_fb_par *)info->par;
	struct rk_lcdc_driver *dev_drv = fb_par->lcdc_drv;
	struct rk_fb *rk_fb = dev_get_drvdata(info->device);
	struct rk_lcdc_win *win = NULL;
	struct rk_screen *screen = dev_drv->cur_screen;
	int win_id = 0;
	u32 cblen = 0, crlen = 0;
	u16 xsize = 0, ysize = 0;	/* winx display window height/width --->LCDC_WINx_DSP_INFO */
	u32 xoffset = var->xoffset;	/* offset from virtual to visible */
	u32 yoffset = var->yoffset;
	u16 xpos = (var->nonstd >> 8) & 0xfff;	/*visiable pos in panel */
	u16 ypos = (var->nonstd >> 20) & 0xfff;
	u32 xvir = var->xres_virtual;
	u32 yvir = var->yres_virtual;
	u8 data_format = var->nonstd & 0xff;
	u8 fb_data_fmt;
	u8 pixel_width;
	u32 vir_width_bit;
	u32 stride, uv_stride;
	u32 stride_32bit_1;
	u32 stride_32bit_2;
	u16 uv_x_off, uv_y_off, uv_y_act;
	u8 is_pic_yuv = 0;

	var->pixclock = dev_drv->pixclock;
	win_id = dev_drv->ops->fb_get_win_id(dev_drv, info->fix.id);
	if (win_id < 0)
		return -ENODEV;
	else
		win = dev_drv->win[win_id];

	/* if the application has specific the horizontal and vertical display size */
	if (var->grayscale >> 8) {
		xsize = (var->grayscale >> 8) & 0xfff;
		ysize = (var->grayscale >> 20) & 0xfff;
		if (xsize > screen->mode.xres)
			xsize = screen->mode.xres;
		if (ysize > screen->mode.yres)
			ysize = screen->mode.yres;
	} else {		/*ohterwise  full  screen display */
		xsize = screen->mode.xres;
		ysize = screen->mode.yres;
	}

	fb_data_fmt = rk_fb_data_fmt(data_format, var->bits_per_pixel);
	if (fb_data_fmt >= FBDC_RGB_565) {
		win->area[0].fbdc_en = 1;
		win->area[0].fbdc_cor_en = 1;
	} else {
		win->area[0].fbdc_en = 0;
		win->area[0].fbdc_cor_en = 0;
	}
	pixel_width = rk_fb_pixel_width(fb_data_fmt);
	vir_width_bit = pixel_width * xvir;
	/* pixel_width = byte_num * 8 */
	stride_32bit_1 = ALIGN_N_TIMES(vir_width_bit, 32) / 8;
	stride_32bit_2 = ALIGN_N_TIMES(vir_width_bit * 2, 32) / 8;

	switch (fb_data_fmt) {
	case YUV422:
	case YUV422_A:
		is_pic_yuv = 1;
		stride = stride_32bit_1;
		uv_stride = stride_32bit_1 >> 1;
		uv_x_off = xoffset >> 1;
		uv_y_off = yoffset;
		fix->line_length = stride;
		cblen = crlen = (xvir * yvir) >> 1;
		uv_y_act = win->area[0].yact >> 1;
		break;
	case YUV420:		/* 420sp */
	case YUV420_A:
		is_pic_yuv = 1;
		stride = stride_32bit_1;
		uv_stride = stride_32bit_1;
		uv_x_off = xoffset;
		uv_y_off = yoffset >> 1;
		fix->line_length = stride;
		cblen = crlen = (xvir * yvir) >> 2;
		uv_y_act = win->area[0].yact >> 1;
		break;
	case YUV444:
	case YUV444_A:
		is_pic_yuv = 1;
		stride = stride_32bit_1;
		uv_stride = stride_32bit_2;
		uv_x_off = xoffset * 2;
		uv_y_off = yoffset;
		fix->line_length = stride << 2;
		cblen = crlen = (xvir * yvir);
		uv_y_act = win->area[0].yact;
		break;
	default:
		stride = stride_32bit_1;	/* default rgb */
		fix->line_length = stride;
		break;
	}

	win->area[0].format = fb_data_fmt;
	win->area[0].y_vir_stride = stride >> 2;
	win->area[0].uv_vir_stride = uv_stride >> 2;
	win->area[0].xpos = xpos;
	win->area[0].ypos = ypos;
	win->area[0].xsize = xsize;
	win->area[0].ysize = ysize;
	win->area[0].xact = var->xres;	/* winx active window height,is a wint of vir */
	win->area[0].yact = var->yres;
	win->area[0].xvir = var->xres_virtual;	/* virtual resolution  stride --->LCDC_WINx_VIR */
	win->area[0].yvir = var->yres_virtual;
	win->area[0].xoff = xoffset;
	win->area[0].yoff = yoffset;

	win->area_num = 1;
	win->alpha_mode = 4;	/* AB_SRC_OVER; */
	win->alpha_en = ((win->area[0].format == ARGB888) ||
			 (win->area[0].format == FBDC_ARGB_888) ||
			 (win->area[0].format == ABGR888)) ? 1 : 0;
	win->g_alpha_val = 0;

	if (rk_fb->disp_policy == DISPLAY_POLICY_BOX &&
	    (win->area[0].format == YUV420 || win->area[0].format == YUV420_A))
	    win->state = 1;

	dev_drv->ops->set_par(dev_drv, win_id);

	return 0;
}

static inline unsigned int chan_to_field(unsigned int chan,
					 struct fb_bitfield *bf)
{
	chan &= 0xffff;
	chan >>= 16 - bf->length;
	return chan << bf->offset;
}

static int fb_setcolreg(unsigned regno,
			unsigned red, unsigned green, unsigned blue,
			unsigned transp, struct fb_info *info)
{
	unsigned int val;

	switch (info->fix.visual) {
	case FB_VISUAL_TRUECOLOR:
		/* true-colour, use pseudo-palette */
		if (regno < 16) {
			u32 *pal = info->pseudo_palette;
			val = chan_to_field(red, &info->var.red);
			val |= chan_to_field(green, &info->var.green);
			val |= chan_to_field(blue, &info->var.blue);
			pal[regno] = val;
		}
		break;
	default:
		return -1;	/* unknown type */
	}

	return 0;
}

static int rk_fb_mmap(struct fb_info *info, struct vm_area_struct *vma)
{
	struct rk_fb *rk_fb = platform_get_drvdata(fb_pdev);
	struct rk_fb_par *fb_par = (struct rk_fb_par *)info->par;
	struct ion_handle *handle = fb_par->ion_hdl;
	struct dma_buf *dma_buf = NULL;

	if (IS_ERR_OR_NULL(handle)) {
		dev_err(info->dev, "failed to get ion handle:%ld\n",
			PTR_ERR(handle));
		return -ENOMEM;
	}
	dma_buf = ion_share_dma_buf(rk_fb->ion_client, handle);
	if (IS_ERR_OR_NULL(dma_buf)) {
		printk("get ion share dma buf failed\n");
		return -ENOMEM;
	}

	vma->vm_page_prot = pgprot_noncached(vma->vm_page_prot);

	return dma_buf_mmap(dma_buf, vma, 0);
}

static struct fb_ops fb_ops = {
	.owner = THIS_MODULE,
	.fb_open = rk_fb_open,
	.fb_release = rk_fb_close,
	.fb_check_var = rk_fb_check_var,
	.fb_set_par = rk_fb_set_par,
	.fb_blank = rk_fb_blank,
	.fb_ioctl = rk_fb_ioctl,
	.fb_compat_ioctl = rk_fb_ioctl,
	.fb_pan_display = rk_fb_pan_display,
	.fb_read = rk_fb_read,
	.fb_write = rk_fb_write,
	.fb_setcolreg = fb_setcolreg,
	.fb_fillrect = cfb_fillrect,
	.fb_copyarea = cfb_copyarea,
	.fb_imageblit = cfb_imageblit,
};

static struct fb_var_screeninfo def_var = {
#if defined(CONFIG_LOGO_LINUX_BMP)
	.red = {16, 8, 0},
	.green = {8, 8, 0},
	.blue = {0, 8, 0},
	.transp = {0, 0, 0},
	.nonstd = HAL_PIXEL_FORMAT_BGRA_8888,
#else
	.red = {11, 5, 0},
	.green = {5, 6, 0},
	.blue = {0, 5, 0},
	.transp = {0, 0, 0},
	.nonstd = HAL_PIXEL_FORMAT_RGB_565,	/* (ypos<<20+xpos<<8+format) format */
#endif
	.grayscale = 0,		/* (ysize<<20+xsize<<8) */
	.activate = FB_ACTIVATE_NOW,
	.accel_flags = 0,
	.vmode = FB_VMODE_NONINTERLACED,
};

static struct fb_fix_screeninfo def_fix = {
	.type = FB_TYPE_PACKED_PIXELS,
	.type_aux = 0,
	.xpanstep = 1,
	.ypanstep = 1,
	.ywrapstep = 0,
	.accel = FB_ACCEL_NONE,
	.visual = FB_VISUAL_TRUECOLOR,

};

static int rk_fb_wait_for_vsync_thread(void *data)
{
	struct rk_lcdc_driver *dev_drv = data;
	struct rk_fb *rk_fb = platform_get_drvdata(fb_pdev);
	struct fb_info *fbi = rk_fb->fb[0];

	while (!kthread_should_stop()) {
		ktime_t timestamp = dev_drv->vsync_info.timestamp;
		int ret = wait_event_interruptible(dev_drv->vsync_info.wait,
				!ktime_equal(timestamp, dev_drv->vsync_info.timestamp) &&
				(dev_drv->vsync_info.active || dev_drv->vsync_info.irq_stop));

		if (!ret)
			sysfs_notify(&fbi->dev->kobj, NULL, "vsync");
	}

	return 0;
}

static ssize_t rk_fb_vsync_show(struct device *dev,
				struct device_attribute *attr, char *buf)
{
	struct fb_info *fbi = dev_get_drvdata(dev);
	struct rk_fb_par *fb_par = (struct rk_fb_par *)fbi->par;
	struct rk_lcdc_driver *dev_drv = fb_par->lcdc_drv;
	return scnprintf(buf, PAGE_SIZE, "%llu\n",
			 ktime_to_ns(dev_drv->vsync_info.timestamp));
}

static DEVICE_ATTR(vsync, S_IRUGO, rk_fb_vsync_show, NULL);

/*
 * this two function is for other module that in the kernel which
 * need show image directly through fb
 * fb_id:we have 4 fb here,default we use fb0 for ui display
 */
struct fb_info *rk_get_fb(int fb_id)
{
	struct rk_fb *inf = platform_get_drvdata(fb_pdev);
	struct fb_info *fb = inf->fb[fb_id];
	return fb;
}
EXPORT_SYMBOL(rk_get_fb);

void rk_direct_fb_show(struct fb_info *fbi)
{
	rk_fb_set_par(fbi);
	rk_fb_pan_display(&fbi->var, fbi);
}
EXPORT_SYMBOL(rk_direct_fb_show);

int rk_fb_dpi_open(bool open)
{
	struct rk_lcdc_driver *dev_drv = NULL;
	dev_drv = rk_get_prmry_lcdc_drv();

	if (dev_drv->ops->dpi_open)
		dev_drv->ops->dpi_open(dev_drv, open);
	return 0;
}

int rk_fb_dpi_win_sel(int win_id)
{
	struct rk_lcdc_driver *dev_drv = NULL;
	dev_drv = rk_get_prmry_lcdc_drv();

	if (dev_drv->ops->dpi_win_sel)
		dev_drv->ops->dpi_win_sel(dev_drv, win_id);
	return 0;
}

int rk_fb_dpi_status(void)
{
	int ret = 0;
	struct rk_lcdc_driver *dev_drv = NULL;

	dev_drv = rk_get_prmry_lcdc_drv();
	if (dev_drv->ops->dpi_status)
		ret = dev_drv->ops->dpi_status(dev_drv);

	return ret;
}

/*
 * function: this function will be called by display device, enable/disable lcdc
 * @screen: screen timing to be set to lcdc
 * @enable: 0 disable lcdc; 1 enable change lcdc timing; 2 just enable dclk
 * @lcdc_id: the lcdc id the display device attached ,0 or 1
 */
int rk_fb_switch_screen(struct rk_screen *screen, int enable, int lcdc_id)
{
	struct rk_fb *rk_fb =  platform_get_drvdata(fb_pdev);
	struct fb_info *info = NULL;
	struct rk_fb_par *fb_par = NULL;
	struct rk_lcdc_driver *dev_drv = NULL;
	char name[6] = {0};
	int i, win_id, load_screen = 0;

	if (unlikely(!rk_fb) || unlikely(!screen))
		return -ENODEV;

	hdmi_switch_complete = 0;
	/* get lcdc driver */
	sprintf(name, "lcdc%d", lcdc_id);
	if (rk_fb->disp_mode != DUAL)
		dev_drv = rk_fb->lcdc_dev_drv[0];
	else
		dev_drv = rk_get_lcdc_drv(name);

	if (dev_drv == NULL) {
		printk(KERN_ERR "%s driver not found!", name);
		return -ENODEV;
	}
	if (screen->type == SCREEN_HDMI)
		printk("hdmi %s lcdc%d\n", enable ? "connect to" : "remove from",
               		dev_drv->id);
        else if (screen->type == SCREEN_TVOUT ||
		     screen->type == SCREEN_TVOUT_TEST )
        	printk("cvbs %s lcdc%d\n", enable ? "connect to" : "remove from",
               		dev_drv->id);
	if (enable == 2 /*&& dev_drv->enable*/)
		return 0;

	if ((rk_fb->disp_mode == ONE_DUAL) ||
	    (rk_fb->disp_mode == NO_DUAL)) {
		if ((dev_drv->ops->backlight_close) &&
		    (rk_fb->disp_policy != DISPLAY_POLICY_BOX))
			dev_drv->ops->backlight_close(dev_drv, 1);
		if (dev_drv->ops->dsp_black)
			dev_drv->ops->dsp_black(dev_drv, 1);
		if ((dev_drv->ops->set_screen_scaler) &&
		    (rk_fb->disp_policy != DISPLAY_POLICY_BOX))
			dev_drv->ops->set_screen_scaler(dev_drv,
							dev_drv->screen0, 0);
	}
	if (dev_drv->uboot_logo && (screen->type != dev_drv->cur_screen->type))
               dev_drv->uboot_logo = 0;
	if (!enable) {
		/* if screen type is different, we do not disable lcdc. */
		if (dev_drv->cur_screen->type != screen->type)
			return 0;

		/* if used one lcdc to dual disp, no need to close win */
		if ((rk_fb->disp_mode == ONE_DUAL) ||
		    (rk_fb->disp_mode == NO_DUAL)) {
			dev_drv->cur_screen = dev_drv->screen0;
			dev_drv->ops->load_screen(dev_drv, 1);

			/* force modify dsp size */
			info = rk_fb->fb[dev_drv->fb_index_base];
			info->var.grayscale &= 0xff;
			info->var.grayscale |=
				(dev_drv->cur_screen->mode.xres << 8) +
				(dev_drv->cur_screen->mode.yres << 20);
			mutex_lock(&dev_drv->win_config);
			info->fbops->fb_set_par(info);
			info->fbops->fb_pan_display(&info->var, info);
			mutex_unlock(&dev_drv->win_config);

			if (dev_drv->ops->dsp_black)
				dev_drv->ops->dsp_black(dev_drv, 0);
<<<<<<< HEAD
			if ((dev_drv->ops->backlight_close) &&
			    (rk_fb->disp_policy != DISPLAY_POLICY_BOX))
				dev_drv->ops->backlight_close(dev_drv, 0);
		} else if (rk_fb->num_lcdc > 1 && rk_fb->disp_policy == DISPLAY_POLICY_BOX) {
=======
		} else if (rk_fb->num_lcdc > 1) {
>>>>>>> c58cad49
			/* If there is more than one lcdc device, we disable
			   the layer which attached to this device */
			dev_drv->suspend_flag = 1;
			flush_kthread_worker(&dev_drv->update_regs_worker);
			for (i = 0; i < dev_drv->lcdc_win_num; i++) {
				if (dev_drv->win[i] && dev_drv->win[i]->state)
					dev_drv->ops->open(dev_drv, i, 0);
			}
		}

		hdmi_switch_complete = 0;
		return 0;
	} else {
		if (dev_drv->screen1)
			dev_drv->cur_screen = dev_drv->screen1;

		memcpy(dev_drv->cur_screen, screen, sizeof(struct rk_screen));
		dev_drv->cur_screen->xsize = dev_drv->cur_screen->mode.xres;
		dev_drv->cur_screen->ysize = dev_drv->cur_screen->mode.yres;
		dev_drv->cur_screen->x_mirror = dev_drv->rotate_mode & X_MIRROR;
		dev_drv->cur_screen->y_mirror = dev_drv->rotate_mode & Y_MIRROR;
	}
	if ((!dev_drv->uboot_logo) ||
	    (rk_fb->disp_policy != DISPLAY_POLICY_BOX)) {
		for (i = 0; i < dev_drv->lcdc_win_num; i++) {
			info = rk_fb->fb[dev_drv->fb_index_base + i];
			fb_par = (struct rk_fb_par *)info->par;
			win_id = dev_drv->ops->fb_get_win_id(dev_drv, info->fix.id);
			if (dev_drv->win[win_id]) {
				if (fb_par->state) {
					if (!dev_drv->win[win_id]->state) {
						dev_drv->ops->open(dev_drv, win_id, 1);
						dev_drv->suspend_flag = 0;
					}
					if (!load_screen) {
						dev_drv->ops->load_screen(dev_drv, 1);
						load_screen = 1;
					}
					info->var.activate |= FB_ACTIVATE_FORCE;
					if (rk_fb->disp_mode == ONE_DUAL) {
						info->var.grayscale &= 0xff;
						info->var.grayscale |=
							(dev_drv->cur_screen->xsize << 8) +
							(dev_drv->cur_screen->ysize << 20);
					}

					mutex_lock(&dev_drv->win_config);
					info->fbops->fb_set_par(info);
					info->fbops->fb_pan_display(&info->var, info);
					mutex_unlock(&dev_drv->win_config);
				}
			}
		}
	}else {
		dev_drv->uboot_logo = 0;
	}
	hdmi_switch_complete = 1;
	if ((rk_fb->disp_mode == ONE_DUAL) || (rk_fb->disp_mode == NO_DUAL)) {
		if ((dev_drv->ops->set_screen_scaler) &&
		    (rk_fb->disp_policy != DISPLAY_POLICY_BOX))
			dev_drv->ops->set_screen_scaler(dev_drv, dev_drv->screen0, 1);
		if (dev_drv->ops->dsp_black)
			dev_drv->ops->dsp_black(dev_drv, 0);
		if ((dev_drv->ops->backlight_close) &&
		    (rk_fb->disp_policy != DISPLAY_POLICY_BOX) &&
		    (rk_fb->disp_mode == ONE_DUAL))
			dev_drv->ops->backlight_close(dev_drv, 0);
	}
	return 0;
}

/*
 * function:this function current only called by hdmi for
 *	scale the display
 * scale_x: scale rate of x resolution
 * scale_y: scale rate of y resolution
 * lcdc_id: the lcdc id the hdmi attached ,0 or 1
 */
int rk_fb_disp_scale(u8 scale_x, u8 scale_y, u8 lcdc_id)
{
	struct rk_fb *inf = platform_get_drvdata(fb_pdev);
	struct fb_info *info = NULL;
	struct fb_info *pmy_info = NULL;
	struct fb_var_screeninfo *var = NULL;
	struct rk_lcdc_driver *dev_drv = NULL;
	u16 screen_x, screen_y;
	u16 xpos, ypos;
	char name[6];
	struct rk_screen primary_screen;
	rk_fb_get_prmry_screen(&primary_screen);
	if (primary_screen.type == SCREEN_HDMI) {
		return 0;
	}

	sprintf(name, "lcdc%d", lcdc_id);

	if (inf->disp_mode == DUAL) {
		dev_drv = rk_get_lcdc_drv(name);
		if (dev_drv == NULL) {
			printk(KERN_ERR "%s driver not found!", name);
			return -ENODEV;
		}
	} else {
		dev_drv = inf->lcdc_dev_drv[0];
	}

	if (inf->num_lcdc == 1) {
		info = inf->fb[0];
	} else if (inf->num_lcdc == 2) {
		info = inf->fb[dev_drv->lcdc_win_num];
		pmy_info = inf->fb[0];
	}

	var = &info->var;
	screen_x = dev_drv->cur_screen->mode.xres;
	screen_y = dev_drv->cur_screen->mode.yres;

	if (inf->disp_mode != DUAL && dev_drv->screen1) {
		dev_drv->cur_screen->xpos =
		    (screen_x - screen_x * scale_x / 100) >> 1;
		dev_drv->cur_screen->ypos =
		    (screen_y - screen_y * scale_y / 100) >> 1;
		dev_drv->cur_screen->xsize = screen_x * scale_x / 100;
		dev_drv->cur_screen->ysize = screen_y * scale_y / 100;
	} else {
		xpos = (screen_x - screen_x * scale_x / 100) >> 1;
		ypos = (screen_y - screen_y * scale_y / 100) >> 1;
		dev_drv->cur_screen->xsize = screen_x * scale_x / 100;
		dev_drv->cur_screen->ysize = screen_y * scale_y / 100;
		if (inf->disp_mode == ONE_DUAL) {
			var->nonstd &= 0xff;
			var->nonstd |= (xpos << 8) + (ypos << 20);
			var->grayscale &= 0xff;
			var->grayscale |=
				(dev_drv->cur_screen->xsize << 8) +
				(dev_drv->cur_screen->ysize << 20);
		}
	}

	mutex_lock(&dev_drv->win_config);
	info->fbops->fb_set_par(info);
	dev_drv->ops->cfg_done(dev_drv);
	mutex_unlock(&dev_drv->win_config);

	return 0;
}

#if defined(CONFIG_ION_ROCKCHIP)
static int rk_fb_alloc_buffer_by_ion(struct fb_info *fbi,
				     struct rk_lcdc_win *win,
				     unsigned long fb_mem_size)
{
	struct rk_fb *rk_fb = platform_get_drvdata(fb_pdev);
	struct rk_fb_par *fb_par = (struct rk_fb_par *)fbi->par;
	struct rk_lcdc_driver *dev_drv = fb_par->lcdc_drv;
	struct ion_handle *handle;
	ion_phys_addr_t phy_addr;
	size_t len;
	int ret = 0;

	if (dev_drv->iommu_enabled)
		handle = ion_alloc(rk_fb->ion_client, (size_t) fb_mem_size, 0,
				   ION_HEAP(ION_VMALLOC_HEAP_ID), 0);
	else
		handle = ion_alloc(rk_fb->ion_client, (size_t) fb_mem_size, 0,
				   ION_HEAP(ION_CMA_HEAP_ID), 0);
	if (IS_ERR(handle)) {
		dev_err(fbi->device, "failed to ion_alloc:%ld\n",
			PTR_ERR(handle));
		return -ENOMEM;
	}

	fb_par->ion_hdl = handle;
	win->area[0].dma_buf = ion_share_dma_buf(rk_fb->ion_client, handle);
	if (IS_ERR_OR_NULL(win->area[0].dma_buf)) {
		printk("ion_share_dma_buf() failed\n");
		goto err_share_dma_buf;
	}
	win->area[0].ion_hdl = handle;
        if (dev_drv->prop == PRMRY)
	        fbi->screen_base = ion_map_kernel(rk_fb->ion_client, handle);
#ifdef CONFIG_ROCKCHIP_IOMMU
	if (dev_drv->iommu_enabled && dev_drv->mmu_dev)
		ret = ion_map_iommu(dev_drv->dev, rk_fb->ion_client, handle,
					(unsigned long *)&phy_addr,
					(unsigned long *)&len);
	else
		ret = ion_phys(rk_fb->ion_client, handle, &phy_addr, &len);
#else
	ret = ion_phys(rk_fb->ion_client, handle, &phy_addr, &len);
#endif
	if (ret < 0) {
		dev_err(fbi->dev, "ion map to get phy addr failed\n");
		goto err_share_dma_buf;
	}
	fbi->fix.smem_start = phy_addr;
	fbi->fix.smem_len = len;
	printk(KERN_INFO "alloc_buffer:ion_phy_addr=0x%lx\n", phy_addr);
	return 0;

err_share_dma_buf:
	ion_free(rk_fb->ion_client, handle);
	return -ENOMEM;
}
#endif

static int rk_fb_alloc_buffer(struct fb_info *fbi)
{
	struct rk_fb *rk_fb = platform_get_drvdata(fb_pdev);
	struct rk_fb_par *fb_par = (struct rk_fb_par *)fbi->par;
	struct rk_lcdc_driver *dev_drv = fb_par->lcdc_drv;
	struct rk_lcdc_win *win = NULL;
	int win_id;
	int ret = 0;
	unsigned long fb_mem_size;
#if !defined(CONFIG_ION_ROCKCHIP)
	dma_addr_t fb_mem_phys;
	void *fb_mem_virt;
#endif

	win_id = dev_drv->ops->fb_get_win_id(dev_drv, fbi->fix.id);
	if (win_id < 0)
		return -ENODEV;
	else
		win = dev_drv->win[win_id];

	if (!strcmp(fbi->fix.id, "fb0")) {
		fb_mem_size = get_fb_size();
#if defined(CONFIG_ION_ROCKCHIP)
		if (rk_fb_alloc_buffer_by_ion(fbi, win, fb_mem_size) < 0)
			return -ENOMEM;
#else
		fb_mem_virt = dma_alloc_writecombine(fbi->dev, fb_mem_size,
						     &fb_mem_phys, GFP_KERNEL);
		if (!fb_mem_virt) {
			pr_err("%s: Failed to allocate framebuffer\n",
			       __func__);
			return -ENOMEM;
		}
		fbi->fix.smem_len = fb_mem_size;
		fbi->fix.smem_start = fb_mem_phys;
		fbi->screen_base = fb_mem_virt;
#endif
		memset(fbi->screen_base, 0, fbi->fix.smem_len);
	} else {
		fbi->fix.smem_start = rk_fb->fb[0]->fix.smem_start;
		fbi->fix.smem_len = rk_fb->fb[0]->fix.smem_len;
		fbi->screen_base = rk_fb->fb[0]->screen_base;
	}

	fbi->screen_size = fbi->fix.smem_len;
	fb_par->fb_phy_base = fbi->fix.smem_start;
	fb_par->fb_virt_base = fbi->screen_base;
	fb_par->fb_size = fbi->fix.smem_len;

	pr_info("%s:phy:%lx>>vir:%p>>len:0x%x\n", fbi->fix.id,
		       fbi->fix.smem_start, fbi->screen_base,
		       fbi->fix.smem_len);
	return ret;
}

#if 0
static int rk_release_fb_buffer(struct fb_info *fbi)
{
	/* buffer for fb1 and fb3 are alloc by android */
	if (!strcmp(fbi->fix.id, "fb1") || !strcmp(fbi->fix.id, "fb3"))
		return 0;
	iounmap(fbi->screen_base);
	release_mem_region(fbi->fix.smem_start, fbi->fix.smem_len);
	return 0;
}
#endif

static int init_lcdc_win(struct rk_lcdc_driver *dev_drv,
			 struct rk_lcdc_win *def_win)
{
	int i;
	int lcdc_win_num = dev_drv->lcdc_win_num;

	for (i = 0; i < lcdc_win_num; i++) {
		struct rk_lcdc_win *win = NULL;
		win = kzalloc(sizeof(struct rk_lcdc_win), GFP_KERNEL);
		if (!win) {
			dev_err(dev_drv->dev, "kzmalloc for win fail!");
			return -ENOMEM;
		}

		strcpy(win->name, def_win[i].name);
		win->id = def_win[i].id;
		win->support_3d = def_win[i].support_3d;
		dev_drv->win[i] = win;
	}

	return 0;
}

static int init_lcdc_device_driver(struct rk_fb *rk_fb,
				   struct rk_lcdc_win *def_win, int index)
{
	struct rk_lcdc_driver *dev_drv = rk_fb->lcdc_dev_drv[index];
	struct rk_screen *screen = devm_kzalloc(dev_drv->dev,
						sizeof(struct rk_screen),
						GFP_KERNEL);

	if (!screen) {
		dev_err(dev_drv->dev, "malloc screen for lcdc%d fail!",
			dev_drv->id);
		return -ENOMEM;
	}

	screen->screen_id = 0;
	screen->lcdc_id = dev_drv->id;
	screen->overscan.left = 100;
	screen->overscan.top = 100;
	screen->overscan.right = 100;
	screen->overscan.bottom = 100;

	screen->x_mirror = dev_drv->rotate_mode & X_MIRROR;
	screen->y_mirror = dev_drv->rotate_mode & Y_MIRROR;

	dev_drv->screen0 = screen;
	dev_drv->cur_screen = screen;
	/* devie use one lcdc + rk61x scaler for dual display */
	if ((rk_fb->disp_mode == ONE_DUAL) || (rk_fb->disp_mode == NO_DUAL)) {
		struct rk_screen *screen1 =
				devm_kzalloc(dev_drv->dev,
					     sizeof(struct rk_screen),
					     GFP_KERNEL);
		if (!screen1) {
			dev_err(dev_drv->dev, "malloc screen1 for lcdc%d fail!",
				dev_drv->id);
			return -ENOMEM;
		}
		screen1->screen_id = 1;
		screen1->lcdc_id = 1;
		dev_drv->screen1 = screen1;
	}
	sprintf(dev_drv->name, "lcdc%d", dev_drv->id);
	init_lcdc_win(dev_drv, def_win);
	init_completion(&dev_drv->frame_done);
	spin_lock_init(&dev_drv->cpl_lock);
	mutex_init(&dev_drv->fb_win_id_mutex);
	mutex_init(&dev_drv->win_config);
	mutex_init(&dev_drv->front_lock);
	dev_drv->ops->fb_win_remap(dev_drv, dev_drv->fb_win_map);
	dev_drv->first_frame = 1;
	dev_drv->overscan.left = 100;
	dev_drv->overscan.top = 100;
	dev_drv->overscan.right = 100;
	dev_drv->overscan.bottom = 100;
	rk_disp_pwr_ctr_parse_dt(dev_drv);
	if (dev_drv->prop == PRMRY) {
		if (dev_drv->ops->set_dsp_cabc)
			dev_drv->ops->set_dsp_cabc(dev_drv, dev_drv->cabc_mode);
		rk_fb_set_prmry_screen(screen);
		rk_fb_get_prmry_screen(screen);
	}
	dev_drv->trsm_ops = rk_fb_trsm_ops_get(screen->type);
	if (dev_drv->prop != PRMRY)
		rk_fb_get_prmry_screen(screen);
	dev_drv->output_color = screen->color_mode;

	return 0;
}

#ifdef CONFIG_LOGO_LINUX_BMP
static struct linux_logo *bmp_logo;
static int fb_prewine_bmp_logo(struct fb_info *info, int rotate)
{
	bmp_logo = fb_find_logo(24);
	if (bmp_logo == NULL) {
		printk(KERN_INFO "%s error\n", __func__);
		return 0;
	}
	return 1;
}

static void fb_show_bmp_logo(struct fb_info *info, int rotate)
{
	unsigned char *src = bmp_logo->data;
	unsigned char *dst = info->screen_base;
	int i;
	unsigned int Needwidth = (*(src - 24) << 8) | (*(src - 23));
	unsigned int Needheight = (*(src - 22) << 8) | (*(src - 21));

	for (i = 0; i < Needheight; i++)
		memcpy(dst + info->var.xres * i * 4,
		       src + bmp_logo->width * i * 4, Needwidth * 4);
}
#endif

/*
 * check if the primary lcdc has registerd,
 * the primary lcdc mas register first
 */
bool is_prmry_rk_lcdc_registered(void)
{
	struct rk_fb *rk_fb = platform_get_drvdata(fb_pdev);

	if (rk_fb->lcdc_dev_drv[0])
		return true;
	else
		return false;
}

int rk_fb_register(struct rk_lcdc_driver *dev_drv,
		   struct rk_lcdc_win *win, int id)
{
	struct rk_fb *rk_fb = platform_get_drvdata(fb_pdev);
	struct fb_info *fbi;
	struct rk_fb_par *fb_par = NULL;
	int i = 0, ret = 0, index = 0;

	if (rk_fb->num_lcdc == RK30_MAX_LCDC_SUPPORT)
		return -ENXIO;

	for (i = 0; i < RK30_MAX_LCDC_SUPPORT; i++) {
		if (!rk_fb->lcdc_dev_drv[i]) {
			rk_fb->lcdc_dev_drv[i] = dev_drv;
			rk_fb->lcdc_dev_drv[i]->id = id;
			rk_fb->num_lcdc++;
			break;
		}
	}

	index = i;
	init_lcdc_device_driver(rk_fb, win, index);
	dev_drv->fb_index_base = rk_fb->num_fb;
	for (i = 0; i < dev_drv->lcdc_win_num; i++) {
		fbi = framebuffer_alloc(0, &fb_pdev->dev);
		if (!fbi) {
			dev_err(&fb_pdev->dev, "fb framebuffer_alloc fail!");
			ret = -ENOMEM;
		}
		fb_par = devm_kzalloc(&fb_pdev->dev, sizeof(struct rk_fb_par),
				      GFP_KERNEL);
		if (!fb_par) {
			dev_err(&fb_pdev->dev, "malloc fb_par for fb%d fail!",
				rk_fb->num_fb);
			return -ENOMEM;
		}
		fb_par->id = rk_fb->num_fb;
		fb_par->lcdc_drv = dev_drv;
		fbi->par = (void *)fb_par;
		fbi->var = def_var;
		fbi->fix = def_fix;
		sprintf(fbi->fix.id, "fb%d", rk_fb->num_fb);
		fb_videomode_to_var(&fbi->var, &dev_drv->cur_screen->mode);
		fbi->var.grayscale |=
		    (fbi->var.xres << 8) + (fbi->var.yres << 20);
#if defined(CONFIG_LOGO_LINUX_BMP)
		fbi->var.bits_per_pixel = 32;
#else
		fbi->var.bits_per_pixel = 16;
#endif
		fbi->fix.line_length =
		    (fbi->var.xres_virtual) * (fbi->var.bits_per_pixel >> 3);
		fbi->var.width = dev_drv->cur_screen->width;
		fbi->var.height = dev_drv->cur_screen->height;
		fbi->var.pixclock = dev_drv->pixclock;
		if (dev_drv->iommu_enabled)
			fb_ops.fb_mmap = rk_fb_mmap;
		fbi->fbops = &fb_ops;
		fbi->flags = FBINFO_FLAG_DEFAULT;
		fbi->pseudo_palette = dev_drv->win[i]->pseudo_pal;
		ret = register_framebuffer(fbi);
		if (ret < 0) {
			dev_err(&fb_pdev->dev,
				"%s fb%d register_framebuffer fail!\n",
				__func__, rk_fb->num_fb);
			return ret;
		}
		rkfb_create_sysfs(fbi);
		rk_fb->fb[rk_fb->num_fb] = fbi;
		dev_info(fbi->dev, "rockchip framebuffer registerd:%s\n",
			 fbi->fix.id);
		rk_fb->num_fb++;

		if (i == 0) {
			init_waitqueue_head(&dev_drv->vsync_info.wait);
			init_waitqueue_head(&dev_drv->update_regs_wait);
			ret = device_create_file(fbi->dev, &dev_attr_vsync);
			if (ret)
				dev_err(fbi->dev,
					"failed to create vsync file\n");
			dev_drv->vsync_info.thread =
			    kthread_run(rk_fb_wait_for_vsync_thread, dev_drv,
					"fb-vsync");
			if (dev_drv->vsync_info.thread == ERR_PTR(-ENOMEM)) {
				dev_err(fbi->dev,
					"failed to run vsync thread\n");
				dev_drv->vsync_info.thread = NULL;
			}
			dev_drv->vsync_info.active = 1;

			mutex_init(&dev_drv->output_lock);

			INIT_LIST_HEAD(&dev_drv->update_regs_list);
			mutex_init(&dev_drv->update_regs_list_lock);
			init_kthread_worker(&dev_drv->update_regs_worker);

			dev_drv->update_regs_thread =
			    kthread_run(kthread_worker_fn,
					&dev_drv->update_regs_worker, "rk-fb");
			if (IS_ERR(dev_drv->update_regs_thread)) {
				int err = PTR_ERR(dev_drv->update_regs_thread);
				dev_drv->update_regs_thread = NULL;

				printk("failed to run update_regs thread\n");
				return err;
			}
			init_kthread_work(&dev_drv->update_regs_work,
					  rk_fb_update_regs_handler);

			dev_drv->timeline =
			    sw_sync_timeline_create("fb-timeline");
			dev_drv->timeline_max = 1;
		}
	}

	/* show logo for primary display device */
#if !defined(CONFIG_FRAMEBUFFER_CONSOLE)
	if (dev_drv->prop == PRMRY) {
		u16 xact, yact;
		int format;
		u32 dsp_addr;
		struct fb_info *main_fbi = rk_fb->fb[0];
		main_fbi->fbops->fb_open(main_fbi, 1);

#if defined(CONFIG_ROCKCHIP_IOMMU)
		if (dev_drv->iommu_enabled) {
			if (dev_drv->mmu_dev)
				rockchip_iovmm_set_fault_handler(dev_drv->dev,
						rk_fb_sysmmu_fault_handler);
		}
#endif

		rk_fb_alloc_buffer(main_fbi);	/* only alloc memory for main fb */
		dev_drv->uboot_logo = support_uboot_display();

		if (dev_drv->uboot_logo &&
		    uboot_logo_offset && uboot_logo_base) {
			int width, height, bits;
			phys_addr_t start = uboot_logo_base + uboot_logo_offset;
			unsigned int size = uboot_logo_size - uboot_logo_offset;
			unsigned int nr_pages;
			struct page **pages;
			char *vaddr;
			int i = 0;

			if (dev_drv->ops->get_dspbuf_info)
				dev_drv->ops->get_dspbuf_info(dev_drv, &xact,
					&yact, &format,	&dsp_addr);
			nr_pages = size >> PAGE_SHIFT;
			pages = kzalloc(sizeof(struct page) * nr_pages,
					GFP_KERNEL);
			while (i < nr_pages) {
				pages[i] = phys_to_page(start);
				start += PAGE_SIZE;
				i++;
			}
			vaddr = vmap(pages, nr_pages, VM_MAP,
					pgprot_writecombine(PAGE_KERNEL));
			if (!vaddr) {
				pr_err("failed to vmap phy addr 0x%lx\n",
				       (long)(uboot_logo_base +
				       uboot_logo_offset));
				return -1;
			}

			if(bmpdecoder(vaddr, main_fbi->screen_base, &width,
				      &height, &bits)) {
				kfree(pages);
				vunmap(vaddr);
				return 0;
			}
			kfree(pages);
			vunmap(vaddr);
			if (dev_drv->uboot_logo &&
			    (width != xact || height != yact)) {
				pr_err("can't support uboot kernel logo use different size [%dx%d] != [%dx%d]\n",
					xact, yact, width, height);
				return 0;
			}

			if (dev_drv->ops->post_dspbuf) {
				dev_drv->ops->post_dspbuf(dev_drv,
					main_fbi->fix.smem_start,
					rk_fb_data_fmt(0, bits),
					width, height, width * bits >> 5);
			}
			if (dev_drv->iommu_enabled) {
				rk_fb_poll_wait_frame_complete();
				if (dev_drv->ops->mmu_en)
					dev_drv->ops->mmu_en(dev_drv);
				freed_index = 0;
			}

			return 0;
		} else if (dev_drv->uboot_logo && uboot_logo_base) {
			u32 start = uboot_logo_base;
			int logo_len, i=0;
			unsigned int nr_pages;
			struct page **pages;
			char *vaddr;

			dev_drv->ops->get_dspbuf_info(dev_drv, &xact,
					              &yact, &format,
						      &start);
			logo_len = rk_fb_pixel_width(format) * xact * yact >> 3;
			if (logo_len > uboot_logo_size ||
			    logo_len > main_fbi->fix.smem_len) {
				pr_err("logo size > uboot reserve buffer size\n");
				return -1;
			}

			nr_pages = uboot_logo_size >> PAGE_SHIFT;
			pages = kzalloc(sizeof(struct page) * nr_pages,
					GFP_KERNEL);
			while (i < nr_pages) {
				pages[i] = phys_to_page(start);
				start += PAGE_SIZE;
				i++;
			}
			vaddr = vmap(pages, nr_pages, VM_MAP,
					pgprot_writecombine(PAGE_KERNEL));
			if (!vaddr) {
				pr_err("failed to vmap phy addr 0x%llx\n",
				       uboot_logo_base);
				return -1;
			}

			memcpy(main_fbi->screen_base, vaddr, logo_len);

			kfree(pages);
			vunmap(vaddr);

			dev_drv->ops->post_dspbuf(dev_drv,
					main_fbi->fix.smem_start,
					format,	xact, yact,
					xact * rk_fb_pixel_width(format) >> 5);
			if (dev_drv->iommu_enabled) {
				rk_fb_poll_wait_frame_complete();
				if (dev_drv->ops->mmu_en)
					dev_drv->ops->mmu_en(dev_drv);
				freed_index = 0;
			}
			return 0;
		} else {
			if (dev_drv->ops->mmu_en)
				dev_drv->ops->mmu_en(dev_drv);
			freed_index = 0;
		}
#if defined(CONFIG_LOGO)
		main_fbi->fbops->fb_set_par(main_fbi);
#if  defined(CONFIG_LOGO_LINUX_BMP)
		if (fb_prewine_bmp_logo(main_fbi, FB_ROTATE_UR)) {
			fb_set_cmap(&main_fbi->cmap, main_fbi);
			fb_show_bmp_logo(main_fbi, FB_ROTATE_UR);
		}
#else
		if (fb_prepare_logo(main_fbi, FB_ROTATE_UR)) {
			fb_set_cmap(&main_fbi->cmap, main_fbi);
			fb_show_logo(main_fbi, FB_ROTATE_UR);
		}
#endif
		main_fbi->fbops->fb_pan_display(&main_fbi->var, main_fbi);
#endif
	} else {
		struct fb_info *extend_fbi = rk_fb->fb[rk_fb->num_fb >> 1];

		rk_fb_alloc_buffer(extend_fbi);
	}
#endif
	return 0;
}

int rk_fb_unregister(struct rk_lcdc_driver *dev_drv)
{
	struct rk_fb *fb_inf = platform_get_drvdata(fb_pdev);
	struct fb_info *fbi;
	int fb_index_base = dev_drv->fb_index_base;
	int fb_num = dev_drv->lcdc_win_num;
	int i = 0;

	if (fb_inf->lcdc_dev_drv[i]->vsync_info.thread) {
		fb_inf->lcdc_dev_drv[i]->vsync_info.irq_stop = 1;
		kthread_stop(fb_inf->lcdc_dev_drv[i]->vsync_info.thread);
	}

	for (i = 0; i < fb_num; i++)
		kfree(dev_drv->win[i]);

	for (i = fb_index_base; i < (fb_index_base + fb_num); i++) {
		fbi = fb_inf->fb[i];
		unregister_framebuffer(fbi);
		/* rk_release_fb_buffer(fbi); */
		framebuffer_release(fbi);
	}
	fb_inf->lcdc_dev_drv[dev_drv->id] = NULL;
	fb_inf->num_lcdc--;

	return 0;
}

static int rk_fb_probe(struct platform_device *pdev)
{
	struct rk_fb *rk_fb = NULL;
	struct device_node *np = pdev->dev.of_node;
	u32 mode;

	if (!np) {
		dev_err(&pdev->dev, "Missing device tree node.\n");
		return -EINVAL;
	}

	rk_fb = devm_kzalloc(&pdev->dev, sizeof(struct rk_fb), GFP_KERNEL);
	if (!rk_fb) {
		dev_err(&pdev->dev, "kmalloc for rk fb fail!");
		return -ENOMEM;
	}
	platform_set_drvdata(pdev, rk_fb);

	if (!of_property_read_u32(np, "rockchip,disp-mode", &mode)) {
		rk_fb->disp_mode = mode;

	} else {
		dev_err(&pdev->dev, "no disp-mode node found!");
		return -ENODEV;
	}
	
	if (!of_property_read_u32(np, "rockchip,disp-policy", &mode)) {
		rk_fb->disp_policy = mode;
		pr_info("fb disp policy is %s\n", rk_fb->disp_policy ? "box":"sdk");
	}

	if (!of_property_read_u32(np, "rockchip,uboot-logo-on", &uboot_logo_on))
		printk(KERN_DEBUG "uboot-logo-on:%d\n", uboot_logo_on);

	dev_set_name(&pdev->dev, "rockchip-fb");
#if defined(CONFIG_ION_ROCKCHIP)
	rk_fb->ion_client = rockchip_ion_client_create("rk_fb");
	if (IS_ERR(rk_fb->ion_client)) {
		dev_err(&pdev->dev, "failed to create ion client for rk fb");
		return PTR_ERR(rk_fb->ion_client);
	} else {
		dev_info(&pdev->dev, "rk fb ion client create success!\n");
	}
#endif

	fb_pdev = pdev;
	dev_info(&pdev->dev, "rockchip framebuffer driver probe\n");
	return 0;
}

static int rk_fb_remove(struct platform_device *pdev)
{
	struct rk_fb *rk_fb = platform_get_drvdata(pdev);

	kfree(rk_fb);
	platform_set_drvdata(pdev, NULL);
	return 0;
}

static void rk_fb_shutdown(struct platform_device *pdev)
{
	struct rk_fb *rk_fb = platform_get_drvdata(pdev);
	int i;

	for (i = 0; i < rk_fb->num_lcdc; i++) {
		if (!rk_fb->lcdc_dev_drv[i])
			continue;
	}
}

static const struct of_device_id rkfb_dt_ids[] = {
	{.compatible = "rockchip,rk-fb",},
	{}
};

static struct platform_driver rk_fb_driver = {
	.probe = rk_fb_probe,
	.remove = rk_fb_remove,
	.driver = {
		   .name = "rk-fb",
		   .owner = THIS_MODULE,
		   .of_match_table = of_match_ptr(rkfb_dt_ids),
		   },
	.shutdown = rk_fb_shutdown,
};

static int __init rk_fb_init(void)
{
	return platform_driver_register(&rk_fb_driver);
}

static void __exit rk_fb_exit(void)
{
	platform_driver_unregister(&rk_fb_driver);
}

fs_initcall(rk_fb_init);
module_exit(rk_fb_exit);<|MERGE_RESOLUTION|>--- conflicted
+++ resolved
@@ -3103,14 +3103,10 @@
 
 			if (dev_drv->ops->dsp_black)
 				dev_drv->ops->dsp_black(dev_drv, 0);
-<<<<<<< HEAD
 			if ((dev_drv->ops->backlight_close) &&
 			    (rk_fb->disp_policy != DISPLAY_POLICY_BOX))
 				dev_drv->ops->backlight_close(dev_drv, 0);
-		} else if (rk_fb->num_lcdc > 1 && rk_fb->disp_policy == DISPLAY_POLICY_BOX) {
-=======
 		} else if (rk_fb->num_lcdc > 1) {
->>>>>>> c58cad49
 			/* If there is more than one lcdc device, we disable
 			   the layer which attached to this device */
 			dev_drv->suspend_flag = 1;
