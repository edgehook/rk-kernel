--- conflicted
+++ resolved
@@ -472,24 +472,11 @@
 	.page       = snd_pcm_lib_get_vmalloc_page,
 };
 
-<<<<<<< HEAD
-static int split_arg_list(char *buf, char **device_name, u16 *ch_num,
-			  char **sample_res, u8 *create)
-=======
 static int split_arg_list(char *buf, u16 *ch_num, char **sample_res)
->>>>>>> 0ecfebd2
 {
 	char *num;
 	int ret;
 
-<<<<<<< HEAD
-	*device_name = strsep(&buf, ".");
-	if (!*device_name) {
-		pr_err("Missing sound card name\n");
-		return -EIO;
-	}
-=======
->>>>>>> 0ecfebd2
 	num = strsep(&buf, "x");
 	if (!num)
 		goto err;
@@ -500,11 +487,6 @@
 	if (!*sample_res)
 		goto err;
 
-<<<<<<< HEAD
-	if (buf && !strcmp(buf, "create"))
-		*create = 1;
-=======
->>>>>>> 0ecfebd2
 	return 0;
 
 err:
@@ -599,12 +581,7 @@
 	int capture_count = 0;
 	int ret;
 	int direction;
-<<<<<<< HEAD
-	char *device_name;
-=======
->>>>>>> 0ecfebd2
 	u16 ch_num;
-	u8 create = 0;
 	char *sample_res;
 	char arg_list_cpy[STRING_SIZE];
 
@@ -620,14 +597,6 @@
 	if (ret < 0)
 		return ret;
 
-<<<<<<< HEAD
-	ret = split_arg_list(arg_list, &device_name, &ch_num, &sample_res,
-			     &create);
-	if (ret < 0)
-		return ret;
-
-=======
->>>>>>> 0ecfebd2
 	list_for_each_entry(adpt, &adpt_list, list) {
 		if (adpt->iface != iface)
 			continue;
@@ -644,11 +613,7 @@
 	INIT_LIST_HEAD(&adpt->dev_list);
 	iface->priv = adpt;
 	list_add_tail(&adpt->list, &adpt_list);
-<<<<<<< HEAD
-	ret = snd_card_new(&iface->dev, -1, "INIC", THIS_MODULE,
-=======
 	ret = snd_card_new(iface->driver_dev, -1, "INIC", THIS_MODULE,
->>>>>>> 0ecfebd2
 			   sizeof(*channel), &adpt->card);
 	if (ret < 0)
 		goto err_free_adpt;
@@ -699,15 +664,6 @@
 	strscpy(pcm->name, device_name, sizeof(pcm->name));
 	snd_pcm_set_ops(pcm, direction, &pcm_ops);
 
-<<<<<<< HEAD
-	if (create) {
-		ret = snd_card_register(adpt->card);
-		if (ret < 0)
-			goto err_free_adpt;
-		adpt->registered = true;
-	}
-=======
->>>>>>> 0ecfebd2
 	return 0;
 
 err_free_adpt:
@@ -854,10 +810,7 @@
 static void __exit audio_exit(void)
 {
 	pr_info("exit()\n");
-<<<<<<< HEAD
-=======
 	most_deregister_configfs_subsys(&comp);
->>>>>>> 0ecfebd2
 	most_deregister_component(&comp);
 }
 
