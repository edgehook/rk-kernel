--- conflicted
+++ resolved
@@ -427,15 +427,6 @@
     u8 seq[IW_ENCODE_SEQ_MAX_SIZE];
     u8 seq_len;
     u32 cipher;
-<<<<<<< HEAD
-};
-
-enum {
-    SME_DISCONNECTED,
-    SME_CONNECTING,
-    SME_CONNECTED
-=======
->>>>>>> d762f438
 };
 
 enum {
@@ -599,10 +590,6 @@
     u32 log_cnt;
     u32 dbglog_init_done;
     u32 arConnectCtrlFlags;
-<<<<<<< HEAD
-#ifdef USER_KEYS
-=======
->>>>>>> d762f438
     s32 user_savedkeys_stat;
     u32 user_key_ctrl;
     struct USER_SAVEDKEYS   user_saved_keys;
@@ -640,18 +627,10 @@
 	WMI_BTCOEX_STATS_EVENT  arBtcoexStats;
     s32 (*exitCallback)(void *config);  /* generic callback at AR6K exit */
     struct hif_device_os_device_info   osDevInfo;
-<<<<<<< HEAD
-#ifdef ATH6K_CONFIG_CFG80211
-=======
->>>>>>> d762f438
     struct wireless_dev *wdev;
     struct cfg80211_scan_request    *scan_request;
     struct ar_key   keys[WMI_MAX_KEY_INDEX + 1];
     u32 smeState;
-<<<<<<< HEAD
-#endif /* ATH6K_CONFIG_CFG80211 */
-=======
->>>>>>> d762f438
     u16 arWlanPowerState;
     bool                  arWlanOff;
 #ifdef CONFIG_PM
@@ -671,10 +650,7 @@
 #ifdef CONFIG_AP_VIRTUAL_ADAPTER_SUPPORT
     void                    *arApDev;
 #endif
-<<<<<<< HEAD
-=======
     u8 arAutoAuthStage;
->>>>>>> d762f438
 };
 
 #ifdef CONFIG_AP_VIRTUAL_ADAPTER_SUPPORT
@@ -689,28 +665,6 @@
 {
     return (wdev_priv(dev->ieee80211_ptr));
 }
-<<<<<<< HEAD
-#else
-#ifdef CONFIG_AP_VIRTUAL_ADAPTER_SUPPORT
-static inline void *ar6k_priv(struct net_device *dev)
-{
-    extern struct net_device *arApNetDev;
-
-    if (arApNetDev == dev) {
-        /* return arDev saved in virtual interface context */
-        struct ar_virtual_interface *arVirDev;
-        arVirDev = netdev_priv(dev);
-        return arVirDev->arDev;   
-    } else {
-        return netdev_priv(dev);
-    }
-}
-#else
-#define ar6k_priv   netdev_priv
-#endif /* CONFIG_AP_VIRTUAL_ADAPTER_SUPPORT */
-#endif /* ATH6K_CONFIG_CFG80211 */
-=======
->>>>>>> d762f438
 
 #define SET_HCI_BUS_TYPE(pHciDev, __bus, __type) do { \
     (pHciDev)->bus = (__bus); \
@@ -756,12 +710,6 @@
     spin_unlock_bh(lock);                                               \
 } while (0)
 
-<<<<<<< HEAD
-int ar6000_ioctl(struct net_device *dev, struct ifreq *rq, int cmd);
-int ar6000_ioctl_dispatcher(struct net_device *dev, struct ifreq *rq, int cmd);
-void ar6000_gpio_init(void);
-=======
->>>>>>> d762f438
 void ar6000_init_profile_info(struct ar6_softc *ar);
 void ar6000_install_static_wep_keys(struct ar6_softc *ar);
 int ar6000_init(struct net_device *dev);
