--- conflicted
+++ resolved
@@ -38,7 +38,6 @@
 #include <linux/slab.h>
 #include <linux/pid_namespace.h>
 #include <linux/security.h>
-#include <linux/compat.h>
 
 #include "binder.h"
 #include "binder_trace.h"
@@ -141,87 +140,6 @@
 		if (binder_stop_on_user_error) \
 			binder_stop_on_user_error = 2; \
 	} while (0)
-
-#ifdef CONFIG_COMPAT
-static inline void writeback_flat_binder_object(struct flat_binder_object *fp,
-					 void __user *ptr)
-{
-	struct compat_flat_binder_object *tmp_fp;
-
-	tmp_fp = (struct compat_flat_binder_object *) ptr;
-	tmp_fp->type = fp->type;
-	tmp_fp->flags = fp->flags;
-	tmp_fp->binder = ptr_to_compat(fp->binder);
-	tmp_fp->cookie = ptr_to_compat(fp->cookie);
-}
-
-static inline struct flat_binder_object *copy_flat_binder_object(void __user *ptr)
-{
-	struct flat_binder_object *fp;
-	struct compat_flat_binder_object *tmp_fp;
-
-	if (!is_compat_task())
-		return (struct flat_binder_object *) ptr;
-
-	fp = kzalloc(sizeof(*fp), GFP_KERNEL);
-	if (fp == NULL)
-		return NULL;
-
-	tmp_fp = (struct compat_flat_binder_object *) ptr;
-	/* copy compat struct */
-	fp->type = tmp_fp->type;
-	fp->flags = tmp_fp->flags;
-	fp->binder = compat_ptr(tmp_fp->binder);
-	fp->cookie = compat_ptr(tmp_fp->cookie);
-
-	return fp;
-}
-
-static inline uint32_t compat_change_size(uint32_t cmd, size_t size)
-{
-	uint32_t compat_cmd;
-
-	compat_cmd = cmd & ~IOCSIZE_MASK;
-	compat_cmd = compat_cmd | ((size << _IOC_SIZESHIFT) & IOCSIZE_MASK);
-	return compat_cmd;
-}
-
-#define align_helper(x) (						    \
-	is_compat_task() ?						    \
-	ALIGN(x, sizeof(compat_uptr_t)) :				    \
-	ALIGN(x, sizeof(void *))					    \
-	)
-
-#define deref_helper(x) (						    \
-	is_compat_task() ?						    \
-	(size_t) *(compat_size_t *)x :					    \
-	*(size_t *)x							    \
-	)
-
-#define size_helper(x) ({						    \
-	size_t __size;							    \
-	if (!is_compat_task())						    \
-		__size = sizeof(x);					    \
-	else if (sizeof(x) == sizeof(struct flat_binder_object))	    \
-		__size = sizeof(struct compat_flat_binder_object);	    \
-	else if (sizeof(x) == sizeof(struct binder_transaction_data))	    \
-		__size = sizeof(struct compat_binder_transaction_data);	    \
-	else if (sizeof(x) == sizeof(size_t))				    \
-		__size = sizeof(compat_size_t);				    \
-	else								    \
-		 BUG();							    \
-	__size;								    \
-	})
-#else
-#define align_helper(ptr)	    ALIGN(ptr, sizeof(void *))
-#define deref_helper(ptr)	    (*(typeof(size_t *))ptr)
-#define size_helper(x)		    sizeof(x)
-
-static inline struct flat_binder_object *copy_flat_binder_object(void __user *ptr)
-{
-	return (struct flat_binder_object *)ptr;
-}
-#endif
 
 enum binder_stat_types {
 	BINDER_STAT_PROC,
@@ -1311,11 +1229,7 @@
 					      struct binder_buffer *buffer,
 					      binder_size_t *failed_at)
 {
-<<<<<<< HEAD
-	void *offp, *off_end;
-=======
 	binder_size_t *offp, *off_end;
->>>>>>> eb131375
 	int debug_id = buffer->debug_id;
 
 	binder_debug(BINDER_DEBUG_TRANSACTION,
@@ -1326,25 +1240,12 @@
 	if (buffer->target_node)
 		binder_dec_node(buffer->target_node, 1, 0);
 
-<<<<<<< HEAD
-	offp = (size_t *)(buffer->data + align_helper(buffer->data_size));
-=======
 	offp = (binder_size_t *)(buffer->data +
 				 ALIGN(buffer->data_size, sizeof(void *)));
->>>>>>> eb131375
 	if (failed_at)
 		off_end = failed_at;
 	else
 		off_end = (void *)offp + buffer->offsets_size;
-<<<<<<< HEAD
-	for (; offp < off_end; offp += size_helper(size_t)) {
-		struct flat_binder_object *fp = NULL;
-		if (deref_helper(offp) > buffer->data_size - size_helper(*fp) ||
-		    buffer->data_size < size_helper(*fp) ||
-		    !IS_ALIGNED(deref_helper(offp), sizeof(u32))) {
-			pr_err("transaction release %d bad offset %zd, size %zd\n",
-			 debug_id, deref_helper(offp), buffer->data_size);
-=======
 	for (; offp < off_end; offp++) {
 		struct flat_binder_object *fp;
 		if (*offp > buffer->data_size - sizeof(*fp) ||
@@ -1352,10 +1253,9 @@
 		    !IS_ALIGNED(*offp, sizeof(u32))) {
 			pr_err("transaction release %d bad offset %lld, size %zd\n",
 			       debug_id, (u64)*offp, buffer->data_size);
->>>>>>> eb131375
 			continue;
 		}
-		fp = copy_flat_binder_object(buffer->data + deref_helper(offp));
+		fp = (struct flat_binder_object *)(buffer->data + *offp);
 		switch (fp->type) {
 		case BINDER_TYPE_BINDER:
 		case BINDER_TYPE_WEAK_BINDER: {
@@ -1396,8 +1296,6 @@
 				debug_id, fp->type);
 			break;
 		}
-		if (is_compat_task())
-			kfree(fp);
 	}
 }
 
@@ -1407,12 +1305,8 @@
 {
 	struct binder_transaction *t;
 	struct binder_work *tcomplete;
-<<<<<<< HEAD
-	void *offp, *off_end;
-=======
 	binder_size_t *offp, *off_end;
 	binder_size_t off_min;
->>>>>>> eb131375
 	struct binder_proc *target_proc;
 	struct binder_thread *target_thread = NULL;
 	struct binder_node *target_node = NULL;
@@ -1421,7 +1315,6 @@
 	struct binder_transaction *in_reply_to = NULL;
 	struct binder_transaction_log_entry *e;
 	uint32_t return_error;
-	struct flat_binder_object *fp = NULL;
 
 	e = binder_transaction_log_add(&binder_transaction_log);
 	e->call_type = reply ? 2 : !!(tr->flags & TF_ONE_WAY);
@@ -1588,12 +1481,8 @@
 	if (target_node)
 		binder_inc_node(target_node, 1, 0, NULL);
 
-<<<<<<< HEAD
-	offp = (size_t *)(t->buffer->data + align_helper(tr->data_size));
-=======
 	offp = (binder_size_t *)(t->buffer->data +
 				 ALIGN(tr->data_size, sizeof(void *)));
->>>>>>> eb131375
 
 	if (copy_from_user(t->buffer->data, (const void __user *)(uintptr_t)
 			   tr->data.ptr.buffer, tr->data_size)) {
@@ -1609,31 +1498,13 @@
 		return_error = BR_FAILED_REPLY;
 		goto err_copy_data_failed;
 	}
-<<<<<<< HEAD
-	if (!IS_ALIGNED(tr->offsets_size, size_helper(size_t))) {
-		binder_user_error("%d:%d got transaction with invalid offsets size, %zd\n",
-				proc->pid, thread->pid, tr->offsets_size);
-=======
 	if (!IS_ALIGNED(tr->offsets_size, sizeof(binder_size_t))) {
 		binder_user_error("%d:%d got transaction with invalid offsets size, %lld\n",
 				proc->pid, thread->pid, (u64)tr->offsets_size);
->>>>>>> eb131375
 		return_error = BR_FAILED_REPLY;
 		goto err_bad_offset;
 	}
 	off_end = (void *)offp + tr->offsets_size;
-<<<<<<< HEAD
-	for (; offp < off_end; offp += size_helper(size_t)) {
-		if (deref_helper(offp) > t->buffer->data_size - size_helper(*fp) ||
-		    t->buffer->data_size < size_helper(*fp) ||
-		    !IS_ALIGNED(deref_helper(offp), sizeof(u32))) {
-			binder_user_error("%d:%d got transaction with invalid offset, %zd\n",
-					proc->pid, thread->pid, deref_helper(offp));
-			return_error = BR_FAILED_REPLY;
-			goto err_bad_offset;
-		}
-		fp = copy_flat_binder_object(t->buffer->data + deref_helper(offp));
-=======
 	off_min = 0;
 	for (; offp < off_end; offp++) {
 		struct flat_binder_object *fp;
@@ -1651,7 +1522,6 @@
 		}
 		fp = (struct flat_binder_object *)(t->buffer->data + *offp);
 		off_min = *offp + sizeof(struct flat_binder_object);
->>>>>>> eb131375
 		switch (fp->type) {
 		case BINDER_TYPE_BINDER:
 		case BINDER_TYPE_WEAK_BINDER: {
@@ -1791,12 +1661,6 @@
 			return_error = BR_FAILED_REPLY;
 			goto err_bad_object_type;
 		}
-#ifdef CONFIG_COMPAT
-		if (is_compat_task()) {
-			writeback_flat_binder_object(fp, t->buffer->data + deref_helper(offp));
-			kfree(fp);
-		}
-#endif
 	}
 	if (reply) {
 		BUG_ON(t->buffer->async_transaction != 0);
@@ -1832,8 +1696,6 @@
 err_bad_object_type:
 err_bad_offset:
 err_copy_data_failed:
-	if (is_compat_task())
-		kfree(fp);
 	trace_binder_transaction_failed_buffer_release(t->buffer);
 	binder_transaction_buffer_release(target_proc, t->buffer, offp);
 	t->buffer->transaction = NULL;
@@ -1869,315 +1731,9 @@
 		thread->return_error = return_error;
 }
 
-<<<<<<< HEAD
-static void bc_increfs_done(struct binder_proc *proc,
-		struct binder_thread *thread, bool acquire,
-		void __user *node_ptr, void __user *cookie)
-{
-	struct binder_node *node;
-
-	node = binder_get_node(proc, node_ptr);
-	if (node == NULL) {
-		binder_user_error("%d:%d %s u%p no match\n",
-			proc->pid, thread->pid,
-			acquire ?
-			"BC_ACQUIRE_DONE" :
-			"BC_INCREFS_DONE",
-			node_ptr);
-		return;
-	}
-	if (cookie != node->cookie) {
-		binder_user_error("%d:%d %s u%p node %d cookie mismatch %p != %p\n",
-			proc->pid, thread->pid,
-			acquire ?
-			"BC_ACQUIRE_DONE" : "BC_INCREFS_DONE",
-			node_ptr, node->debug_id,
-			cookie, node->cookie);
-		return;
-	}
-	if (acquire) {
-		if (node->pending_strong_ref == 0) {
-			binder_user_error("%d:%d BC_ACQUIRE_DONE node %d has no pending acquire request\n",
-				proc->pid, thread->pid,
-				node->debug_id);
-			return;
-		}
-		node->pending_strong_ref = 0;
-	} else {
-		if (node->pending_weak_ref == 0) {
-			binder_user_error("%d:%d BC_INCREFS_DONE node %d has no pending increfs request\n",
-				proc->pid, thread->pid,
-				node->debug_id);
-			return;
-		}
-		node->pending_weak_ref = 0;
-	}
-	binder_dec_node(node, acquire, 0);
-	binder_debug(BINDER_DEBUG_USER_REFS,
-		     "%d:%d %s node %d ls %d lw %d\n",
-		     proc->pid, thread->pid,
-		     acquire ?
-		     "BC_ACQUIRE_DONE" :
-		     "BC_INCREFS_DONE",
-		     node->debug_id, node->local_strong_refs,
-		     node->local_weak_refs);
-	return;
-}
-
-static void bc_free_buffer(struct binder_proc *proc,
-		    struct binder_thread *thread, void __user *data_ptr)
-{
-	struct binder_buffer *buffer;
-
-	buffer = binder_buffer_lookup(proc, data_ptr);
-	if (buffer == NULL) {
-		binder_user_error("%d:%d BC_FREE_BUFFER u%p no match\n",
-			proc->pid, thread->pid, data_ptr);
-		return;
-	}
-	if (!buffer->allow_user_free) {
-		binder_user_error("%d:%d BC_FREE_BUFFER u%p matched unreturned buffer\n",
-			proc->pid, thread->pid, data_ptr);
-		return;
-	}
-	binder_debug(BINDER_DEBUG_FREE_BUFFER,
-		     "%d:%d BC_FREE_BUFFER u%p found buffer %d for %s transaction\n",
-		     proc->pid, thread->pid, data_ptr, buffer->debug_id,
-		     buffer->transaction ? "active" : "finished");
-
-	if (buffer->transaction) {
-		buffer->transaction->buffer = NULL;
-		buffer->transaction = NULL;
-	}
-	if (buffer->async_transaction && buffer->target_node) {
-		BUG_ON(!buffer->target_node->has_async_transaction);
-		if (list_empty(&buffer->target_node->async_todo))
-			buffer->target_node->has_async_transaction = 0;
-		else
-			list_move_tail(buffer->target_node->async_todo.next, &thread->todo);
-	}
-	trace_binder_transaction_buffer_release(buffer);
-	binder_transaction_buffer_release(proc, buffer, NULL);
-	binder_free_buf(proc, buffer);
-	return;
-}
-
-static void bc_clear_death_notif(struct binder_proc *proc,
-		    struct binder_thread *thread, bool request,
-		    uint32_t target, void __user *cookie)
-{
-	struct binder_ref *ref;
-	struct binder_ref_death *death;
-
-	ref = binder_get_ref(proc, target);
-	if (ref == NULL) {
-		binder_user_error("%d:%d %s invalid ref %d\n",
-			proc->pid, thread->pid,
-			request ?
-			"BC_REQUEST_DEATH_NOTIFICATION" :
-			"BC_CLEAR_DEATH_NOTIFICATION",
-			target);
-		return;
-	}
-
-	binder_debug(BINDER_DEBUG_DEATH_NOTIFICATION,
-		     "%d:%d %s %p ref %d desc %d s %d w %d for node %d\n",
-		     proc->pid, thread->pid,
-		     request ?
-		     "BC_REQUEST_DEATH_NOTIFICATION" :
-		     "BC_CLEAR_DEATH_NOTIFICATION",
-		     cookie, ref->debug_id, ref->desc,
-		     ref->strong, ref->weak, ref->node->debug_id);
-
-	if (request) {
-		if (ref->death) {
-			binder_user_error("%d:%d BC_REQUEST_DEATH_NOTIFICATION death notification already set\n",
-				proc->pid, thread->pid);
-			return;
-		}
-		death = kzalloc(sizeof(*death), GFP_KERNEL);
-		if (death == NULL) {
-			thread->return_error = BR_ERROR;
-			binder_debug(BINDER_DEBUG_FAILED_TRANSACTION,
-				     "%d:%d BC_REQUEST_DEATH_NOTIFICATION failed\n",
-				     proc->pid, thread->pid);
-			return;
-		}
-		binder_stats_created(BINDER_STAT_DEATH);
-		INIT_LIST_HEAD(&death->work.entry);
-		death->cookie = cookie;
-		ref->death = death;
-		if (ref->node->proc == NULL) {
-			ref->death->work.type = BINDER_WORK_DEAD_BINDER;
-			if (thread->looper & (BINDER_LOOPER_STATE_REGISTERED | BINDER_LOOPER_STATE_ENTERED)) {
-				list_add_tail(&ref->death->work.entry, &thread->todo);
-			} else {
-				list_add_tail(&ref->death->work.entry, &proc->todo);
-				wake_up_interruptible(&proc->wait);
-			}
-		}
-	} else {
-		if (ref->death == NULL) {
-			binder_user_error("%d:%d BC_CLEAR_DEATH_NOTIFICATION death notification not active\n",
-				proc->pid, thread->pid);
-			return;
-		}
-		death = ref->death;
-		if (death->cookie != cookie) {
-			binder_user_error("%d:%d BC_CLEAR_DEATH_NOTIFICATION death notification cookie mismatch %p != %p\n",
-				proc->pid, thread->pid,
-				death->cookie, cookie);
-			return;
-		}
-		ref->death = NULL;
-		if (list_empty(&death->work.entry)) {
-			death->work.type = BINDER_WORK_CLEAR_DEATH_NOTIFICATION;
-			if (thread->looper & (BINDER_LOOPER_STATE_REGISTERED | BINDER_LOOPER_STATE_ENTERED)) {
-				list_add_tail(&death->work.entry, &thread->todo);
-			} else {
-				list_add_tail(&death->work.entry, &proc->todo);
-				wake_up_interruptible(&proc->wait);
-			}
-		} else {
-			BUG_ON(death->work.type != BINDER_WORK_DEAD_BINDER);
-			death->work.type = BINDER_WORK_DEAD_BINDER_AND_CLEAR;
-		}
-	}
-	return;
-}
-
-static void bc_dead_binder_done(struct binder_proc *proc,
-		    struct binder_thread *thread, void __user *cookie)
-{
-	struct binder_work *w;
-	struct binder_ref_death *death = NULL;
-
-	list_for_each_entry(w, &proc->delivered_death, entry) {
-		struct binder_ref_death *tmp_death = container_of(w, struct binder_ref_death, work);
-		if (tmp_death->cookie == cookie) {
-			death = tmp_death;
-			return;
-		}
-	}
-	binder_debug(BINDER_DEBUG_DEAD_BINDER,
-		     "%d:%d BC_DEAD_BINDER_DONE %p found %p\n",
-		     proc->pid, thread->pid, cookie, death);
-	if (death == NULL) {
-		binder_user_error("%d:%d BC_DEAD_BINDER_DONE %p not found\n",
-			proc->pid, thread->pid, cookie);
-		return;
-	}
-
-	list_del_init(&death->work.entry);
-	if (death->work.type == BINDER_WORK_DEAD_BINDER_AND_CLEAR) {
-		death->work.type = BINDER_WORK_CLEAR_DEATH_NOTIFICATION;
-		if (thread->looper & (BINDER_LOOPER_STATE_REGISTERED | BINDER_LOOPER_STATE_ENTERED)) {
-			list_add_tail(&death->work.entry, &thread->todo);
-		} else {
-			list_add_tail(&death->work.entry, &proc->todo);
-			wake_up_interruptible(&proc->wait);
-		}
-	}
-	return;
-}
-
-#ifdef CONFIG_COMPAT
-static int compat_binder_thread_write(struct binder_proc *proc,
-		struct binder_thread *thread, uint32_t cmd,
-		void __user **ptr)
-{
-	BUG_ON(!is_compat_task());
-	switch (cmd) {
-	case COMPAT_BC_INCREFS_DONE:
-	case COMPAT_BC_ACQUIRE_DONE: {
-		compat_uptr_t node_ptr;
-		compat_uptr_t cookie;
-
-		if (get_user(node_ptr, (compat_uptr_t __user *)*ptr))
-			return -EFAULT;
-		*ptr += sizeof(compat_uptr_t);
-		if (get_user(cookie, (compat_uptr_t __user *)*ptr))
-			return -EFAULT;
-		*ptr += sizeof(compat_uptr_t);
-		bc_increfs_done(proc, thread, cmd == COMPAT_BC_ACQUIRE_DONE,
-			compat_ptr(node_ptr), compat_ptr(cookie));
-		break;
-	}
-
-	case COMPAT_BC_FREE_BUFFER: {
-		compat_uptr_t data_ptr;
-
-		if (get_user(data_ptr, (compat_uptr_t __user *)*ptr))
-			return -EFAULT;
-		*ptr += sizeof(compat_uptr_t);
-		bc_free_buffer(proc, thread, compat_ptr(data_ptr));
-		break;
-	}
-
-	case COMPAT_BC_TRANSACTION:
-	case COMPAT_BC_REPLY: {
-		struct binder_transaction_data tr;
-		struct compat_binder_transaction_data tmp_tr;
-
-		if (copy_from_user(&tmp_tr, *ptr, sizeof(tmp_tr)))
-			return -EFAULT;
-		*ptr += sizeof(tmp_tr);
-
-		memset(&tr, 0, sizeof(tr));
-		/* copy from compat struct */
-		tr.target.ptr = compat_ptr(tmp_tr.target.ptr);
-		tr.cookie = compat_ptr(tmp_tr.cookie);
-		tr.code = tmp_tr.code;
-		tr.flags = tmp_tr.flags;
-		tr.sender_pid = tmp_tr.sender_pid;
-		tr.sender_euid = tmp_tr.sender_euid;
-		tr.data_size = (size_t) tmp_tr.data_size;
-		tr.offsets_size = (size_t) tmp_tr.offsets_size;
-		tr.data.ptr.buffer = compat_ptr(tmp_tr.data.ptr.buffer);
-		tr.data.ptr.offsets = compat_ptr(tmp_tr.data.ptr.offsets);
-
-		binder_transaction(proc, thread, &tr, cmd == COMPAT_BC_REPLY);
-		break;
-	}
-	case COMPAT_BC_REQUEST_DEATH_NOTIFICATION:
-	case COMPAT_BC_CLEAR_DEATH_NOTIFICATION: {
-		uint32_t target;
-		compat_uptr_t cookie;
-
-		if (get_user(target, (uint32_t __user *)*ptr))
-			return -EFAULT;
-		*ptr += sizeof(uint32_t);
-		if (get_user(cookie, (compat_uptr_t __user *)*ptr))
-			return -EFAULT;
-		*ptr += sizeof(compat_uptr_t);
-		bc_clear_death_notif(proc, thread, cmd == COMPAT_BC_REQUEST_DEATH_NOTIFICATION,
-			target, compat_ptr(cookie));
-		break;
-	}
-	case COMPAT_BC_DEAD_BINDER_DONE: {
-		compat_uptr_t cookie;
-
-		if (get_user(cookie, (compat_uptr_t __user *)*ptr))
-			return -EFAULT;
-		*ptr += sizeof(compat_uptr_t);
-		bc_dead_binder_done(proc, thread, compat_ptr(cookie));
-		break;
-	}
-	default:
-		return -EINVAL;
-	}
-	return 0;
-}
-#endif
-
-static int binder_thread_write(struct binder_proc *proc,
-			struct binder_thread *thread,
-			void __user *buffer, size_t size, size_t *consumed)
-=======
 int binder_thread_write(struct binder_proc *proc, struct binder_thread *thread,
 			binder_uintptr_t binder_buffer, size_t size,
 			binder_size_t *consumed)
->>>>>>> eb131375
 {
 	uint32_t cmd;
 	void __user *buffer = (void __user *)(uintptr_t)binder_buffer;
@@ -2249,24 +1805,15 @@
 		}
 		case BC_INCREFS_DONE:
 		case BC_ACQUIRE_DONE: {
-<<<<<<< HEAD
-			void __user *node_ptr;
-			void __user *cookie;
-=======
 			binder_uintptr_t node_ptr;
 			binder_uintptr_t cookie;
 			struct binder_node *node;
->>>>>>> eb131375
 
 			if (get_user(node_ptr, (binder_uintptr_t __user *)ptr))
 				return -EFAULT;
 			ptr += sizeof(binder_uintptr_t);
 			if (get_user(cookie, (binder_uintptr_t __user *)ptr))
 				return -EFAULT;
-<<<<<<< HEAD
-			ptr += sizeof(void *);
-			bc_increfs_done(proc, thread, cmd == BC_ACQUIRE_DONE, node_ptr, cookie);
-=======
 			ptr += sizeof(binder_uintptr_t);
 			node = binder_get_node(proc, node_ptr);
 			if (node == NULL) {
@@ -2310,7 +1857,6 @@
 				     proc->pid, thread->pid,
 				     cmd == BC_INCREFS_DONE ? "BC_INCREFS_DONE" : "BC_ACQUIRE_DONE",
 				     node->debug_id, node->local_strong_refs, node->local_weak_refs);
->>>>>>> eb131375
 			break;
 		}
 		case BC_ATTEMPT_ACQUIRE:
@@ -2321,19 +1867,11 @@
 			return -EINVAL;
 
 		case BC_FREE_BUFFER: {
-<<<<<<< HEAD
-			void __user *data_ptr;
-=======
 			binder_uintptr_t data_ptr;
 			struct binder_buffer *buffer;
->>>>>>> eb131375
 
 			if (get_user(data_ptr, (binder_uintptr_t __user *)ptr))
 				return -EFAULT;
-<<<<<<< HEAD
-			ptr += sizeof(void *);
-			bc_free_buffer(proc, thread, data_ptr);
-=======
 			ptr += sizeof(binder_uintptr_t);
 
 			buffer = binder_buffer_lookup(proc, data_ptr);
@@ -2366,7 +1904,6 @@
 			trace_binder_transaction_buffer_release(buffer);
 			binder_transaction_buffer_release(proc, buffer, NULL);
 			binder_free_buf(proc, buffer);
->>>>>>> eb131375
 			break;
 		}
 
@@ -2420,30 +1957,15 @@
 		case BC_REQUEST_DEATH_NOTIFICATION:
 		case BC_CLEAR_DEATH_NOTIFICATION: {
 			uint32_t target;
-<<<<<<< HEAD
-			void __user *cookie;
-=======
 			binder_uintptr_t cookie;
 			struct binder_ref *ref;
 			struct binder_ref_death *death;
->>>>>>> eb131375
 
 			if (get_user(target, (uint32_t __user *)ptr))
 				return -EFAULT;
 			ptr += sizeof(uint32_t);
 			if (get_user(cookie, (binder_uintptr_t __user *)ptr))
 				return -EFAULT;
-<<<<<<< HEAD
-			ptr += sizeof(void *);
-			bc_clear_death_notif(proc, thread, cmd == BC_REQUEST_DEATH_NOTIFICATION,
-					     target, cookie);
-			break;
-		}
-		case BC_DEAD_BINDER_DONE: {
-			void __user *cookie;
-
-			if (get_user(cookie, (void __user * __user *)ptr))
-=======
 			ptr += sizeof(binder_uintptr_t);
 			ref = binder_get_ref(proc, target);
 			if (ref == NULL) {
@@ -2525,14 +2047,9 @@
 			binder_uintptr_t cookie;
 			struct binder_ref_death *death = NULL;
 			if (get_user(cookie, (binder_uintptr_t __user *)ptr))
->>>>>>> eb131375
 				return -EFAULT;
+
 			ptr += sizeof(void *);
-<<<<<<< HEAD
-			bc_dead_binder_done(proc, thread, cookie);
-			break;
-		}
-=======
 			list_for_each_entry(w, &proc->delivered_death, entry) {
 				struct binder_ref_death *tmp_death = container_of(w, struct binder_ref_death, work);
 				if (tmp_death->cookie == cookie) {
@@ -2561,12 +2078,7 @@
 			}
 		} break;
 
->>>>>>> eb131375
 		default:
-#ifdef CONFIG_COMPAT
-			if (is_compat_task() && (!compat_binder_thread_write(proc, thread, cmd, &ptr)))
-				break;
-#endif
 			pr_err("%d:%d unknown command %d\n",
 			       proc->pid, thread->pid, cmd);
 			return -EINVAL;
@@ -2600,125 +2112,10 @@
 		(thread->looper & BINDER_LOOPER_STATE_NEED_RETURN);
 }
 
-#ifdef CONFIG_COMPAT
-static int binder_copy_to_user(uint32_t cmd, void *parcel,
-			       void __user **ptr, size_t size)
-{
-	if (!is_compat_task()) {
-		if (put_user(cmd, (uint32_t __user *)*ptr))
-			return -EFAULT;
-		*ptr += sizeof(uint32_t);
-		if (copy_to_user(*ptr, parcel, size))
-			return -EFAULT;
-		*ptr += size;
-		return 0;
-	}
-	switch (cmd) {
-	case BR_INCREFS:
-	case BR_ACQUIRE:
-	case BR_RELEASE:
-	case BR_DECREFS: {
-		struct binder_ptr_cookie *fp;
-		struct compat_binder_ptr_cookie tmp;
-
-		cmd = compat_change_size(cmd, sizeof(tmp));
-		BUG_ON((cmd != COMPAT_BR_INCREFS) &&
-		       (cmd != COMPAT_BR_ACQUIRE) &&
-		       (cmd != COMPAT_BR_RELEASE) &&
-		       (cmd != COMPAT_BR_DECREFS));
-
-		fp = (struct binder_ptr_cookie *) parcel;
-		tmp.ptr = ptr_to_compat(fp->ptr);
-		tmp.cookie = ptr_to_compat(fp->cookie);
-		if (put_user(cmd, (uint32_t __user *)*ptr))
-			return -EFAULT;
-		*ptr += sizeof(uint32_t);
-		if (copy_to_user(*ptr, &tmp, sizeof(tmp)))
-			return -EFAULT;
-		*ptr += sizeof(tmp);
-
-		break;
-	}
-	case BR_DEAD_BINDER:
-	case BR_CLEAR_DEATH_NOTIFICATION_DONE: {
-		compat_uptr_t tmp;
-
-		cmd = compat_change_size(cmd, sizeof(tmp));
-		BUG_ON((cmd != COMPAT_BR_DEAD_BINDER) &&
-		       (cmd != COMPAT_BR_CLEAR_DEATH_NOTIFICATION_DONE));
-
-		tmp = ptr_to_compat((void *)*(uintptr_t *) parcel);
-		if (put_user(cmd, (uint32_t __user *)*ptr))
-			return -EFAULT;
-		*ptr += sizeof(uint32_t);
-		if (copy_to_user(*ptr, &tmp, sizeof(tmp)))
-			return -EFAULT;
-		*ptr += sizeof(tmp);
-
-		break;
-	}
-	case BR_REPLY:
-	case BR_TRANSACTION: {
-		struct binder_transaction_data *fp;
-		struct compat_binder_transaction_data tmp;
-
-		memset(&tmp, 0, sizeof(tmp));
-		cmd = compat_change_size(cmd, sizeof(tmp));
-		BUG_ON((cmd != COMPAT_BR_REPLY) &&
-		       (cmd != COMPAT_BR_TRANSACTION));
-
-		fp = (struct binder_transaction_data *) parcel;
-		/* copy to compat struct */
-		tmp.target.ptr = ptr_to_compat(fp->target.ptr);
-		tmp.cookie = ptr_to_compat(fp->cookie);
-		tmp.code = fp->code;
-		tmp.flags = fp->flags;
-		tmp.sender_pid = fp->sender_pid;
-		tmp.sender_euid = fp->sender_euid;
-		tmp.data_size = (compat_size_t) fp->data_size;
-		tmp.offsets_size = (compat_size_t) fp->offsets_size;
-		tmp.data.ptr.buffer = ptr_to_compat((void *)fp->data.ptr.buffer);
-		tmp.data.ptr.offsets = ptr_to_compat((void *)fp->data.ptr.offsets);
-
-		if (put_user(cmd, (uint32_t __user *)*ptr))
-			return -EFAULT;
-		*ptr += sizeof(uint32_t);
-		if (copy_to_user(*ptr, &tmp, sizeof(tmp)))
-			return -EFAULT;
-		*ptr += sizeof(tmp);
-
-		break;
-	}
-	default:
-		pr_err("unexpected user copy, cmd %d, ptr %p\n",
-			cmd, (void *)*(uintptr_t *)ptr);
-		return -EFAULT;
-	}
-	return 0;
-}
-#else
-static int binder_copy_to_user(uint32_t cmd, void *parcel,
-			       void __user **ptr, size_t size)
-{
-	if (put_user(cmd, (uint32_t __user *)*ptr))
-		return -EFAULT;
-	*ptr += sizeof(uint32_t);
-	if (copy_to_user(*ptr, parcel, size))
-		return -EFAULT;
-	*ptr += size;
-	return 0;
-}
-#endif
-
 static int binder_thread_read(struct binder_proc *proc,
 			      struct binder_thread *thread,
-<<<<<<< HEAD
-			      void  __user *buffer, size_t size,
-			      size_t *consumed, int non_block)
-=======
 			      binder_uintptr_t binder_buffer, size_t size,
 			      binder_size_t *consumed, int non_block)
->>>>>>> eb131375
 {
 	void __user *buffer = (void __user *)(uintptr_t)binder_buffer;
 	void __user *ptr = buffer + *consumed;
@@ -2812,7 +2209,7 @@
 			break;
 		}
 
-		if (end - ptr < size_helper(tr) + 4)
+		if (end - ptr < sizeof(tr) + 4)
 			break;
 
 		switch (w->type) {
@@ -2862,14 +2259,6 @@
 				node->has_weak_ref = 0;
 			}
 			if (cmd != BR_NOOP) {
-<<<<<<< HEAD
-				struct binder_ptr_cookie tmp;
-
-				tmp.ptr = node->ptr;
-				tmp.cookie = node->cookie;
-				if (binder_copy_to_user(cmd, &tmp, &ptr, sizeof(struct binder_ptr_cookie)))
-					return -EFAULT;
-=======
 				if (put_user(cmd, (uint32_t __user *)ptr))
 					return -EFAULT;
 				ptr += sizeof(uint32_t);
@@ -2881,7 +2270,6 @@
 					     (binder_uintptr_t __user *)ptr))
 					return -EFAULT;
 				ptr += sizeof(binder_uintptr_t);
->>>>>>> eb131375
 
 				binder_stat_br(proc, thread, cmd);
 				binder_debug(BINDER_DEBUG_USER_REFS,
@@ -2918,12 +2306,6 @@
 				cmd = BR_CLEAR_DEATH_NOTIFICATION_DONE;
 			else
 				cmd = BR_DEAD_BINDER;
-<<<<<<< HEAD
-
-			if (binder_copy_to_user(cmd, &death->cookie, &ptr, sizeof(void *)))
-				return -EFAULT;
-
-=======
 			if (put_user(cmd, (uint32_t __user *)ptr))
 				return -EFAULT;
 			ptr += sizeof(uint32_t);
@@ -2931,7 +2313,6 @@
 				     (binder_uintptr_t __user *)ptr))
 				return -EFAULT;
 			ptr += sizeof(binder_uintptr_t);
->>>>>>> eb131375
 			binder_stat_br(proc, thread, cmd);
 			binder_debug(BINDER_DEBUG_DEATH_NOTIFICATION,
 				     "%d:%d %s %016llx\n",
@@ -2991,10 +2372,15 @@
 					(uintptr_t)t->buffer->data +
 					proc->user_buffer_offset);
 		tr.data.ptr.offsets = tr.data.ptr.buffer +
-					align_helper(t->buffer->data_size);
-
-		if (binder_copy_to_user(cmd, &tr, &ptr, sizeof(struct binder_transaction_data)))
+					ALIGN(t->buffer->data_size,
+					    sizeof(void *));
+
+		if (put_user(cmd, (uint32_t __user *)ptr))
 			return -EFAULT;
+		ptr += sizeof(uint32_t);
+		if (copy_to_user(ptr, &tr, sizeof(tr)))
+			return -EFAULT;
+		ptr += sizeof(tr);
 
 		trace_binder_transaction_received(t);
 		binder_stat_br(proc, thread, cmd);
@@ -3233,16 +2619,10 @@
 			goto err;
 		}
 		binder_debug(BINDER_DEBUG_READ_WRITE,
-<<<<<<< HEAD
-			     "%d:%d write %zd at %016lx, read %zd at %016lx\n",
-			     proc->pid, thread->pid, bwr.write_size,
-			     bwr.write_buffer, bwr.read_size, bwr.read_buffer);
-=======
 			     "%d:%d write %lld at %016llx, read %lld at %016llx\n",
 			     proc->pid, thread->pid,
 			     (u64)bwr.write_size, (u64)bwr.write_buffer,
 			     (u64)bwr.read_size, (u64)bwr.read_buffer);
->>>>>>> eb131375
 
 		if (bwr.write_size > 0) {
 			ret = binder_thread_write(proc, thread, bwr.write_buffer, bwr.write_size, &bwr.write_consumed);
@@ -3266,16 +2646,10 @@
 			}
 		}
 		binder_debug(BINDER_DEBUG_READ_WRITE,
-<<<<<<< HEAD
-			     "%d:%d wrote %zd of %zd, read return %zd of %zd\n",
-			     proc->pid, thread->pid, bwr.write_consumed, bwr.write_size,
-			     bwr.read_consumed, bwr.read_size);
-=======
 			     "%d:%d wrote %lld of %lld, read return %lld of %lld\n",
 			     proc->pid, thread->pid,
 			     (u64)bwr.write_consumed, (u64)bwr.write_size,
 			     (u64)bwr.read_consumed, (u64)bwr.read_size);
->>>>>>> eb131375
 		if (copy_to_user(ubuf, &bwr, sizeof(bwr))) {
 			ret = -EFAULT;
 			goto err;
@@ -3349,80 +2723,6 @@
 	trace_binder_ioctl_done(ret);
 	return ret;
 }
-
-/* TODO: add tracepoint */
-#ifdef CONFIG_COMPAT
-static long compat_binder_ioctl(struct file *filp, unsigned int cmd, unsigned long arg)
-{
-	int ret = 0;
-	struct binder_thread *thread;
-	struct compat_binder_write_read bwr;
-	struct binder_proc *proc = filp->private_data;
-	void __user *ubuf = compat_ptr(arg);
-
-	/* pr_info("compat_binder_ioctl: %d:%d %x %lx\n", proc->pid, current->pid, cmd, arg); */
-
-	if (cmd != COMPAT_BINDER_WRITE_READ)
-		return binder_ioctl(filp, cmd, arg);
-
-	BUG_ON(!is_compat_task());
-	binder_lock(__func__);
-	thread = binder_get_thread(proc);
-	if (thread == NULL) {
-		ret = -ENOMEM;
-		goto err;
-	}
-
-	/* COMPAT_BINDER_WRITE_READ */
-	if (copy_from_user(&bwr, ubuf, sizeof(bwr))) {
-		ret = -EFAULT;
-		goto err;
-	}
-	binder_debug(BINDER_DEBUG_READ_WRITE,
-	    "compat: %d:%d write %d at %016x, read %d at %016x\n",
-		    proc->pid, thread->pid, bwr.write_size,
-		    bwr.write_buffer, bwr.read_size, bwr.read_buffer);
-
-	if (bwr.write_size > 0) {
-		size_t tmp_write_consumed = (size_t)bwr.write_consumed;
-		ret = binder_thread_write(proc, thread, compat_ptr(bwr.write_buffer), (size_t)bwr.write_size, &tmp_write_consumed);
-		bwr.write_consumed = (compat_size_t)tmp_write_consumed;
-		if (ret < 0) {
-			bwr.read_consumed = 0;
-			if (copy_to_user(ubuf, &bwr, sizeof(bwr)))
-				ret = -EFAULT;
-			goto err;
-		}
-	}
-
-	if (bwr.read_size > 0) {
-		size_t tmp_read_consumed = (size_t)bwr.read_consumed;
-		ret = binder_thread_read(proc, thread, compat_ptr(bwr.read_buffer), (size_t)bwr.read_size, &tmp_read_consumed, filp->f_flags & O_NONBLOCK);
-		bwr.read_consumed = (compat_size_t)tmp_read_consumed;
-		if (!list_empty(&proc->todo))
-			wake_up_interruptible(&proc->wait);
-		if (ret < 0) {
-			if (copy_to_user(ubuf, &bwr, sizeof(bwr)))
-				ret = -EFAULT;
-			goto err;
-		}
-	}
-	binder_debug(BINDER_DEBUG_READ_WRITE,
-		    "compat: %d:%d wrote %d of %d, read return %d of %d\n",
-		    proc->pid, thread->pid, bwr.write_consumed, bwr.write_size,
-		    bwr.read_consumed, bwr.read_size);
-	if (copy_to_user(ubuf, &bwr, sizeof(bwr)))
-		ret = -EFAULT;
-
-err:
-	if (thread)
-		thread->looper &= ~BINDER_LOOPER_STATE_NEED_RETURN;
-	binder_unlock(__func__);
-	if (ret && ret != -ERESTARTSYS)
-		pr_info("%d:%d compat ioctl %x %lx returned %d\n", proc->pid, current->pid, cmd, arg, ret);
-	return ret;
-}
-#endif
 
 static void binder_vma_open(struct vm_area_struct *vma)
 {
@@ -4241,13 +3541,7 @@
 	.owner = THIS_MODULE,
 	.poll = binder_poll,
 	.unlocked_ioctl = binder_ioctl,
-<<<<<<< HEAD
-#ifdef CONFIG_COMPAT
-	.compat_ioctl = compat_binder_ioctl,
-#endif
-=======
 	.compat_ioctl = binder_ioctl,
->>>>>>> eb131375
 	.mmap = binder_mmap,
 	.open = binder_open,
 	.flush = binder_flush,
