--- conflicted
+++ resolved
@@ -182,14 +182,10 @@
 	if (up->ier & UART_IER_THRI)
 		return false;
 	up->ier |= UART_IER_THRI;
-<<<<<<< HEAD
 #if defined(CONFIG_ARCH_ROCKCHIP) && defined(CONFIG_NO_GKI)
 	up->ier |= UART_IER_PTIME;
 #endif
-	serial_out(up, UART_IER, up->ier);
-=======
 	serial8250_set_IER(up, up->ier);
->>>>>>> 3e2c5afd
 	return true;
 }
 
@@ -198,14 +194,10 @@
 	if (!(up->ier & UART_IER_THRI))
 		return false;
 	up->ier &= ~UART_IER_THRI;
-<<<<<<< HEAD
 #if defined(CONFIG_ARCH_ROCKCHIP) && defined(CONFIG_NO_GKI)
 	up->ier &= ~UART_IER_PTIME;
 #endif
-	serial_out(up, UART_IER, up->ier);
-=======
 	serial8250_set_IER(up, up->ier);
->>>>>>> 3e2c5afd
 	return true;
 }
 
