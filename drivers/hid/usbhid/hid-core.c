--- conflicted
+++ resolved
@@ -1194,13 +1194,10 @@
 		device_set_wakeup_enable(&dev->dev, 1);
 	}
 
-<<<<<<< HEAD
 	if (dev->actconfig->desc.bmAttributes & USB_CONFIG_ATT_WAKEUP)
 		device_set_wakeup_enable(&dev->dev, 1);
 
-=======
 	mutex_unlock(&usbhid->mutex);
->>>>>>> a13ec5ea
 	return 0;
 
 fail:
