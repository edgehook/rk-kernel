// SPDX-License-Identifier: GPL-2.0
/*
 * core.h - DesignWare USB3 DRD Core Header
 *
 * Copyright (C) 2010-2011 Texas Instruments Incorporated - http://www.ti.com
 *
 * Authors: Felipe Balbi <balbi@ti.com>,
 *	    Sebastian Andrzej Siewior <bigeasy@linutronix.de>
 */

#ifndef __DRIVERS_USB_DWC3_CORE_H
#define __DRIVERS_USB_DWC3_CORE_H

#include <linux/device.h>
#include <linux/spinlock.h>
#include <linux/ioport.h>
#include <linux/list.h>
#include <linux/bitops.h>
#include <linux/dma-mapping.h>
#include <linux/mm.h>
#include <linux/debugfs.h>
#include <linux/wait.h>
#include <linux/workqueue.h>

#include <linux/usb/ch9.h>
#include <linux/usb/gadget.h>
#include <linux/usb/otg.h>
#include <linux/ulpi/interface.h>

#include <linux/phy/phy.h>

#define DWC3_MSG_MAX	500

/* Global constants */
#define DWC3_PULL_UP_TIMEOUT	500	/* ms */
#define DWC3_BOUNCE_SIZE	1024	/* size of a superspeed bulk */
#define DWC3_EP0_SETUP_SIZE	512
#define DWC3_ENDPOINTS_NUM	32
#define DWC3_XHCI_RESOURCES_NUM	2
#define DWC3_ISOC_MAX_RETRIES	50

#define DWC3_SCRATCHBUF_SIZE	4096	/* each buffer is assumed to be 4KiB */
#define DWC3_EVENT_BUFFERS_SIZE	4096
#define DWC3_EVENT_TYPE_MASK	0xfe

#define DWC3_EVENT_TYPE_DEV	0
#define DWC3_EVENT_TYPE_CARKIT	3
#define DWC3_EVENT_TYPE_I2C	4

#define DWC3_DEVICE_EVENT_DISCONNECT		0
#define DWC3_DEVICE_EVENT_RESET			1
#define DWC3_DEVICE_EVENT_CONNECT_DONE		2
#define DWC3_DEVICE_EVENT_LINK_STATUS_CHANGE	3
#define DWC3_DEVICE_EVENT_WAKEUP		4
#define DWC3_DEVICE_EVENT_HIBER_REQ		5
#define DWC3_DEVICE_EVENT_EOPF			6
#define DWC3_DEVICE_EVENT_SOF			7
#define DWC3_DEVICE_EVENT_ERRATIC_ERROR		9
#define DWC3_DEVICE_EVENT_CMD_CMPL		10
#define DWC3_DEVICE_EVENT_OVERFLOW		11

/* Controller's role while using the OTG block */
#define DWC3_OTG_ROLE_IDLE	0
#define DWC3_OTG_ROLE_HOST	1
#define DWC3_OTG_ROLE_DEVICE	2

#define DWC3_GEVNTCOUNT_MASK	0xfffc
#define DWC3_GEVNTCOUNT_EHB	BIT(31)
#define DWC3_GSNPSID_MASK	0xffff0000
#define DWC3_GSNPSREV_MASK	0xffff

/* DWC3 registers memory space boundries */
#define DWC3_XHCI_REGS_START		0x0
#define DWC3_XHCI_REGS_END		0x7fff
#define DWC3_GLOBALS_REGS_START		0xc100
#define DWC3_GLOBALS_REGS_END		0xc6ff
#define DWC3_DEVICE_REGS_START		0xc700
#define DWC3_DEVICE_REGS_END		0xcbff
#define DWC3_OTG_REGS_START		0xcc00
#define DWC3_OTG_REGS_END		0xccff

/* Global Registers */
#define DWC3_GSBUSCFG0		0xc100
#define DWC3_GSBUSCFG1		0xc104
#define DWC3_GTXTHRCFG		0xc108
#define DWC3_GRXTHRCFG		0xc10c
#define DWC3_GCTL		0xc110
#define DWC3_GEVTEN		0xc114
#define DWC3_GSTS		0xc118
#define DWC3_GUCTL1		0xc11c
#define DWC3_GSNPSID		0xc120
#define DWC3_GGPIO		0xc124
#define DWC3_GUID		0xc128
#define DWC3_GUCTL		0xc12c
#define DWC3_GBUSERRADDR0	0xc130
#define DWC3_GBUSERRADDR1	0xc134
#define DWC3_GPRTBIMAP0		0xc138
#define DWC3_GPRTBIMAP1		0xc13c
#define DWC3_GHWPARAMS0		0xc140
#define DWC3_GHWPARAMS1		0xc144
#define DWC3_GHWPARAMS2		0xc148
#define DWC3_GHWPARAMS3		0xc14c
#define DWC3_GHWPARAMS4		0xc150
#define DWC3_GHWPARAMS5		0xc154
#define DWC3_GHWPARAMS6		0xc158
#define DWC3_GHWPARAMS7		0xc15c
#define DWC3_GDBGFIFOSPACE	0xc160
#define DWC3_GDBGLTSSM		0xc164
#define DWC3_GDBGBMU		0xc16c
#define DWC3_GDBGLSPMUX		0xc170
#define DWC3_GDBGLSP		0xc174
#define DWC3_GDBGEPINFO0	0xc178
#define DWC3_GDBGEPINFO1	0xc17c
#define DWC3_GPRTBIMAP_HS0	0xc180
#define DWC3_GPRTBIMAP_HS1	0xc184
#define DWC3_GPRTBIMAP_FS0	0xc188
#define DWC3_GPRTBIMAP_FS1	0xc18c
#define DWC3_GUCTL2		0xc19c

#define DWC3_VER_NUMBER		0xc1a0
#define DWC3_VER_TYPE		0xc1a4

#define DWC3_GUSB2PHYCFG(n)	(0xc200 + ((n) * 0x04))
#define DWC3_GUSB2I2CCTL(n)	(0xc240 + ((n) * 0x04))

#define DWC3_GUSB2PHYACC(n)	(0xc280 + ((n) * 0x04))

#define DWC3_GUSB3PIPECTL(n)	(0xc2c0 + ((n) * 0x04))

#define DWC3_GTXFIFOSIZ(n)	(0xc300 + ((n) * 0x04))
#define DWC3_GRXFIFOSIZ(n)	(0xc380 + ((n) * 0x04))

#define DWC3_GEVNTADRLO(n)	(0xc400 + ((n) * 0x10))
#define DWC3_GEVNTADRHI(n)	(0xc404 + ((n) * 0x10))
#define DWC3_GEVNTSIZ(n)	(0xc408 + ((n) * 0x10))
#define DWC3_GEVNTCOUNT(n)	(0xc40c + ((n) * 0x10))

#define DWC3_GHWPARAMS8		0xc600
#define DWC3_GFLADJ		0xc630

/* Device Registers */
#define DWC3_DCFG		0xc700
#define DWC3_DCTL		0xc704
#define DWC3_DEVTEN		0xc708
#define DWC3_DSTS		0xc70c
#define DWC3_DGCMDPAR		0xc710
#define DWC3_DGCMD		0xc714
#define DWC3_DALEPENA		0xc720

#define DWC3_DEP_BASE(n)	(0xc800 + ((n) * 0x10))
#define DWC3_DEPCMDPAR2		0x00
#define DWC3_DEPCMDPAR1		0x04
#define DWC3_DEPCMDPAR0		0x08
#define DWC3_DEPCMD		0x0c

#define DWC3_DEV_IMOD(n)	(0xca00 + ((n) * 0x4))

/* OTG Registers */
#define DWC3_OCFG		0xcc00
#define DWC3_OCTL		0xcc04
#define DWC3_OEVT		0xcc08
#define DWC3_OEVTEN		0xcc0C
#define DWC3_OSTS		0xcc10

/* Bit fields */

/* Global SoC Bus Configuration INCRx Register 0 */
#define DWC3_GSBUSCFG0_INCR256BRSTENA	(1 << 7) /* INCR256 burst */
#define DWC3_GSBUSCFG0_INCR128BRSTENA	(1 << 6) /* INCR128 burst */
#define DWC3_GSBUSCFG0_INCR64BRSTENA	(1 << 5) /* INCR64 burst */
#define DWC3_GSBUSCFG0_INCR32BRSTENA	(1 << 4) /* INCR32 burst */
#define DWC3_GSBUSCFG0_INCR16BRSTENA	(1 << 3) /* INCR16 burst */
#define DWC3_GSBUSCFG0_INCR8BRSTENA	(1 << 2) /* INCR8 burst */
#define DWC3_GSBUSCFG0_INCR4BRSTENA	(1 << 1) /* INCR4 burst */
#define DWC3_GSBUSCFG0_INCRBRSTENA	(1 << 0) /* undefined length enable */
#define DWC3_GSBUSCFG0_INCRBRST_MASK	0xff

/* Global Debug LSP MUX Select */
#define DWC3_GDBGLSPMUX_ENDBC		BIT(15)	/* Host only */
#define DWC3_GDBGLSPMUX_HOSTSELECT(n)	((n) & 0x3fff)
#define DWC3_GDBGLSPMUX_DEVSELECT(n)	(((n) & 0xf) << 4)
#define DWC3_GDBGLSPMUX_EPSELECT(n)	((n) & 0xf)

/* Global Debug Queue/FIFO Space Available Register */
#define DWC3_GDBGFIFOSPACE_NUM(n)	((n) & 0x1f)
#define DWC3_GDBGFIFOSPACE_TYPE(n)	(((n) << 5) & 0x1e0)
#define DWC3_GDBGFIFOSPACE_SPACE_AVAILABLE(n) (((n) >> 16) & 0xffff)

#define DWC3_TXFIFO		0
#define DWC3_RXFIFO		1
#define DWC3_TXREQQ		2
#define DWC3_RXREQQ		3
#define DWC3_RXINFOQ		4
#define DWC3_PSTATQ		5
#define DWC3_DESCFETCHQ		6
#define DWC3_EVENTQ		7
#define DWC3_AUXEVENTQ		8

/* Global RX Threshold Configuration Register */
#define DWC3_GRXTHRCFG_MAXRXBURSTSIZE(n) (((n) & 0x1f) << 19)
#define DWC3_GRXTHRCFG_RXPKTCNT(n) (((n) & 0xf) << 24)
#define DWC3_GRXTHRCFG_PKTCNTSEL BIT(29)

/* Global RX Threshold Configuration Register for DWC_usb31 only */
#define DWC31_GRXTHRCFG_MAXRXBURSTSIZE(n)	(((n) & 0x1f) << 16)
#define DWC31_GRXTHRCFG_RXPKTCNT(n)		(((n) & 0x1f) << 21)
#define DWC31_GRXTHRCFG_PKTCNTSEL		BIT(26)
#define DWC31_RXTHRNUMPKTSEL_HS_PRD		BIT(15)
#define DWC31_RXTHRNUMPKT_HS_PRD(n)		(((n) & 0x3) << 13)
#define DWC31_RXTHRNUMPKTSEL_PRD		BIT(10)
#define DWC31_RXTHRNUMPKT_PRD(n)		(((n) & 0x1f) << 5)
#define DWC31_MAXRXBURSTSIZE_PRD(n)		((n) & 0x1f)

/* Global TX Threshold Configuration Register for DWC_usb31 only */
#define DWC31_GTXTHRCFG_MAXTXBURSTSIZE(n)	(((n) & 0x1f) << 16)
#define DWC31_GTXTHRCFG_TXPKTCNT(n)		(((n) & 0x1f) << 21)
#define DWC31_GTXTHRCFG_PKTCNTSEL		BIT(26)
#define DWC31_TXTHRNUMPKTSEL_HS_PRD		BIT(15)
#define DWC31_TXTHRNUMPKT_HS_PRD(n)		(((n) & 0x3) << 13)
#define DWC31_TXTHRNUMPKTSEL_PRD		BIT(10)
#define DWC31_TXTHRNUMPKT_PRD(n)		(((n) & 0x1f) << 5)
#define DWC31_MAXTXBURSTSIZE_PRD(n)		((n) & 0x1f)

/* Global Configuration Register */
#define DWC3_GCTL_PWRDNSCALE(n)	((n) << 19)
#define DWC3_GCTL_U2RSTECN	BIT(16)
#define DWC3_GCTL_RAMCLKSEL(x)	(((x) & DWC3_GCTL_CLK_MASK) << 6)
#define DWC3_GCTL_CLK_BUS	(0)
#define DWC3_GCTL_CLK_PIPE	(1)
#define DWC3_GCTL_CLK_PIPEHALF	(2)
#define DWC3_GCTL_CLK_MASK	(3)

#define DWC3_GCTL_PRTCAP(n)	(((n) & (3 << 12)) >> 12)
#define DWC3_GCTL_PRTCAPDIR(n)	((n) << 12)
#define DWC3_GCTL_PRTCAP_HOST	1
#define DWC3_GCTL_PRTCAP_DEVICE	2
#define DWC3_GCTL_PRTCAP_OTG	3

#define DWC3_GCTL_CORESOFTRESET		BIT(11)
#define DWC3_GCTL_SOFITPSYNC		BIT(10)
#define DWC3_GCTL_SCALEDOWN(n)		((n) << 4)
#define DWC3_GCTL_SCALEDOWN_MASK	DWC3_GCTL_SCALEDOWN(3)
#define DWC3_GCTL_DISSCRAMBLE		BIT(3)
#define DWC3_GCTL_U2EXIT_LFPS		BIT(2)
#define DWC3_GCTL_GBLHIBERNATIONEN	BIT(1)
#define DWC3_GCTL_DSBLCLKGTNG		BIT(0)

/* Global User Control Register */
#define DWC3_GUCTL_HSTINAUTORETRY	BIT(14)

/* Global User Control 1 Register */
#define DWC3_GUCTL1_PARKMODE_DISABLE_SS	BIT(17)
#define DWC3_GUCTL1_TX_IPGAP_LINECHECK_DIS	BIT(28)
#define DWC3_GUCTL1_DEV_L1_EXIT_BY_HW	BIT(24)

/* Global Status Register */
#define DWC3_GSTS_OTG_IP	BIT(10)
#define DWC3_GSTS_BC_IP		BIT(9)
#define DWC3_GSTS_ADP_IP	BIT(8)
#define DWC3_GSTS_HOST_IP	BIT(7)
#define DWC3_GSTS_DEVICE_IP	BIT(6)
#define DWC3_GSTS_CSR_TIMEOUT	BIT(5)
#define DWC3_GSTS_BUS_ERR_ADDR_VLD	BIT(4)
#define DWC3_GSTS_CURMOD(n)	((n) & 0x3)
#define DWC3_GSTS_CURMOD_DEVICE	0
#define DWC3_GSTS_CURMOD_HOST	1

/* Global USB2 PHY Configuration Register */
#define DWC3_GUSB2PHYCFG_PHYSOFTRST	BIT(31)
#define DWC3_GUSB2PHYCFG_U2_FREECLK_EXISTS	BIT(30)
#define DWC3_GUSB2PHYCFG_SUSPHY		BIT(6)
#define DWC3_GUSB2PHYCFG_ULPI_UTMI	BIT(4)
#define DWC3_GUSB2PHYCFG_ENBLSLPM	BIT(8)
#define DWC3_GUSB2PHYCFG_PHYIF(n)	(n << 3)
#define DWC3_GUSB2PHYCFG_PHYIF_MASK	DWC3_GUSB2PHYCFG_PHYIF(1)
#define DWC3_GUSB2PHYCFG_USBTRDTIM(n)	(n << 10)
#define DWC3_GUSB2PHYCFG_USBTRDTIM_MASK	DWC3_GUSB2PHYCFG_USBTRDTIM(0xf)
#define USBTRDTIM_UTMI_8_BIT		9
#define USBTRDTIM_UTMI_16_BIT		5
#define UTMI_PHYIF_16_BIT		1
#define UTMI_PHYIF_8_BIT		0

/* Global USB2 PHY Vendor Control Register */
#define DWC3_GUSB2PHYACC_NEWREGREQ	BIT(25)
#define DWC3_GUSB2PHYACC_BUSY		BIT(23)
#define DWC3_GUSB2PHYACC_WRITE		BIT(22)
#define DWC3_GUSB2PHYACC_ADDR(n)	(n << 16)
#define DWC3_GUSB2PHYACC_EXTEND_ADDR(n)	(n << 8)
#define DWC3_GUSB2PHYACC_DATA(n)	(n & 0xff)

/* Global USB3 PIPE Control Register */
#define DWC3_GUSB3PIPECTL_PHYSOFTRST	BIT(31)
#define DWC3_GUSB3PIPECTL_U2SSINP3OK	BIT(29)
#define DWC3_GUSB3PIPECTL_DISRXDETINP3	BIT(28)
#define DWC3_GUSB3PIPECTL_UX_EXIT_PX	BIT(27)
#define DWC3_GUSB3PIPECTL_REQP1P2P3	BIT(24)
#define DWC3_GUSB3PIPECTL_DEP1P2P3(n)	((n) << 19)
#define DWC3_GUSB3PIPECTL_DEP1P2P3_MASK	DWC3_GUSB3PIPECTL_DEP1P2P3(7)
#define DWC3_GUSB3PIPECTL_DEP1P2P3_EN	DWC3_GUSB3PIPECTL_DEP1P2P3(1)
#define DWC3_GUSB3PIPECTL_DEPOCHANGE	BIT(18)
#define DWC3_GUSB3PIPECTL_SUSPHY	BIT(17)
#define DWC3_GUSB3PIPECTL_LFPSFILT	BIT(9)
#define DWC3_GUSB3PIPECTL_RX_DETOPOLL	BIT(8)
#define DWC3_GUSB3PIPECTL_TX_DEEPH_MASK	DWC3_GUSB3PIPECTL_TX_DEEPH(3)
#define DWC3_GUSB3PIPECTL_TX_DEEPH(n)	((n) << 1)

/* Global TX Fifo Size Register */
#define DWC31_GTXFIFOSIZ_TXFRAMNUM	BIT(15)		/* DWC_usb31 only */
#define DWC31_GTXFIFOSIZ_TXFDEF(n)	((n) & 0x7fff)	/* DWC_usb31 only */
#define DWC3_GTXFIFOSIZ_TXFDEF(n)	((n) & 0xffff)
#define DWC3_GTXFIFOSIZ_TXFSTADDR(n)	((n) & 0xffff0000)

/* Global RX Fifo Size Register */
#define DWC31_GRXFIFOSIZ_RXFDEP(n)	((n) & 0x7fff)	/* DWC_usb31 only */
#define DWC3_GRXFIFOSIZ_RXFDEP(n)	((n) & 0xffff)

/* Global Event Size Registers */
#define DWC3_GEVNTSIZ_INTMASK		BIT(31)
#define DWC3_GEVNTSIZ_SIZE(n)		((n) & 0xffff)

/* Global HWPARAMS0 Register */
#define DWC3_GHWPARAMS0_MODE(n)		((n) & 0x3)
#define DWC3_GHWPARAMS0_MODE_GADGET	0
#define DWC3_GHWPARAMS0_MODE_HOST	1
#define DWC3_GHWPARAMS0_MODE_DRD	2
#define DWC3_GHWPARAMS0_MBUS_TYPE(n)	(((n) >> 3) & 0x7)
#define DWC3_GHWPARAMS0_SBUS_TYPE(n)	(((n) >> 6) & 0x3)
#define DWC3_GHWPARAMS0_MDWIDTH(n)	(((n) >> 8) & 0xff)
#define DWC3_GHWPARAMS0_SDWIDTH(n)	(((n) >> 16) & 0xff)
#define DWC3_GHWPARAMS0_AWIDTH(n)	(((n) >> 24) & 0xff)

/* Global HWPARAMS1 Register */
#define DWC3_GHWPARAMS1_EN_PWROPT(n)	(((n) & (3 << 24)) >> 24)
#define DWC3_GHWPARAMS1_EN_PWROPT_NO	0
#define DWC3_GHWPARAMS1_EN_PWROPT_CLK	1
#define DWC3_GHWPARAMS1_EN_PWROPT_HIB	2
#define DWC3_GHWPARAMS1_PWROPT(n)	((n) << 24)
#define DWC3_GHWPARAMS1_PWROPT_MASK	DWC3_GHWPARAMS1_PWROPT(3)
#define DWC3_GHWPARAMS1_ENDBC		BIT(31)

/* Global HWPARAMS3 Register */
#define DWC3_GHWPARAMS3_SSPHY_IFC(n)		((n) & 3)
#define DWC3_GHWPARAMS3_SSPHY_IFC_DIS		0
#define DWC3_GHWPARAMS3_SSPHY_IFC_GEN1		1
#define DWC3_GHWPARAMS3_SSPHY_IFC_GEN2		2 /* DWC_usb31 only */
#define DWC3_GHWPARAMS3_HSPHY_IFC(n)		(((n) & (3 << 2)) >> 2)
#define DWC3_GHWPARAMS3_HSPHY_IFC_DIS		0
#define DWC3_GHWPARAMS3_HSPHY_IFC_UTMI		1
#define DWC3_GHWPARAMS3_HSPHY_IFC_ULPI		2
#define DWC3_GHWPARAMS3_HSPHY_IFC_UTMI_ULPI	3
#define DWC3_GHWPARAMS3_FSPHY_IFC(n)		(((n) & (3 << 4)) >> 4)
#define DWC3_GHWPARAMS3_FSPHY_IFC_DIS		0
#define DWC3_GHWPARAMS3_FSPHY_IFC_ENA		1

/* Global HWPARAMS4 Register */
#define DWC3_GHWPARAMS4_HIBER_SCRATCHBUFS(n)	(((n) & (0x0f << 13)) >> 13)
#define DWC3_MAX_HIBER_SCRATCHBUFS		15

/* Global HWPARAMS6 Register */
#define DWC3_GHWPARAMS6_BCSUPPORT		BIT(14)
#define DWC3_GHWPARAMS6_OTG3SUPPORT		BIT(13)
#define DWC3_GHWPARAMS6_ADPSUPPORT		BIT(12)
#define DWC3_GHWPARAMS6_HNPSUPPORT		BIT(11)
#define DWC3_GHWPARAMS6_SRPSUPPORT		BIT(10)
#define DWC3_GHWPARAMS6_EN_FPGA			BIT(7)

/* Global HWPARAMS7 Register */
#define DWC3_GHWPARAMS7_RAM1_DEPTH(n)	((n) & 0xffff)
#define DWC3_GHWPARAMS7_RAM2_DEPTH(n)	(((n) >> 16) & 0xffff)

/* Global Frame Length Adjustment Register */
#define DWC3_GFLADJ_30MHZ_SDBND_SEL		BIT(7)
#define DWC3_GFLADJ_30MHZ_MASK			0x3f

/* Global User Control Register 2 */
#define DWC3_GUCTL2_RST_ACTBITLATER		BIT(14)

/* Device Configuration Register */
#define DWC3_DCFG_DEVADDR(addr)	((addr) << 3)
#define DWC3_DCFG_DEVADDR_MASK	DWC3_DCFG_DEVADDR(0x7f)

#define DWC3_DCFG_SPEED_MASK	(7 << 0)
#define DWC3_DCFG_SUPERSPEED_PLUS (5 << 0)  /* DWC_usb31 only */
#define DWC3_DCFG_SUPERSPEED	(4 << 0)
#define DWC3_DCFG_HIGHSPEED	(0 << 0)
#define DWC3_DCFG_FULLSPEED	BIT(0)
#define DWC3_DCFG_LOWSPEED	(2 << 0)

#define DWC3_DCFG_NUMP_SHIFT	17
#define DWC3_DCFG_NUMP(n)	(((n) >> DWC3_DCFG_NUMP_SHIFT) & 0x1f)
#define DWC3_DCFG_NUMP_MASK	(0x1f << DWC3_DCFG_NUMP_SHIFT)
#define DWC3_DCFG_LPM_CAP	BIT(22)

/* Device Control Register */
#define DWC3_DCTL_RUN_STOP	BIT(31)
#define DWC3_DCTL_CSFTRST	BIT(30)
#define DWC3_DCTL_LSFTRST	BIT(29)

#define DWC3_DCTL_HIRD_THRES_MASK	(0x1f << 24)
#define DWC3_DCTL_HIRD_THRES(n)	((n) << 24)

#define DWC3_DCTL_APPL1RES	BIT(23)

/* These apply for core versions 1.87a and earlier */
#define DWC3_DCTL_TRGTULST_MASK		(0x0f << 17)
#define DWC3_DCTL_TRGTULST(n)		((n) << 17)
#define DWC3_DCTL_TRGTULST_U2		(DWC3_DCTL_TRGTULST(2))
#define DWC3_DCTL_TRGTULST_U3		(DWC3_DCTL_TRGTULST(3))
#define DWC3_DCTL_TRGTULST_SS_DIS	(DWC3_DCTL_TRGTULST(4))
#define DWC3_DCTL_TRGTULST_RX_DET	(DWC3_DCTL_TRGTULST(5))
#define DWC3_DCTL_TRGTULST_SS_INACT	(DWC3_DCTL_TRGTULST(6))

/* These apply for core versions 1.94a and later */
#define DWC3_DCTL_NYET_THRES(n)		(((n) & 0xf) << 20)

#define DWC3_DCTL_KEEP_CONNECT		BIT(19)
#define DWC3_DCTL_L1_HIBER_EN		BIT(18)
#define DWC3_DCTL_CRS			BIT(17)
#define DWC3_DCTL_CSS			BIT(16)

#define DWC3_DCTL_INITU2ENA		BIT(12)
#define DWC3_DCTL_ACCEPTU2ENA		BIT(11)
#define DWC3_DCTL_INITU1ENA		BIT(10)
#define DWC3_DCTL_ACCEPTU1ENA		BIT(9)
#define DWC3_DCTL_TSTCTRL_MASK		(0xf << 1)

#define DWC3_DCTL_ULSTCHNGREQ_MASK	(0x0f << 5)
#define DWC3_DCTL_ULSTCHNGREQ(n) (((n) << 5) & DWC3_DCTL_ULSTCHNGREQ_MASK)

#define DWC3_DCTL_ULSTCHNG_NO_ACTION	(DWC3_DCTL_ULSTCHNGREQ(0))
#define DWC3_DCTL_ULSTCHNG_SS_DISABLED	(DWC3_DCTL_ULSTCHNGREQ(4))
#define DWC3_DCTL_ULSTCHNG_RX_DETECT	(DWC3_DCTL_ULSTCHNGREQ(5))
#define DWC3_DCTL_ULSTCHNG_SS_INACTIVE	(DWC3_DCTL_ULSTCHNGREQ(6))
#define DWC3_DCTL_ULSTCHNG_RECOVERY	(DWC3_DCTL_ULSTCHNGREQ(8))
#define DWC3_DCTL_ULSTCHNG_COMPLIANCE	(DWC3_DCTL_ULSTCHNGREQ(10))
#define DWC3_DCTL_ULSTCHNG_LOOPBACK	(DWC3_DCTL_ULSTCHNGREQ(11))

/* Device Event Enable Register */
#define DWC3_DEVTEN_VNDRDEVTSTRCVEDEN	BIT(12)
#define DWC3_DEVTEN_EVNTOVERFLOWEN	BIT(11)
#define DWC3_DEVTEN_CMDCMPLTEN		BIT(10)
#define DWC3_DEVTEN_ERRTICERREN		BIT(9)
#define DWC3_DEVTEN_SOFEN		BIT(7)
#define DWC3_DEVTEN_EOPFEN		BIT(6)
#define DWC3_DEVTEN_HIBERNATIONREQEVTEN	BIT(5)
#define DWC3_DEVTEN_WKUPEVTEN		BIT(4)
#define DWC3_DEVTEN_ULSTCNGEN		BIT(3)
#define DWC3_DEVTEN_CONNECTDONEEN	BIT(2)
#define DWC3_DEVTEN_USBRSTEN		BIT(1)
#define DWC3_DEVTEN_DISCONNEVTEN	BIT(0)

/* Device Status Register */
#define DWC3_DSTS_DCNRD			BIT(29)

/* This applies for core versions 1.87a and earlier */
#define DWC3_DSTS_PWRUPREQ		BIT(24)

/* These apply for core versions 1.94a and later */
#define DWC3_DSTS_RSS			BIT(25)
#define DWC3_DSTS_SSS			BIT(24)

#define DWC3_DSTS_COREIDLE		BIT(23)
#define DWC3_DSTS_DEVCTRLHLT		BIT(22)

#define DWC3_DSTS_USBLNKST_MASK		(0x0f << 18)
#define DWC3_DSTS_USBLNKST(n)		(((n) & DWC3_DSTS_USBLNKST_MASK) >> 18)

#define DWC3_DSTS_RXFIFOEMPTY		BIT(17)

#define DWC3_DSTS_SOFFN_MASK		(0x3fff << 3)
#define DWC3_DSTS_SOFFN(n)		(((n) & DWC3_DSTS_SOFFN_MASK) >> 3)

#define DWC3_DSTS_CONNECTSPD		(7 << 0)

#define DWC3_DSTS_SUPERSPEED_PLUS	(5 << 0) /* DWC_usb31 only */
#define DWC3_DSTS_SUPERSPEED		(4 << 0)
#define DWC3_DSTS_HIGHSPEED		(0 << 0)
#define DWC3_DSTS_FULLSPEED		BIT(0)
#define DWC3_DSTS_LOWSPEED		(2 << 0)

/* Device Generic Command Register */
#define DWC3_DGCMD_SET_LMP		0x01
#define DWC3_DGCMD_SET_PERIODIC_PAR	0x02
#define DWC3_DGCMD_XMIT_FUNCTION	0x03

/* These apply for core versions 1.94a and later */
#define DWC3_DGCMD_SET_SCRATCHPAD_ADDR_LO	0x04
#define DWC3_DGCMD_SET_SCRATCHPAD_ADDR_HI	0x05

#define DWC3_DGCMD_SELECTED_FIFO_FLUSH	0x09
#define DWC3_DGCMD_ALL_FIFO_FLUSH	0x0a
#define DWC3_DGCMD_SET_ENDPOINT_NRDY	0x0c
#define DWC3_DGCMD_RUN_SOC_BUS_LOOPBACK	0x10

#define DWC3_DGCMD_STATUS(n)		(((n) >> 12) & 0x0F)
#define DWC3_DGCMD_CMDACT		BIT(10)
#define DWC3_DGCMD_CMDIOC		BIT(8)

/* Device Generic Command Parameter Register */
#define DWC3_DGCMDPAR_FORCE_LINKPM_ACCEPT	BIT(0)
#define DWC3_DGCMDPAR_FIFO_NUM(n)		((n) << 0)
#define DWC3_DGCMDPAR_RX_FIFO			(0 << 5)
#define DWC3_DGCMDPAR_TX_FIFO			BIT(5)
#define DWC3_DGCMDPAR_LOOPBACK_DIS		(0 << 0)
#define DWC3_DGCMDPAR_LOOPBACK_ENA		BIT(0)

/* Device Endpoint Command Register */
#define DWC3_DEPCMD_PARAM_SHIFT		16
#define DWC3_DEPCMD_PARAM(x)		((x) << DWC3_DEPCMD_PARAM_SHIFT)
#define DWC3_DEPCMD_GET_RSC_IDX(x)	(((x) >> DWC3_DEPCMD_PARAM_SHIFT) & 0x7f)
#define DWC3_DEPCMD_STATUS(x)		(((x) >> 12) & 0x0F)
#define DWC3_DEPCMD_HIPRI_FORCERM	BIT(11)
#define DWC3_DEPCMD_CLEARPENDIN		BIT(11)
#define DWC3_DEPCMD_CMDACT		BIT(10)
#define DWC3_DEPCMD_CMDIOC		BIT(8)

#define DWC3_DEPCMD_DEPSTARTCFG		(0x09 << 0)
#define DWC3_DEPCMD_ENDTRANSFER		(0x08 << 0)
#define DWC3_DEPCMD_UPDATETRANSFER	(0x07 << 0)
#define DWC3_DEPCMD_STARTTRANSFER	(0x06 << 0)
#define DWC3_DEPCMD_CLEARSTALL		(0x05 << 0)
#define DWC3_DEPCMD_SETSTALL		(0x04 << 0)
/* This applies for core versions 1.90a and earlier */
#define DWC3_DEPCMD_GETSEQNUMBER	(0x03 << 0)
/* This applies for core versions 1.94a and later */
#define DWC3_DEPCMD_GETEPSTATE		(0x03 << 0)
#define DWC3_DEPCMD_SETTRANSFRESOURCE	(0x02 << 0)
#define DWC3_DEPCMD_SETEPCONFIG		(0x01 << 0)

#define DWC3_DEPCMD_CMD(x)		((x) & 0xf)

/* The EP number goes 0..31 so ep0 is always out and ep1 is always in */
#define DWC3_DALEPENA_EP(n)		BIT(n)

#define DWC3_DEPCMD_TYPE_CONTROL	0
#define DWC3_DEPCMD_TYPE_ISOC		1
#define DWC3_DEPCMD_TYPE_BULK		2
#define DWC3_DEPCMD_TYPE_INTR		3

#define DWC3_DEV_IMOD_COUNT_SHIFT	16
#define DWC3_DEV_IMOD_COUNT_MASK	(0xffff << 16)
#define DWC3_DEV_IMOD_INTERVAL_SHIFT	0
#define DWC3_DEV_IMOD_INTERVAL_MASK	(0xffff << 0)

/* OTG Configuration Register */
#define DWC3_OCFG_DISPWRCUTTOFF		BIT(5)
#define DWC3_OCFG_HIBDISMASK		BIT(4)
#define DWC3_OCFG_SFTRSTMASK		BIT(3)
#define DWC3_OCFG_OTGVERSION		BIT(2)
#define DWC3_OCFG_HNPCAP		BIT(1)
#define DWC3_OCFG_SRPCAP		BIT(0)

/* OTG CTL Register */
#define DWC3_OCTL_OTG3GOERR		BIT(7)
#define DWC3_OCTL_PERIMODE		BIT(6)
#define DWC3_OCTL_PRTPWRCTL		BIT(5)
#define DWC3_OCTL_HNPREQ		BIT(4)
#define DWC3_OCTL_SESREQ		BIT(3)
#define DWC3_OCTL_TERMSELIDPULSE	BIT(2)
#define DWC3_OCTL_DEVSETHNPEN		BIT(1)
#define DWC3_OCTL_HSTSETHNPEN		BIT(0)

/* OTG Event Register */
#define DWC3_OEVT_DEVICEMODE		BIT(31)
#define DWC3_OEVT_XHCIRUNSTPSET		BIT(27)
#define DWC3_OEVT_DEVRUNSTPSET		BIT(26)
#define DWC3_OEVT_HIBENTRY		BIT(25)
#define DWC3_OEVT_CONIDSTSCHNG		BIT(24)
#define DWC3_OEVT_HRRCONFNOTIF		BIT(23)
#define DWC3_OEVT_HRRINITNOTIF		BIT(22)
#define DWC3_OEVT_ADEVIDLE		BIT(21)
#define DWC3_OEVT_ADEVBHOSTEND		BIT(20)
#define DWC3_OEVT_ADEVHOST		BIT(19)
#define DWC3_OEVT_ADEVHNPCHNG		BIT(18)
#define DWC3_OEVT_ADEVSRPDET		BIT(17)
#define DWC3_OEVT_ADEVSESSENDDET	BIT(16)
#define DWC3_OEVT_BDEVBHOSTEND		BIT(11)
#define DWC3_OEVT_BDEVHNPCHNG		BIT(10)
#define DWC3_OEVT_BDEVSESSVLDDET	BIT(9)
#define DWC3_OEVT_BDEVVBUSCHNG		BIT(8)
#define DWC3_OEVT_BSESSVLD		BIT(3)
#define DWC3_OEVT_HSTNEGSTS		BIT(2)
#define DWC3_OEVT_SESREQSTS		BIT(1)
#define DWC3_OEVT_ERROR			BIT(0)

/* OTG Event Enable Register */
#define DWC3_OEVTEN_XHCIRUNSTPSETEN	BIT(27)
#define DWC3_OEVTEN_DEVRUNSTPSETEN	BIT(26)
#define DWC3_OEVTEN_HIBENTRYEN		BIT(25)
#define DWC3_OEVTEN_CONIDSTSCHNGEN	BIT(24)
#define DWC3_OEVTEN_HRRCONFNOTIFEN	BIT(23)
#define DWC3_OEVTEN_HRRINITNOTIFEN	BIT(22)
#define DWC3_OEVTEN_ADEVIDLEEN		BIT(21)
#define DWC3_OEVTEN_ADEVBHOSTENDEN	BIT(20)
#define DWC3_OEVTEN_ADEVHOSTEN		BIT(19)
#define DWC3_OEVTEN_ADEVHNPCHNGEN	BIT(18)
#define DWC3_OEVTEN_ADEVSRPDETEN	BIT(17)
#define DWC3_OEVTEN_ADEVSESSENDDETEN	BIT(16)
#define DWC3_OEVTEN_BDEVBHOSTENDEN	BIT(11)
#define DWC3_OEVTEN_BDEVHNPCHNGEN	BIT(10)
#define DWC3_OEVTEN_BDEVSESSVLDDETEN	BIT(9)
#define DWC3_OEVTEN_BDEVVBUSCHNGEN	BIT(8)

/* OTG Status Register */
#define DWC3_OSTS_DEVRUNSTP		BIT(13)
#define DWC3_OSTS_XHCIRUNSTP		BIT(12)
#define DWC3_OSTS_PERIPHERALSTATE	BIT(4)
#define DWC3_OSTS_XHCIPRTPOWER		BIT(3)
#define DWC3_OSTS_BSESVLD		BIT(2)
#define DWC3_OSTS_VBUSVLD		BIT(1)
#define DWC3_OSTS_CONIDSTS		BIT(0)

/* Structures */

struct dwc3_trb;

/**
 * struct dwc3_event_buffer - Software event buffer representation
 * @buf: _THE_ buffer
 * @cache: The buffer cache used in the threaded interrupt
 * @length: size of this buffer
 * @lpos: event offset
 * @count: cache of last read event count register
 * @flags: flags related to this event buffer
 * @dma: dma_addr_t
 * @dwc: pointer to DWC controller
 */
struct dwc3_event_buffer {
	void			*buf;
	void			*cache;
	unsigned		length;
	unsigned int		lpos;
	unsigned int		count;
	unsigned int		flags;

#define DWC3_EVENT_PENDING	BIT(0)

	dma_addr_t		dma;

	struct dwc3		*dwc;
};

#define DWC3_EP_FLAG_STALLED	BIT(0)
#define DWC3_EP_FLAG_WEDGED	BIT(1)

#define DWC3_EP_DIRECTION_TX	true
#define DWC3_EP_DIRECTION_RX	false

#define DWC3_TRB_NUM		256

/**
 * struct dwc3_ep - device side endpoint representation
 * @endpoint: usb endpoint
 * @cancelled_list: list of cancelled requests for this endpoint
 * @pending_list: list of pending requests for this endpoint
 * @started_list: list of started requests on this endpoint
 * @lock: spinlock for endpoint request queue traversal
 * @regs: pointer to first endpoint register
 * @trb_pool: array of transaction buffers
 * @trb_pool_dma: dma address of @trb_pool
 * @trb_enqueue: enqueue 'pointer' into TRB array
 * @trb_dequeue: dequeue 'pointer' into TRB array
 * @dwc: pointer to DWC controller
 * @saved_state: ep state saved during hibernation
 * @flags: endpoint flags (wedged, stalled, ...)
 * @number: endpoint number (1 - 15)
 * @type: set to bmAttributes & USB_ENDPOINT_XFERTYPE_MASK
 * @resource_index: Resource transfer index
 * @frame_number: set to the frame number we want this transfer to start (ISOC)
 * @interval: the interval on which the ISOC transfer is started
 * @name: a human readable name e.g. ep1out-bulk
 * @direction: true for TX, false for RX
 * @stream_capable: true when streams are enabled
 * @combo_num: the test combination BIT[15:14] of the frame number to test
 *		isochronous START TRANSFER command failure workaround
 * @start_cmd_status: the status of testing START TRANSFER command with
 *		combo_num = 'b00
 */
struct dwc3_ep {
	struct usb_ep		endpoint;
	struct list_head	cancelled_list;
	struct list_head	pending_list;
	struct list_head	started_list;

	spinlock_t		lock;
	void __iomem		*regs;

	struct dwc3_trb		*trb_pool;
	dma_addr_t		trb_pool_dma;
	struct dwc3		*dwc;

	u32			saved_state;
	unsigned		flags;
#define DWC3_EP_ENABLED		BIT(0)
#define DWC3_EP_STALL		BIT(1)
#define DWC3_EP_WEDGE		BIT(2)
#define DWC3_EP_TRANSFER_STARTED BIT(3)
#define DWC3_EP_END_TRANSFER_PENDING BIT(4)
#define DWC3_EP_PENDING_REQUEST	BIT(5)
#define DWC3_EP_DELAY_START	BIT(6)

	/* This last one is specific to EP0 */
#define DWC3_EP0_DIR_IN		BIT(31)

	/*
	 * IMPORTANT: we *know* we have 256 TRBs in our @trb_pool, so we will
	 * use a u8 type here. If anybody decides to increase number of TRBs to
	 * anything larger than 256 - I can't see why people would want to do
	 * this though - then this type needs to be changed.
	 *
	 * By using u8 types we ensure that our % operator when incrementing
	 * enqueue and dequeue get optimized away by the compiler.
	 */
	u8			trb_enqueue;
	u8			trb_dequeue;

	u8			number;
	u8			type;
	u8			resource_index;
	u32			frame_number;
	u32			interval;

	char			name[20];

	unsigned		direction:1;
	unsigned		stream_capable:1;

	/* For isochronous START TRANSFER workaround only */
	u8			combo_num;
	int			start_cmd_status;
};

enum dwc3_phy {
	DWC3_PHY_UNKNOWN = 0,
	DWC3_PHY_USB3,
	DWC3_PHY_USB2,
};

enum dwc3_ep0_next {
	DWC3_EP0_UNKNOWN = 0,
	DWC3_EP0_COMPLETE,
	DWC3_EP0_NRDY_DATA,
	DWC3_EP0_NRDY_STATUS,
};

enum dwc3_ep0_state {
	EP0_UNCONNECTED		= 0,
	EP0_SETUP_PHASE,
	EP0_DATA_PHASE,
	EP0_STATUS_PHASE,
};

enum dwc3_link_state {
	/* In SuperSpeed */
	DWC3_LINK_STATE_U0		= 0x00, /* in HS, means ON */
	DWC3_LINK_STATE_U1		= 0x01,
	DWC3_LINK_STATE_U2		= 0x02, /* in HS, means SLEEP */
	DWC3_LINK_STATE_U3		= 0x03, /* in HS, means SUSPEND */
	DWC3_LINK_STATE_SS_DIS		= 0x04,
	DWC3_LINK_STATE_RX_DET		= 0x05, /* in HS, means Early Suspend */
	DWC3_LINK_STATE_SS_INACT	= 0x06,
	DWC3_LINK_STATE_POLL		= 0x07,
	DWC3_LINK_STATE_RECOV		= 0x08,
	DWC3_LINK_STATE_HRESET		= 0x09,
	DWC3_LINK_STATE_CMPLY		= 0x0a,
	DWC3_LINK_STATE_LPBK		= 0x0b,
	DWC3_LINK_STATE_RESET		= 0x0e,
	DWC3_LINK_STATE_RESUME		= 0x0f,
	DWC3_LINK_STATE_MASK		= 0x0f,
};

/* TRB Length, PCM and Status */
#define DWC3_TRB_SIZE_MASK	(0x00ffffff)
#define DWC3_TRB_SIZE_LENGTH(n)	((n) & DWC3_TRB_SIZE_MASK)
#define DWC3_TRB_SIZE_PCM1(n)	(((n) & 0x03) << 24)
#define DWC3_TRB_SIZE_TRBSTS(n)	(((n) & (0x0f << 28)) >> 28)

#define DWC3_TRBSTS_OK			0
#define DWC3_TRBSTS_MISSED_ISOC		1
#define DWC3_TRBSTS_SETUP_PENDING	2
#define DWC3_TRB_STS_XFER_IN_PROG	4

/* TRB Control */
#define DWC3_TRB_CTRL_HWO		BIT(0)
#define DWC3_TRB_CTRL_LST		BIT(1)
#define DWC3_TRB_CTRL_CHN		BIT(2)
#define DWC3_TRB_CTRL_CSP		BIT(3)
#define DWC3_TRB_CTRL_TRBCTL(n)		(((n) & 0x3f) << 4)
#define DWC3_TRB_CTRL_ISP_IMI		BIT(10)
#define DWC3_TRB_CTRL_IOC		BIT(11)
#define DWC3_TRB_CTRL_SID_SOFN(n)	(((n) & 0xffff) << 14)
#define DWC3_TRB_CTRL_GET_SID_SOFN(n)	(((n) & (0xffff << 14)) >> 14)

#define DWC3_TRBCTL_TYPE(n)		((n) & (0x3f << 4))
#define DWC3_TRBCTL_NORMAL		DWC3_TRB_CTRL_TRBCTL(1)
#define DWC3_TRBCTL_CONTROL_SETUP	DWC3_TRB_CTRL_TRBCTL(2)
#define DWC3_TRBCTL_CONTROL_STATUS2	DWC3_TRB_CTRL_TRBCTL(3)
#define DWC3_TRBCTL_CONTROL_STATUS3	DWC3_TRB_CTRL_TRBCTL(4)
#define DWC3_TRBCTL_CONTROL_DATA	DWC3_TRB_CTRL_TRBCTL(5)
#define DWC3_TRBCTL_ISOCHRONOUS_FIRST	DWC3_TRB_CTRL_TRBCTL(6)
#define DWC3_TRBCTL_ISOCHRONOUS		DWC3_TRB_CTRL_TRBCTL(7)
#define DWC3_TRBCTL_LINK_TRB		DWC3_TRB_CTRL_TRBCTL(8)

/**
 * struct dwc3_trb - transfer request block (hw format)
 * @bpl: DW0-3
 * @bph: DW4-7
 * @size: DW8-B
 * @ctrl: DWC-F
 */
struct dwc3_trb {
	u32		bpl;
	u32		bph;
	u32		size;
	u32		ctrl;
} __packed;

/**
 * struct dwc3_hwparams - copy of HWPARAMS registers
 * @hwparams0: GHWPARAMS0
 * @hwparams1: GHWPARAMS1
 * @hwparams2: GHWPARAMS2
 * @hwparams3: GHWPARAMS3
 * @hwparams4: GHWPARAMS4
 * @hwparams5: GHWPARAMS5
 * @hwparams6: GHWPARAMS6
 * @hwparams7: GHWPARAMS7
 * @hwparams8: GHWPARAMS8
 */
struct dwc3_hwparams {
	u32	hwparams0;
	u32	hwparams1;
	u32	hwparams2;
	u32	hwparams3;
	u32	hwparams4;
	u32	hwparams5;
	u32	hwparams6;
	u32	hwparams7;
	u32	hwparams8;
};

/* HWPARAMS0 */
#define DWC3_MODE(n)		((n) & 0x7)

#define DWC3_MDWIDTH(n)		(((n) & 0xff00) >> 8)

/* HWPARAMS1 */
#define DWC3_NUM_INT(n)		(((n) & (0x3f << 15)) >> 15)

/* HWPARAMS3 */
#define DWC3_NUM_IN_EPS_MASK	(0x1f << 18)
#define DWC3_NUM_EPS_MASK	(0x3f << 12)
#define DWC3_NUM_EPS(p)		(((p)->hwparams3 &		\
			(DWC3_NUM_EPS_MASK)) >> 12)
#define DWC3_NUM_IN_EPS(p)	(((p)->hwparams3 &		\
			(DWC3_NUM_IN_EPS_MASK)) >> 18)

/* HWPARAMS7 */
#define DWC3_RAM1_DEPTH(n)	((n) & 0xffff)

/**
 * struct dwc3_request - representation of a transfer request
 * @request: struct usb_request to be transferred
 * @list: a list_head used for request queueing
 * @dep: struct dwc3_ep owning this request
 * @sg: pointer to first incomplete sg
 * @start_sg: pointer to the sg which should be queued next
 * @num_pending_sgs: counter to pending sgs
 * @num_queued_sgs: counter to the number of sgs which already got queued
 * @remaining: amount of data remaining
 * @status: internal dwc3 request status tracking
 * @epnum: endpoint number to which this request refers
 * @trb: pointer to struct dwc3_trb
 * @trb_dma: DMA address of @trb
 * @num_trbs: number of TRBs used by this request
 * @needs_extra_trb: true when request needs one extra TRB (either due to ZLP
 *	or unaligned OUT)
 * @direction: IN or OUT direction flag
 * @mapped: true when request has been dma-mapped
 */
struct dwc3_request {
	struct usb_request	request;
	struct list_head	list;
	struct dwc3_ep		*dep;
	struct scatterlist	*sg;
	struct scatterlist	*start_sg;

	unsigned		num_pending_sgs;
	unsigned int		num_queued_sgs;
	unsigned		remaining;

	unsigned int		status;
#define DWC3_REQUEST_STATUS_QUEUED	0
#define DWC3_REQUEST_STATUS_STARTED	1
#define DWC3_REQUEST_STATUS_CANCELLED	2
#define DWC3_REQUEST_STATUS_COMPLETED	3
#define DWC3_REQUEST_STATUS_UNKNOWN	-1

	u8			epnum;
	struct dwc3_trb		*trb;
	dma_addr_t		trb_dma;

	unsigned		num_trbs;

	unsigned		needs_extra_trb:1;
	unsigned		direction:1;
	unsigned		mapped:1;
};

/*
 * struct dwc3_scratchpad_array - hibernation scratchpad array
 * (format defined by hw)
 */
struct dwc3_scratchpad_array {
	__le64	dma_adr[DWC3_MAX_HIBER_SCRATCHBUFS];
};

/**
 * struct dwc3 - representation of our controller
 * @drd_work: workqueue used for role swapping
 * @ep0_trb: trb which is used for the ctrl_req
 * @bounce: address of bounce buffer
 * @scratchbuf: address of scratch buffer
 * @setup_buf: used while precessing STD USB requests
 * @ep0_trb_addr: dma address of @ep0_trb
 * @bounce_addr: dma address of @bounce
 * @ep0_usb_req: dummy req used while handling STD USB requests
 * @scratch_addr: dma address of scratchbuf
 * @ep0_in_setup: one control transfer is completed and enter setup phase
 * @lock: for synchronizing
 * @dev: pointer to our struct device
 * @sysdev: pointer to the DMA-capable device
 * @xhci: pointer to our xHCI child
 * @xhci_resources: struct resources for our @xhci child
 * @ev_buf: struct dwc3_event_buffer pointer
 * @eps: endpoint array
 * @gadget: device side representation of the peripheral controller
 * @gadget_driver: pointer to the gadget driver
 * @clks: array of clocks
 * @num_clks: number of clocks
 * @reset: reset control
 * @regs: base address for our registers
 * @regs_size: address space size
 * @fladj: frame length adjustment
 * @irq_gadget: peripheral controller's IRQ number
 * @otg_irq: IRQ number for OTG IRQs
 * @current_otg_role: current role of operation while using the OTG block
 * @desired_otg_role: desired role of operation while using the OTG block
 * @otg_restart_host: flag that OTG controller needs to restart host
 * @nr_scratch: number of scratch buffers
 * @u1u2: only used on revisions <1.83a for workaround
 * @maximum_speed: maximum speed requested (mainly for testing purposes)
 * @revision: revision register contents
 * @version_type: VERSIONTYPE register contents, a sub release of a revision
 * @dr_mode: requested mode of operation
 * @current_dr_role: current role of operation when in dual-role mode
 * @desired_dr_role: desired role of operation when in dual-role mode
 * @edev: extcon handle
 * @edev_nb: extcon notifier
 * @hsphy_mode: UTMI phy mode, one of following:
 *		- USBPHY_INTERFACE_MODE_UTMI
 *		- USBPHY_INTERFACE_MODE_UTMIW
 * @usb2_phy: pointer to USB2 PHY
 * @usb3_phy: pointer to USB3 PHY
 * @usb2_generic_phy: pointer to USB2 PHY
 * @usb3_generic_phy: pointer to USB3 PHY
 * @phys_ready: flag to indicate that PHYs are ready
 * @ulpi: pointer to ulpi interface
 * @ulpi_ready: flag to indicate that ULPI is initialized
 * @u2sel: parameter from Set SEL request.
 * @u2pel: parameter from Set SEL request.
 * @u1sel: parameter from Set SEL request.
 * @u1pel: parameter from Set SEL request.
 * @num_eps: number of endpoints
 * @ep0_next_event: hold the next expected event
 * @ep0state: state of endpoint zero
 * @link_state: link state
 * @speed: device speed (super, high, full, low)
 * @hwparams: copy of hwparams registers
 * @root: debugfs root folder pointer
 * @regset: debugfs pointer to regdump file
 * @dbg_lsp_select: current debug lsp mux register selection
 * @test_mode: true when we're entering a USB test mode
 * @test_mode_nr: test feature selector
 * @lpm_nyet_threshold: LPM NYET response threshold
 * @hird_threshold: HIRD threshold
 * @rx_thr_num_pkt_prd: periodic ESS receive packet count
 * @rx_max_burst_prd: max periodic ESS receive burst size
 * @tx_thr_num_pkt_prd: periodic ESS transmit packet count
 * @tx_max_burst_prd: max periodic ESS transmit burst size
 * @hsphy_interface: "utmi" or "ulpi"
 * @connected: true when we're connected to a host, false otherwise
 * @delayed_status: true when gadget driver asks for delayed status
 * @ep0_bounced: true when we used bounce buffer
 * @ep0_expect_in: true when we expect a DATA IN transfer
 * @has_hibernation: true when dwc3 was configured with Hibernation
 * @sysdev_is_parent: true when dwc3 device has a parent driver
 * @has_lpm_erratum: true when core was configured with LPM Erratum. Note that
 *			there's now way for software to detect this in runtime.
 * @is_utmi_l1_suspend: the core asserts output signal
 * 	0	- utmi_sleep_n
 * 	1	- utmi_l1_suspend_n
 * @is_fpga: true when we are using the FPGA board
 * @pending_events: true when we have pending IRQs to be handled
 * @pullups_connected: true when Run/Stop bit is set
 * @setup_packet_pending: true when there's a Setup Packet in FIFO. Workaround
 * @three_stage_setup: set if we perform a three phase setup
 * @dis_start_transfer_quirk: set if start_transfer failure SW workaround is
 *			not needed for DWC_usb31 version 1.70a-ea06 and below
 * @usb3_lpm_capable: set if hadrware supports Link Power Management
 * @usb2_lpm_disable: set to disable usb2 lpm
 * @disable_scramble_quirk: set if we enable the disable scramble quirk
 * @u2exit_lfps_quirk: set if we enable u2exit lfps quirk
 * @u2ss_inp3_quirk: set if we enable P3 OK for U2/SS Inactive quirk
 * @req_p1p2p3_quirk: set if we enable request p1p2p3 quirk
 * @del_p1p2p3_quirk: set if we enable delay p1p2p3 quirk
 * @del_phy_power_chg_quirk: set if we enable delay phy power change quirk
 * @lfps_filter_quirk: set if we enable LFPS filter quirk
 * @rx_detect_poll_quirk: set if we enable rx_detect to polling lfps quirk
 * @dis_u3_susphy_quirk: set if we disable usb3 suspend phy
 * @dis_u2_susphy_quirk: set if we disable usb2 suspend phy
 * @dis_u1u2_quirk: set if we reject transition to U1 or U2 state
 * @dis_enblslpm_quirk: set if we clear enblslpm in GUSB2PHYCFG,
 *                      disabling the suspend signal to the PHY.
 * @dis_rxdet_inp3_quirk: set if we disable Rx.Detect in P3
 * @dis_u2_freeclk_exists_quirk : set if we clear u2_freeclk_exists
 *			in GUSB2PHYCFG, specify that USB2 PHY doesn't
 *			provide a free-running PHY clock.
 * @dis_del_phy_power_chg_quirk: set if we disable delay phy power
 *			change quirk.
 * @dis_tx_ipgap_linecheck_quirk: set if we disable u2mac linestate
 *			check during HS transmit.
<<<<<<< HEAD
 * @xhci_slow_suspend_quirk: set if need an extraordinary delay to wait
 *			for xHC enter the Halted state after the Run/Stop
 *			(R/S) bit is cleared to '0'.
 * @xhci_trb_ent_quirk: set if need to enable the Evaluate Next TRB(ENT)
			flag in the TRB data structure to force xHC to
			pre-fetch the next TRB of a TD.
 * @xhci_warm_reset_on_suspend_quirk: set if need to do a warm port reset
 *			for xHC USB3 port upon suspend.
 * @dis_u3_autosuspend_quirk: set if the we want to disable usb3 autosuspend
=======
 * @parkmode_disable_ss_quirk: set if we need to disable all SuperSpeed
 *			instances in park mode.
>>>>>>> a13ec5ea
 * @tx_de_emphasis_quirk: set if we enable Tx de-emphasis quirk
 * @tx_de_emphasis: Tx de-emphasis value
 * 	0	- -6dB de-emphasis
 * 	1	- -3.5dB de-emphasis
 * 	2	- No de-emphasis
 * 	3	- Reserved
 * @dis_metastability_quirk: set to disable metastability quirk.
 * @needs_fifo_resize: set if we want to resize TXFIFO.
 * @fifo_resize_status: true if the TXFIFOs have been resized.
 * @drd_connected: true when usb connected to a host or a device(drd mode),
 *			false otherwise.
 * @en_runtime: true when need runtime PM management. For example, RK3399 need
 *			reset dwc3 and usb3phy to support typec interface.
 * @imod_interval: set the interrupt moderation interval in 250ns
 *                 increments or 0 to disable.
 */
struct dwc3 {
	struct work_struct	drd_work;
	struct dwc3_trb		*ep0_trb;
	void			*bounce;
	void			*scratchbuf;
	u8			*setup_buf;
	dma_addr_t		ep0_trb_addr;
	dma_addr_t		bounce_addr;
	dma_addr_t		scratch_addr;
	struct dwc3_request	ep0_usb_req;
	struct completion	ep0_in_setup;

	/* device lock */
	spinlock_t		lock;

	struct device		*dev;
	struct device		*sysdev;

	struct platform_device	*xhci;
	struct resource		xhci_resources[DWC3_XHCI_RESOURCES_NUM];

	struct dwc3_event_buffer *ev_buf;
	struct dwc3_ep		*eps[DWC3_ENDPOINTS_NUM];

	struct usb_gadget	gadget;
	struct usb_gadget_driver *gadget_driver;

	struct clk_bulk_data	*clks;
	int			num_clks;

	struct reset_control	*reset;

	struct usb_phy		*usb2_phy;
	struct usb_phy		*usb3_phy;

	struct phy		*usb2_generic_phy;
	struct phy		*usb3_generic_phy;

	bool			phys_ready;

	struct ulpi		*ulpi;
	bool			ulpi_ready;

	void __iomem		*regs;
	size_t			regs_size;

	enum usb_dr_mode	dr_mode;
	u32			current_dr_role;
	u32			desired_dr_role;
	struct extcon_dev	*edev;
	struct notifier_block	edev_nb;
	enum usb_phy_interface	hsphy_mode;

	u32			fladj;
	u32			irq_gadget;
	u32			otg_irq;
	u32			current_otg_role;
	u32			desired_otg_role;
	bool			otg_restart_host;
	u32			nr_scratch;
	u32			u1u2;
	u32			maximum_speed;

	/*
	 * All 3.1 IP version constants are greater than the 3.0 IP
	 * version constants. This works for most version checks in
	 * dwc3. However, in the future, this may not apply as
	 * features may be developed on newer versions of the 3.0 IP
	 * that are not in the 3.1 IP.
	 */
	u32			revision;

#define DWC3_REVISION_173A	0x5533173a
#define DWC3_REVISION_175A	0x5533175a
#define DWC3_REVISION_180A	0x5533180a
#define DWC3_REVISION_183A	0x5533183a
#define DWC3_REVISION_185A	0x5533185a
#define DWC3_REVISION_187A	0x5533187a
#define DWC3_REVISION_188A	0x5533188a
#define DWC3_REVISION_190A	0x5533190a
#define DWC3_REVISION_194A	0x5533194a
#define DWC3_REVISION_200A	0x5533200a
#define DWC3_REVISION_202A	0x5533202a
#define DWC3_REVISION_210A	0x5533210a
#define DWC3_REVISION_220A	0x5533220a
#define DWC3_REVISION_230A	0x5533230a
#define DWC3_REVISION_240A	0x5533240a
#define DWC3_REVISION_250A	0x5533250a
#define DWC3_REVISION_260A	0x5533260a
#define DWC3_REVISION_270A	0x5533270a
#define DWC3_REVISION_280A	0x5533280a
#define DWC3_REVISION_290A	0x5533290a
#define DWC3_REVISION_300A	0x5533300a
#define DWC3_REVISION_310A	0x5533310a
#define DWC3_REVISION_330A	0x5533330a

/*
 * NOTICE: we're using bit 31 as a "is usb 3.1" flag. This is really
 * just so dwc31 revisions are always larger than dwc3.
 */
#define DWC3_REVISION_IS_DWC31		0x80000000
#define DWC3_USB31_REVISION_110A	(0x3131302a | DWC3_REVISION_IS_DWC31)
#define DWC3_USB31_REVISION_120A	(0x3132302a | DWC3_REVISION_IS_DWC31)
#define DWC3_USB31_REVISION_160A	(0x3136302a | DWC3_REVISION_IS_DWC31)
#define DWC3_USB31_REVISION_170A	(0x3137302a | DWC3_REVISION_IS_DWC31)

	u32			version_type;

#define DWC31_VERSIONTYPE_EA01		0x65613031
#define DWC31_VERSIONTYPE_EA02		0x65613032
#define DWC31_VERSIONTYPE_EA03		0x65613033
#define DWC31_VERSIONTYPE_EA04		0x65613034
#define DWC31_VERSIONTYPE_EA05		0x65613035
#define DWC31_VERSIONTYPE_EA06		0x65613036

	enum dwc3_ep0_next	ep0_next_event;
	enum dwc3_ep0_state	ep0state;
	enum dwc3_link_state	link_state;

	u16			u2sel;
	u16			u2pel;
	u8			u1sel;
	u8			u1pel;

	u8			speed;

	u8			num_eps;

	struct dwc3_hwparams	hwparams;
	struct dentry		*root;
	struct debugfs_regset32	*regset;

	u32			dbg_lsp_select;

	u8			test_mode;
	u8			test_mode_nr;
	u8			lpm_nyet_threshold;
	u8			hird_threshold;
	u8			rx_thr_num_pkt_prd;
	u8			rx_max_burst_prd;
	u8			tx_thr_num_pkt_prd;
	u8			tx_max_burst_prd;

	const char		*hsphy_interface;

	unsigned		connected:1;
	unsigned		delayed_status:1;
	unsigned		ep0_bounced:1;
	unsigned		ep0_expect_in:1;
	unsigned		has_hibernation:1;
	unsigned		sysdev_is_parent:1;
	unsigned		has_lpm_erratum:1;
	unsigned		is_utmi_l1_suspend:1;
	unsigned		is_fpga:1;
	unsigned		pending_events:1;
	unsigned		pullups_connected:1;
	unsigned		setup_packet_pending:1;
	unsigned		three_stage_setup:1;
	unsigned		dis_start_transfer_quirk:1;
	unsigned		usb3_lpm_capable:1;
	unsigned		usb2_lpm_disable:1;

	unsigned		disable_scramble_quirk:1;
	unsigned		u2exit_lfps_quirk:1;
	unsigned		u2ss_inp3_quirk:1;
	unsigned		req_p1p2p3_quirk:1;
	unsigned                del_p1p2p3_quirk:1;
	unsigned		del_phy_power_chg_quirk:1;
	unsigned		lfps_filter_quirk:1;
	unsigned		rx_detect_poll_quirk:1;
	unsigned		dis_u3_susphy_quirk:1;
	unsigned		dis_u2_susphy_quirk:1;
	unsigned		dis_u1u2_quirk:1;
	unsigned		dis_enblslpm_quirk:1;
	unsigned		dis_rxdet_inp3_quirk:1;
	unsigned		dis_u2_freeclk_exists_quirk:1;
	unsigned		dis_del_phy_power_chg_quirk:1;
	unsigned		dis_tx_ipgap_linecheck_quirk:1;
<<<<<<< HEAD
	unsigned		xhci_slow_suspend_quirk:1;
	unsigned		xhci_trb_ent_quirk:1;
	unsigned		xhci_warm_reset_on_suspend_quirk:1;
	unsigned		dis_u3_autosuspend_quirk:1;
=======
	unsigned		parkmode_disable_ss_quirk:1;
>>>>>>> a13ec5ea

	unsigned		tx_de_emphasis_quirk:1;
	unsigned		tx_de_emphasis:2;

	unsigned		dis_metastability_quirk:1;
	unsigned		needs_fifo_resize:1;
	unsigned		fifo_resize_status:1;
	unsigned		drd_connected:1;
	unsigned		en_runtime:1;

	u16			imod_interval;
};

#define INCRX_BURST_MODE 0
#define INCRX_UNDEF_LENGTH_BURST_MODE 1

#define work_to_dwc(w)		(container_of((w), struct dwc3, drd_work))

/* -------------------------------------------------------------------------- */

struct dwc3_event_type {
	u32	is_devspec:1;
	u32	type:7;
	u32	reserved8_31:24;
} __packed;

#define DWC3_DEPEVT_XFERCOMPLETE	0x01
#define DWC3_DEPEVT_XFERINPROGRESS	0x02
#define DWC3_DEPEVT_XFERNOTREADY	0x03
#define DWC3_DEPEVT_RXTXFIFOEVT		0x04
#define DWC3_DEPEVT_STREAMEVT		0x06
#define DWC3_DEPEVT_EPCMDCMPLT		0x07

/**
 * struct dwc3_event_depvt - Device Endpoint Events
 * @one_bit: indicates this is an endpoint event (not used)
 * @endpoint_number: number of the endpoint
 * @endpoint_event: The event we have:
 *	0x00	- Reserved
 *	0x01	- XferComplete
 *	0x02	- XferInProgress
 *	0x03	- XferNotReady
 *	0x04	- RxTxFifoEvt (IN->Underrun, OUT->Overrun)
 *	0x05	- Reserved
 *	0x06	- StreamEvt
 *	0x07	- EPCmdCmplt
 * @reserved11_10: Reserved, don't use.
 * @status: Indicates the status of the event. Refer to databook for
 *	more information.
 * @parameters: Parameters of the current event. Refer to databook for
 *	more information.
 */
struct dwc3_event_depevt {
	u32	one_bit:1;
	u32	endpoint_number:5;
	u32	endpoint_event:4;
	u32	reserved11_10:2;
	u32	status:4;

/* Within XferNotReady */
#define DEPEVT_STATUS_TRANSFER_ACTIVE	BIT(3)

/* Within XferComplete or XferInProgress */
#define DEPEVT_STATUS_BUSERR	BIT(0)
#define DEPEVT_STATUS_SHORT	BIT(1)
#define DEPEVT_STATUS_IOC	BIT(2)
#define DEPEVT_STATUS_LST	BIT(3) /* XferComplete */
#define DEPEVT_STATUS_MISSED_ISOC BIT(3) /* XferInProgress */

/* Stream event only */
#define DEPEVT_STREAMEVT_FOUND		1
#define DEPEVT_STREAMEVT_NOTFOUND	2

/* Control-only Status */
#define DEPEVT_STATUS_CONTROL_DATA	1
#define DEPEVT_STATUS_CONTROL_STATUS	2
#define DEPEVT_STATUS_CONTROL_PHASE(n)	((n) & 3)

/* In response to Start Transfer */
#define DEPEVT_TRANSFER_NO_RESOURCE	1
#define DEPEVT_TRANSFER_BUS_EXPIRY	2

	u32	parameters:16;

/* For Command Complete Events */
#define DEPEVT_PARAMETER_CMD(n)	(((n) & (0xf << 8)) >> 8)
} __packed;

/**
 * struct dwc3_event_devt - Device Events
 * @one_bit: indicates this is a non-endpoint event (not used)
 * @device_event: indicates it's a device event. Should read as 0x00
 * @type: indicates the type of device event.
 *	0	- DisconnEvt
 *	1	- USBRst
 *	2	- ConnectDone
 *	3	- ULStChng
 *	4	- WkUpEvt
 *	5	- Reserved
 *	6	- EOPF
 *	7	- SOF
 *	8	- Reserved
 *	9	- ErrticErr
 *	10	- CmdCmplt
 *	11	- EvntOverflow
 *	12	- VndrDevTstRcved
 * @reserved15_12: Reserved, not used
 * @event_info: Information about this event
 * @reserved31_25: Reserved, not used
 */
struct dwc3_event_devt {
	u32	one_bit:1;
	u32	device_event:7;
	u32	type:4;
	u32	reserved15_12:4;
	u32	event_info:9;
	u32	reserved31_25:7;
} __packed;

/**
 * struct dwc3_event_gevt - Other Core Events
 * @one_bit: indicates this is a non-endpoint event (not used)
 * @device_event: indicates it's (0x03) Carkit or (0x04) I2C event.
 * @phy_port_number: self-explanatory
 * @reserved31_12: Reserved, not used.
 */
struct dwc3_event_gevt {
	u32	one_bit:1;
	u32	device_event:7;
	u32	phy_port_number:4;
	u32	reserved31_12:20;
} __packed;

/**
 * union dwc3_event - representation of Event Buffer contents
 * @raw: raw 32-bit event
 * @type: the type of the event
 * @depevt: Device Endpoint Event
 * @devt: Device Event
 * @gevt: Global Event
 */
union dwc3_event {
	u32				raw;
	struct dwc3_event_type		type;
	struct dwc3_event_depevt	depevt;
	struct dwc3_event_devt		devt;
	struct dwc3_event_gevt		gevt;
};

/**
 * struct dwc3_gadget_ep_cmd_params - representation of endpoint command
 * parameters
 * @param2: third parameter
 * @param1: second parameter
 * @param0: first parameter
 */
struct dwc3_gadget_ep_cmd_params {
	u32	param2;
	u32	param1;
	u32	param0;
};

/*
 * DWC3 Features to be used as Driver Data
 */

#define DWC3_HAS_PERIPHERAL		BIT(0)
#define DWC3_HAS_XHCI			BIT(1)
#define DWC3_HAS_OTG			BIT(3)

/* prototypes */
void dwc3_set_prtcap(struct dwc3 *dwc, u32 mode);
void dwc3_set_mode(struct dwc3 *dwc, u32 mode);
u32 dwc3_core_fifo_space(struct dwc3_ep *dep, u8 type);

/* check whether we are on the DWC_usb3 core */
static inline bool dwc3_is_usb3(struct dwc3 *dwc)
{
	return !(dwc->revision & DWC3_REVISION_IS_DWC31);
}

/* check whether we are on the DWC_usb31 core */
static inline bool dwc3_is_usb31(struct dwc3 *dwc)
{
	return !!(dwc->revision & DWC3_REVISION_IS_DWC31);
}

bool dwc3_has_imod(struct dwc3 *dwc);

int dwc3_event_buffers_setup(struct dwc3 *dwc);
void dwc3_event_buffers_cleanup(struct dwc3 *dwc);

#if IS_ENABLED(CONFIG_USB_DWC3_HOST) || IS_ENABLED(CONFIG_USB_DWC3_DUAL_ROLE)
int dwc3_host_init(struct dwc3 *dwc);
void dwc3_host_exit(struct dwc3 *dwc);
#else
static inline int dwc3_host_init(struct dwc3 *dwc)
{ return 0; }
static inline void dwc3_host_exit(struct dwc3 *dwc)
{ }
#endif

#if IS_ENABLED(CONFIG_USB_DWC3_GADGET) || IS_ENABLED(CONFIG_USB_DWC3_DUAL_ROLE)
int dwc3_gadget_init(struct dwc3 *dwc);
void dwc3_gadget_exit(struct dwc3 *dwc);
int dwc3_gadget_set_test_mode(struct dwc3 *dwc, int mode);
int dwc3_gadget_get_link_state(struct dwc3 *dwc);
int dwc3_gadget_set_link_state(struct dwc3 *dwc, enum dwc3_link_state state);
int dwc3_send_gadget_ep_cmd(struct dwc3_ep *dep, unsigned cmd,
		struct dwc3_gadget_ep_cmd_params *params);
int dwc3_send_gadget_generic_command(struct dwc3 *dwc, unsigned cmd, u32 param);
#else
static inline int dwc3_gadget_init(struct dwc3 *dwc)
{ return 0; }
static inline void dwc3_gadget_exit(struct dwc3 *dwc)
{ }
static inline int dwc3_gadget_set_test_mode(struct dwc3 *dwc, int mode)
{ return 0; }
static inline int dwc3_gadget_get_link_state(struct dwc3 *dwc)
{ return 0; }
static inline int dwc3_gadget_set_link_state(struct dwc3 *dwc,
		enum dwc3_link_state state)
{ return 0; }

static inline int dwc3_send_gadget_ep_cmd(struct dwc3_ep *dep, unsigned cmd,
		struct dwc3_gadget_ep_cmd_params *params)
{ return 0; }
static inline int dwc3_send_gadget_generic_command(struct dwc3 *dwc,
		int cmd, u32 param)
{ return 0; }
#endif

#if IS_ENABLED(CONFIG_USB_DWC3_DUAL_ROLE)
int dwc3_drd_init(struct dwc3 *dwc);
void dwc3_drd_exit(struct dwc3 *dwc);
void dwc3_otg_init(struct dwc3 *dwc);
void dwc3_otg_exit(struct dwc3 *dwc);
void dwc3_otg_update(struct dwc3 *dwc, bool ignore_idstatus);
void dwc3_otg_host_init(struct dwc3 *dwc);
#else
static inline int dwc3_drd_init(struct dwc3 *dwc)
{ return 0; }
static inline void dwc3_drd_exit(struct dwc3 *dwc)
{ }
static inline void dwc3_otg_init(struct dwc3 *dwc)
{ }
static inline void dwc3_otg_exit(struct dwc3 *dwc)
{ }
static inline void dwc3_otg_update(struct dwc3 *dwc, bool ignore_idstatus)
{ }
static inline void dwc3_otg_host_init(struct dwc3 *dwc)
{ }
#endif

/* power management interface */
#if !IS_ENABLED(CONFIG_USB_DWC3_HOST)
int dwc3_gadget_suspend(struct dwc3 *dwc);
int dwc3_gadget_resume(struct dwc3 *dwc);
void dwc3_gadget_process_pending_events(struct dwc3 *dwc);
#else
static inline int dwc3_gadget_suspend(struct dwc3 *dwc)
{
	return 0;
}

static inline int dwc3_gadget_resume(struct dwc3 *dwc)
{
	return 0;
}

static inline void dwc3_gadget_process_pending_events(struct dwc3 *dwc)
{
}
#endif /* !IS_ENABLED(CONFIG_USB_DWC3_HOST) */

#if IS_ENABLED(CONFIG_USB_DWC3_ULPI)
int dwc3_ulpi_init(struct dwc3 *dwc);
void dwc3_ulpi_exit(struct dwc3 *dwc);
#else
static inline int dwc3_ulpi_init(struct dwc3 *dwc)
{ return 0; }
static inline void dwc3_ulpi_exit(struct dwc3 *dwc)
{ }
#endif

#endif /* __DRIVERS_USB_DWC3_CORE_H */<|MERGE_RESOLUTION|>--- conflicted
+++ resolved
@@ -1030,7 +1030,8 @@
  *			change quirk.
  * @dis_tx_ipgap_linecheck_quirk: set if we disable u2mac linestate
  *			check during HS transmit.
-<<<<<<< HEAD
+ * @parkmode_disable_ss_quirk: set if we need to disable all SuperSpeed
+ *			instances in park mode.
  * @xhci_slow_suspend_quirk: set if need an extraordinary delay to wait
  *			for xHC enter the Halted state after the Run/Stop
  *			(R/S) bit is cleared to '0'.
@@ -1040,10 +1041,6 @@
  * @xhci_warm_reset_on_suspend_quirk: set if need to do a warm port reset
  *			for xHC USB3 port upon suspend.
  * @dis_u3_autosuspend_quirk: set if the we want to disable usb3 autosuspend
-=======
- * @parkmode_disable_ss_quirk: set if we need to disable all SuperSpeed
- *			instances in park mode.
->>>>>>> a13ec5ea
  * @tx_de_emphasis_quirk: set if we enable Tx de-emphasis quirk
  * @tx_de_emphasis: Tx de-emphasis value
  * 	0	- -6dB de-emphasis
@@ -1238,14 +1235,11 @@
 	unsigned		dis_u2_freeclk_exists_quirk:1;
 	unsigned		dis_del_phy_power_chg_quirk:1;
 	unsigned		dis_tx_ipgap_linecheck_quirk:1;
-<<<<<<< HEAD
+	unsigned		parkmode_disable_ss_quirk:1;
 	unsigned		xhci_slow_suspend_quirk:1;
 	unsigned		xhci_trb_ent_quirk:1;
 	unsigned		xhci_warm_reset_on_suspend_quirk:1;
 	unsigned		dis_u3_autosuspend_quirk:1;
-=======
-	unsigned		parkmode_disable_ss_quirk:1;
->>>>>>> a13ec5ea
 
 	unsigned		tx_de_emphasis_quirk:1;
 	unsigned		tx_de_emphasis:2;
