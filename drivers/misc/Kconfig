#
# Misc strange devices
#

menu "Misc devices"

config SENSORS_LIS3LV02D
	tristate
	depends on INPUT
	select INPUT_POLLDEV
	default n

config AD525X_DPOT
	tristate "Analog Devices Digital Potentiometers"
	depends on (I2C || SPI) && SYSFS
	help
	  If you say yes here, you get support for the Analog Devices
	  AD5258, AD5259, AD5251, AD5252, AD5253, AD5254, AD5255
	  AD5160, AD5161, AD5162, AD5165, AD5200, AD5201, AD5203,
	  AD5204, AD5206, AD5207, AD5231, AD5232, AD5233, AD5235,
	  AD5260, AD5262, AD5263, AD5290, AD5291, AD5292, AD5293,
	  AD7376, AD8400, AD8402, AD8403, ADN2850, AD5241, AD5242,
	  AD5243, AD5245, AD5246, AD5247, AD5248, AD5280, AD5282,
	  ADN2860, AD5273, AD5171, AD5170, AD5172, AD5173, AD5270,
	  AD5271, AD5272, AD5274
	  digital potentiometer chips.

	  See Documentation/misc-devices/ad525x_dpot.txt for the
	  userspace interface.

	  This driver can also be built as a module.  If so, the module
	  will be called ad525x_dpot.

config AD525X_DPOT_I2C
	tristate "support I2C bus connection"
	depends on AD525X_DPOT && I2C
	help
	  Say Y here if you have a digital potentiometers hooked to an I2C bus.

	  To compile this driver as a module, choose M here: the
	  module will be called ad525x_dpot-i2c.

config AD525X_DPOT_SPI
	tristate "support SPI bus connection"
	depends on AD525X_DPOT && SPI_MASTER
	help
	  Say Y here if you have a digital potentiometers hooked to an SPI bus.

	  If unsure, say N (but it's safe to say "Y").

	  To compile this driver as a module, choose M here: the
	  module will be called ad525x_dpot-spi.

config ATMEL_PWM
	tristate "Atmel AT32/AT91 PWM support"
	depends on HAVE_CLK
	help
	  This option enables device driver support for the PWM channels
	  on certain Atmel processors.  Pulse Width Modulation is used for
	  purposes including software controlled power-efficient backlights
	  on LCD displays, motor control, and waveform generation.

config ATMEL_TCLIB
	bool "Atmel AT32/AT91 Timer/Counter Library"
	depends on (AVR32 || ARCH_AT91)
	help
	  Select this if you want a library to allocate the Timer/Counter
	  blocks found on many Atmel processors.  This facilitates using
	  these blocks by different drivers despite processor differences.

config ATMEL_TCB_CLKSRC
	bool "TC Block Clocksource"
	depends on ATMEL_TCLIB
	default y
	help
	  Select this to get a high precision clocksource based on a
	  TC block with a 5+ MHz base clock rate.  Two timer channels
	  are combined to make a single 32-bit timer.

	  When GENERIC_CLOCKEVENTS is defined, the third timer channel
	  may be used as a clock event device supporting oneshot mode
	  (delays of up to two seconds) based on the 32 KiHz clock.

config ATMEL_TCB_CLKSRC_BLOCK
	int
	depends on ATMEL_TCB_CLKSRC
	prompt "TC Block" if ARCH_AT91RM9200 || ARCH_AT91SAM9260 || CPU_AT32AP700X
	default 0
	range 0 1
	help
	  Some chips provide more than one TC block, so you have the
	  choice of which one to use for the clock framework.  The other
	  TC can be used for other purposes, such as PWM generation and
	  interval timing.

config DUMMY_IRQ
	tristate "Dummy IRQ handler"
	default n
	---help---
	  This module accepts a single 'irq' parameter, which it should register for.
	  The sole purpose of this module is to help with debugging of systems on
	  which spurious IRQs would happen on disabled IRQ vector.

config IBM_ASM
	tristate "Device driver for IBM RSA service processor"
	depends on X86 && PCI && INPUT
	---help---
	  This option enables device driver support for in-band access to the
	  IBM RSA (Condor) service processor in eServer xSeries systems.
	  The ibmasm device driver allows user space application to access
	  ASM (Advanced Systems Management) functions on the service
	  processor. The driver is meant to be used in conjunction with
	  a user space API.
	  The ibmasm driver also enables the OS to use the UART on the
	  service processor board as a regular serial port. To make use of
	  this feature serial driver support (CONFIG_SERIAL_8250) must be
	  enabled.

	  WARNING: This software may not be supported or function
	  correctly on your IBM server. Please consult the IBM ServerProven
	  website <http://www-03.ibm.com/systems/info/x86servers/serverproven/compat/us/>
	  for information on the specific driver level and support statement
	  for your IBM server.

config PHANTOM
	tristate "Sensable PHANToM (PCI)"
	depends on PCI
	help
	  Say Y here if you want to build a driver for Sensable PHANToM device.

	  This driver is only for PCI PHANToMs.

	  If you choose to build module, its name will be phantom. If unsure,
	  say N here.

config INTEL_MID_PTI
	tristate "Parallel Trace Interface for MIPI P1149.7 cJTAG standard"
	depends on PCI && TTY
	default n
	help
	  The PTI (Parallel Trace Interface) driver directs
	  trace data routed from various parts in the system out
	  through an Intel Penwell PTI port and out of the mobile
	  device for analysis with a debugging tool (Lauterbach or Fido).

	  You should select this driver if the target kernel is meant for
	  an Intel Atom (non-netbook) mobile device containing a MIPI
	  P1149.7 standard implementation.

config SGI_IOC4
	tristate "SGI IOC4 Base IO support"
	depends on PCI
	---help---
	  This option enables basic support for the IOC4 chip on certain
	  SGI IO controller cards (IO9, IO10, and PCI-RT).  This option
	  does not enable any specific functions on such a card, but provides
	  necessary infrastructure for other drivers to utilize.

	  If you have an SGI Altix with an IOC4-based card say Y.
	  Otherwise say N.

config TIFM_CORE
	tristate "TI Flash Media interface support"
	depends on PCI
	help
	  If you want support for Texas Instruments(R) Flash Media adapters
	  you should select this option and then also choose an appropriate
	  host adapter, such as 'TI Flash Media PCI74xx/PCI76xx host adapter
	  support', if you have a TI PCI74xx compatible card reader, for
	  example.
	  You will also have to select some flash card format drivers. MMC/SD
	  cards are supported via 'MMC/SD Card support: TI Flash Media MMC/SD
	  Interface support (MMC_TIFM_SD)'.

	  To compile this driver as a module, choose M here: the module will
	  be called tifm_core.

config TIFM_7XX1
	tristate "TI Flash Media PCI74xx/PCI76xx host adapter support"
	depends on PCI && TIFM_CORE
	default TIFM_CORE
	help
	  This option enables support for Texas Instruments(R) PCI74xx and
	  PCI76xx families of Flash Media adapters, found in many laptops.
	  To make actual use of the device, you will have to select some
	  flash card format drivers, as outlined in the TIFM_CORE Help.

	  To compile this driver as a module, choose M here: the module will
	  be called tifm_7xx1.

config ICS932S401
	tristate "Integrated Circuits ICS932S401"
	depends on I2C
	help
	  If you say yes here you get support for the Integrated Circuits
	  ICS932S401 clock control chips.

	  This driver can also be built as a module. If so, the module
	  will be called ics932s401.

config ATMEL_SSC
	tristate "Device driver for Atmel SSC peripheral"
	depends on HAS_IOMEM
	---help---
	  This option enables device driver support for Atmel Synchronized
	  Serial Communication peripheral (SSC).

	  The SSC peripheral supports a wide variety of serial frame based
	  communications, i.e. I2S, SPI, etc.

	  If unsure, say N.

config ENCLOSURE_SERVICES
	tristate "Enclosure Services"
	default n
	help
	  Provides support for intelligent enclosures (bays which
	  contain storage devices).  You also need either a host
	  driver (SCSI/ATA) which supports enclosures
	  or a SCSI enclosure device (SES) to use these services.

config SGI_XP
	tristate "Support communication between SGI SSIs"
	depends on NET
	depends on (IA64_GENERIC || IA64_SGI_SN2 || IA64_SGI_UV || X86_UV) && SMP
	select IA64_UNCACHED_ALLOCATOR if IA64_GENERIC || IA64_SGI_SN2
	select GENERIC_ALLOCATOR if IA64_GENERIC || IA64_SGI_SN2
	select SGI_GRU if X86_64 && SMP
	---help---
	  An SGI machine can be divided into multiple Single System
	  Images which act independently of each other and have
	  hardware based memory protection from the others.  Enabling
	  this feature will allow for direct communication between SSIs
	  based on a network adapter and DMA messaging.

config CS5535_MFGPT
	tristate "CS5535/CS5536 Geode Multi-Function General Purpose Timer (MFGPT) support"
	depends on PCI && X86 && MFD_CS5535
	default n
	help
	  This driver provides access to MFGPT functionality for other
	  drivers that need timers.  MFGPTs are available in the CS5535 and
	  CS5536 companion chips that are found in AMD Geode and several
	  other platforms.  They have a better resolution and max interval
	  than the generic PIT, and are suitable for use as high-res timers.
	  You probably don't want to enable this manually; other drivers that
	  make use of it should enable it.

config CS5535_MFGPT_DEFAULT_IRQ
	int
	depends on CS5535_MFGPT
	default 7
	help
	  MFGPTs on the CS5535 require an interrupt.  The selected IRQ
	  can be overridden as a module option as well as by driver that
	  use the cs5535_mfgpt_ API; however, different architectures might
	  want to use a different IRQ by default.  This is here for
	  architectures to set as necessary.

config CS5535_CLOCK_EVENT_SRC
	tristate "CS5535/CS5536 high-res timer (MFGPT) events"
	depends on GENERIC_CLOCKEVENTS && CS5535_MFGPT
	help
	  This driver provides a clock event source based on the MFGPT
	  timer(s) in the CS5535 and CS5536 companion chips.
	  MFGPTs have a better resolution and max interval than the
	  generic PIT, and are suitable for use as high-res timers.

config HP_ILO
	tristate "Channel interface driver for the HP iLO processor"
	depends on PCI
	default n
	help
	  The channel interface driver allows applications to communicate
	  with iLO management processors present on HP ProLiant servers.
	  Upon loading, the driver creates /dev/hpilo/dXccbN files, which
	  can be used to gather data from the management processor, via
	  read and write system calls.

	  To compile this driver as a module, choose M here: the
	  module will be called hpilo.

config SGI_GRU
	tristate "SGI GRU driver"
	depends on X86_UV && SMP
	default n
	select MMU_NOTIFIER
	---help---
	The GRU is a hardware resource located in the system chipset. The GRU
	contains memory that can be mmapped into the user address space. This memory is
	used to communicate with the GRU to perform functions such as load/store,
	scatter/gather, bcopy, AMOs, etc.  The GRU is directly accessed by user
	instructions using user virtual addresses. GRU instructions (ex., bcopy) use
	user virtual addresses for operands.

	If you are not running on a SGI UV system, say N.

config SGI_GRU_DEBUG
	bool  "SGI GRU driver debug"
	depends on SGI_GRU
	default n
	---help---
	This option enables addition debugging code for the SGI GRU driver. If
	you are unsure, say N.

config APDS9802ALS
	tristate "Medfield Avago APDS9802 ALS Sensor module"
	depends on I2C
	help
	  If you say yes here you get support for the ALS APDS9802 ambient
	  light sensor.

	  This driver can also be built as a module.  If so, the module
	  will be called apds9802als.

config ISL29003
	tristate "Intersil ISL29003 ambient light sensor"
	depends on I2C && SYSFS
	help
	  If you say yes here you get support for the Intersil ISL29003
	  ambient light sensor.

	  This driver can also be built as a module.  If so, the module
	  will be called isl29003.

config ISL29020
	tristate "Intersil ISL29020 ambient light sensor"
	depends on I2C
	help
	  If you say yes here you get support for the Intersil ISL29020
	  ambient light sensor.

	  This driver can also be built as a module.  If so, the module
	  will be called isl29020.

config SENSORS_TSL2550
	tristate "Taos TSL2550 ambient light sensor"
	depends on I2C && SYSFS
	help
	  If you say yes here you get support for the Taos TSL2550
	  ambient light sensor.

	  This driver can also be built as a module.  If so, the module
	  will be called tsl2550.

config SENSORS_BH1780
	tristate "ROHM BH1780GLI ambient light sensor"
	depends on I2C && SYSFS
	help
	  If you say yes here you get support for the ROHM BH1780GLI
	  ambient light sensor.

	  This driver can also be built as a module.  If so, the module
	  will be called bh1780gli.

config SENSORS_BH1770
         tristate "BH1770GLC / SFH7770 combined ALS - Proximity sensor"
         depends on I2C
         ---help---
           Say Y here if you want to build a driver for BH1770GLC (ROHM) or
	   SFH7770 (Osram) combined ambient light and proximity sensor chip.

           To compile this driver as a module, choose M here: the
           module will be called bh1770glc. If unsure, say N here.

config SENSORS_APDS990X
	 tristate "APDS990X combined als and proximity sensors"
	 depends on I2C
	 default n
	 ---help---
	   Say Y here if you want to build a driver for Avago APDS990x
	   combined ambient light and proximity sensor chip.

	   To compile this driver as a module, choose M here: the
	   module will be called apds990x. If unsure, say N here.

config HMC6352
	tristate "Honeywell HMC6352 compass"
	depends on I2C
	help
	  This driver provides support for the Honeywell HMC6352 compass,
	  providing configuration and heading data via sysfs.

config EP93XX_PWM
	tristate "EP93xx PWM support"
	depends on ARCH_EP93XX
	help
	  This option enables device driver support for the PWM channels
	  on the Cirrus EP93xx processors.  The EP9307 chip only has one
	  PWM channel all the others have two, the second channel is an
	  alternate function of the EGPIO14 pin.  A sysfs interface is
	  provided to control the PWM channels.

	  To compile this driver as a module, choose M here: the module will
	  be called ep93xx_pwm.

config DS1682
	tristate "Dallas DS1682 Total Elapsed Time Recorder with Alarm"
	depends on I2C
	help
	  If you say yes here you get support for Dallas Semiconductor
	  DS1682 Total Elapsed Time Recorder.

	  This driver can also be built as a module.  If so, the module
	  will be called ds1682.

config SPEAR13XX_PCIE_GADGET
	bool "PCIe gadget support for SPEAr13XX platform"
	depends on ARCH_SPEAR13XX && BROKEN
	default n
	help
	 This option enables gadget support for PCIe controller. If
	 board file defines any controller as PCIe endpoint then a sysfs
	 entry will be created for that controller. User can use these
	 sysfs node to configure PCIe EP as per his requirements.

config TI_DAC7512
	tristate "Texas Instruments DAC7512"
	depends on SPI && SYSFS
	help
	  If you say yes here you get support for the Texas Instruments
	  DAC7512 16-bit digital-to-analog converter.

	  This driver can also be built as a module. If so, the module
	  will be called ti_dac7512.

config UID_STAT
	bool "UID based statistics tracking exported to /proc/uid_stat"
	default n

config VMWARE_BALLOON
	tristate "VMware Balloon Driver"
	depends on X86 && HYPERVISOR_GUEST
	help
	  This is VMware physical memory management driver which acts
	  like a "balloon" that can be inflated to reclaim physical pages
	  by reserving them in the guest and invalidating them in the
	  monitor, freeing up the underlying machine pages so they can
	  be allocated to other guests. The balloon can also be deflated
	  to allow the guest to use more physical memory.

	  If unsure, say N.

	  To compile this driver as a module, choose M here: the
	  module will be called vmw_balloon.

config ARM_CHARLCD
	bool "ARM Ltd. Character LCD Driver"
	depends on PLAT_VERSATILE
	help
	  This is a driver for the character LCD found on the ARM Ltd.
	  Versatile and RealView Platform Baseboards. It doesn't do
	  very much more than display the text "ARM Linux" on the first
	  line and the Linux version on the second line, but that's
	  still useful.

config BMP085
	bool
	depends on SYSFS

config BMP085_I2C
	tristate "BMP085 digital pressure sensor on I2C"
	select BMP085
	select REGMAP_I2C
	depends on I2C && SYSFS
	help
	  Say Y here if you want to support Bosch Sensortec's digital pressure
	  sensor hooked to an I2C bus.

	  To compile this driver as a module, choose M here: the
	  module will be called bmp085-i2c.

config BMP085_SPI
	tristate "BMP085 digital pressure sensor on SPI"
	select BMP085
	select REGMAP_SPI
	depends on SPI_MASTER && SYSFS
	help
	  Say Y here if you want to support Bosch Sensortec's digital pressure
	  sensor hooked to an SPI bus.

	  To compile this driver as a module, choose M here: the
	  module will be called bmp085-spi.

config PCH_PHUB
	tristate "Intel EG20T PCH/LAPIS Semicon IOH(ML7213/ML7223/ML7831) PHUB"
	depends on PCI
	help
	  This driver is for PCH(Platform controller Hub) PHUB(Packet Hub) of
	  Intel Topcliff which is an IOH(Input/Output Hub) for x86 embedded
	  processor. The Topcliff has MAC address and Option ROM data in SROM.
	  This driver can access MAC address and Option ROM data in SROM.

	  This driver also can be used for LAPIS Semiconductor's IOH,
	  ML7213/ML7223/ML7831.
	  ML7213 which is for IVI(In-Vehicle Infotainment) use.
	  ML7223 IOH is for MP(Media Phone) use.
	  ML7831 IOH is for general purpose use.
	  ML7213/ML7223/ML7831 is companion chip for Intel Atom E6xx series.
	  ML7213/ML7223/ML7831 is completely compatible for Intel EG20T PCH.

	  To compile this driver as a module, choose M here: the module will
	  be called pch_phub.

config USB_SWITCH_FSA9480
	tristate "FSA9480 USB Switch"
	depends on I2C
	help
	  The FSA9480 is a USB port accessory detector and switch.
	  The FSA9480 is fully controlled using I2C and enables USB data,
	  stereo and mono audio, video, microphone and UART data to use
	  a common connector port.

config LATTICE_ECP3_CONFIG
	tristate "Lattice ECP3 FPGA bitstream configuration via SPI"
	depends on SPI && SYSFS
	select FW_LOADER
	default	n
	help
	  This option enables support for bitstream configuration (programming
	  or loading) of the Lattice ECP3 FPGA family via SPI.

	  If unsure, say N.

config SRAM
	bool "Generic on-chip SRAM driver"
	depends on HAS_IOMEM
	select GENERIC_ALLOCATOR
	help
	  This driver allows you to declare a memory region to be managed by
	  the genalloc API. It is supposed to be used for small on-chip SRAM
	  areas found on many SoCs.

<<<<<<< HEAD
config 5V_EN
	bool "5v en power control for otg and hdmi"
	default y
	help
	  This driver is control enable 5v power when startup and disable it
	  when suspend and no insert otg. if your board is control this power
	  by a gpio please select it. 
=======
config UID_CPUTIME
	tristate "Per-UID cpu time statistics"
	depends on PROFILING
	help
	  Per UID based cpu time statistics exported to /proc/uid_cputime
>>>>>>> 14cdcbf5

source "drivers/misc/c2port/Kconfig"
source "drivers/misc/eeprom/Kconfig"
source "drivers/misc/cb710/Kconfig"
source "drivers/misc/inv_mpu/Kconfig"
source "drivers/misc/ti-st/Kconfig"
source "drivers/misc/lis3lv02d/Kconfig"
source "drivers/misc/carma/Kconfig"
source "drivers/misc/altera-stapl/Kconfig"
source "drivers/misc/mei/Kconfig"
source "drivers/misc/vmw_vmci/Kconfig"
endmenu<|MERGE_RESOLUTION|>--- conflicted
+++ resolved
@@ -531,7 +531,12 @@
 	  the genalloc API. It is supposed to be used for small on-chip SRAM
 	  areas found on many SoCs.
 
-<<<<<<< HEAD
+config UID_CPUTIME
+	tristate "Per-UID cpu time statistics"
+	depends on PROFILING
+	help
+	  Per UID based cpu time statistics exported to /proc/uid_cputime
+
 config 5V_EN
 	bool "5v en power control for otg and hdmi"
 	default y
@@ -539,13 +544,6 @@
 	  This driver is control enable 5v power when startup and disable it
 	  when suspend and no insert otg. if your board is control this power
 	  by a gpio please select it. 
-=======
-config UID_CPUTIME
-	tristate "Per-UID cpu time statistics"
-	depends on PROFILING
-	help
-	  Per UID based cpu time statistics exported to /proc/uid_cputime
->>>>>>> 14cdcbf5
 
 source "drivers/misc/c2port/Kconfig"
 source "drivers/misc/eeprom/Kconfig"
