// SPDX-License-Identifier: GPL-2.0+
//
// soc-core.c  --  ALSA SoC Audio Layer
//
// Copyright 2005 Wolfson Microelectronics PLC.
// Copyright 2005 Openedhand Ltd.
// Copyright (C) 2010 Slimlogic Ltd.
// Copyright (C) 2010 Texas Instruments Inc.
//
// Author: Liam Girdwood <lrg@slimlogic.co.uk>
//         with code, comments and ideas from :-
//         Richard Purdie <richard@openedhand.com>
//
//  TODO:
//   o Add hw rules to enforce rates, etc.
//   o More testing with other codecs/machines.
//   o Add more codecs and platforms to ensure good API coverage.
//   o Support TDM on PCM and I2S

#include <linux/module.h>
#include <linux/moduleparam.h>
#include <linux/init.h>
#include <linux/delay.h>
#include <linux/pm.h>
#include <linux/bitops.h>
#include <linux/debugfs.h>
#include <linux/platform_device.h>
#include <linux/pinctrl/consumer.h>
#include <linux/ctype.h>
#include <linux/slab.h>
#include <linux/of.h>
#include <linux/of_graph.h>
#include <linux/dmi.h>
#include <sound/core.h>
#include <sound/jack.h>
#include <sound/pcm.h>
#include <sound/pcm_params.h>
#include <sound/soc.h>
#include <sound/soc-dpcm.h>
#include <sound/soc-topology.h>
#include <sound/initval.h>

#define CREATE_TRACE_POINTS
#include <trace/events/asoc.h>

#define NAME_SIZE	32

#ifdef CONFIG_DEBUG_FS
struct dentry *snd_soc_debugfs_root;
EXPORT_SYMBOL_GPL(snd_soc_debugfs_root);
#endif

static DEFINE_MUTEX(client_mutex);
static LIST_HEAD(component_list);
static LIST_HEAD(unbind_card_list);

#define for_each_component(component)			\
	list_for_each_entry(component, &component_list, list)

/*
 * This is a timeout to do a DAPM powerdown after a stream is closed().
 * It can be used to eliminate pops between different playback streams, e.g.
 * between two audio tracks.
 */
static int pmdown_time = 5000;
module_param(pmdown_time, int, 0);
MODULE_PARM_DESC(pmdown_time, "DAPM stream powerdown time (msecs)");

/*
 * If a DMI filed contain strings in this blacklist (e.g.
 * "Type2 - Board Manufacturer" or "Type1 - TBD by OEM"), it will be taken
 * as invalid and dropped when setting the card long name from DMI info.
 */
static const char * const dmi_blacklist[] = {
	"To be filled by OEM",
	"TBD by OEM",
	"Default String",
	"Board Manufacturer",
	"Board Vendor Name",
	"Board Product Name",
	NULL,	/* terminator */
};

static ssize_t pmdown_time_show(struct device *dev,
				struct device_attribute *attr, char *buf)
{
	struct snd_soc_pcm_runtime *rtd = dev_get_drvdata(dev);

	return sprintf(buf, "%ld\n", rtd->pmdown_time);
}

static ssize_t pmdown_time_set(struct device *dev,
			       struct device_attribute *attr,
			       const char *buf, size_t count)
{
	struct snd_soc_pcm_runtime *rtd = dev_get_drvdata(dev);
	int ret;

	ret = kstrtol(buf, 10, &rtd->pmdown_time);
	if (ret)
		return ret;

	return count;
}

static DEVICE_ATTR(pmdown_time, 0644, pmdown_time_show, pmdown_time_set);

static struct attribute *soc_dev_attrs[] = {
	&dev_attr_pmdown_time.attr,
	NULL
};

static umode_t soc_dev_attr_is_visible(struct kobject *kobj,
				       struct attribute *attr, int idx)
{
	struct device *dev = kobj_to_dev(kobj);
	struct snd_soc_pcm_runtime *rtd = dev_get_drvdata(dev);

	if (attr == &dev_attr_pmdown_time.attr)
		return attr->mode; /* always visible */
	return rtd->num_codecs ? attr->mode : 0; /* enabled only with codec */
}

static const struct attribute_group soc_dapm_dev_group = {
	.attrs = soc_dapm_dev_attrs,
	.is_visible = soc_dev_attr_is_visible,
};

static const struct attribute_group soc_dev_group = {
	.attrs = soc_dev_attrs,
	.is_visible = soc_dev_attr_is_visible,
};

static const struct attribute_group *soc_dev_attr_groups[] = {
	&soc_dapm_dev_group,
	&soc_dev_group,
	NULL
};

#ifdef CONFIG_DEBUG_FS
static void soc_init_component_debugfs(struct snd_soc_component *component)
{
	if (!component->card->debugfs_card_root)
		return;

	if (component->debugfs_prefix) {
		char *name;

		name = kasprintf(GFP_KERNEL, "%s:%s",
			component->debugfs_prefix, component->name);
		if (name) {
			component->debugfs_root = debugfs_create_dir(name,
				component->card->debugfs_card_root);
			kfree(name);
		}
	} else {
		component->debugfs_root = debugfs_create_dir(component->name,
				component->card->debugfs_card_root);
	}

	if (!component->debugfs_root) {
		dev_warn(component->dev,
			"ASoC: Failed to create component debugfs directory\n");
		return;
	}

	snd_soc_dapm_debugfs_init(snd_soc_component_get_dapm(component),
		component->debugfs_root);
}

static void soc_cleanup_component_debugfs(struct snd_soc_component *component)
{
	debugfs_remove_recursive(component->debugfs_root);
}

static int dai_list_show(struct seq_file *m, void *v)
{
	struct snd_soc_component *component;
	struct snd_soc_dai *dai;

	mutex_lock(&client_mutex);

	for_each_component(component)
		for_each_component_dais(component, dai)
			seq_printf(m, "%s\n", dai->name);

	mutex_unlock(&client_mutex);

	return 0;
}
DEFINE_SHOW_ATTRIBUTE(dai_list);

static int component_list_show(struct seq_file *m, void *v)
{
	struct snd_soc_component *component;

	mutex_lock(&client_mutex);

	for_each_component(component)
		seq_printf(m, "%s\n", component->name);

	mutex_unlock(&client_mutex);

	return 0;
}
DEFINE_SHOW_ATTRIBUTE(component_list);

static void soc_init_card_debugfs(struct snd_soc_card *card)
{
	if (!snd_soc_debugfs_root)
		return;

	card->debugfs_card_root = debugfs_create_dir(card->name,
						     snd_soc_debugfs_root);
	if (!card->debugfs_card_root) {
		dev_warn(card->dev,
			 "ASoC: Failed to create card debugfs directory\n");
		return;
	}

	card->debugfs_pop_time = debugfs_create_u32("dapm_pop_time", 0644,
						    card->debugfs_card_root,
						    &card->pop_time);
	if (!card->debugfs_pop_time)
		dev_warn(card->dev,
			 "ASoC: Failed to create pop time debugfs file\n");
}

static void soc_cleanup_card_debugfs(struct snd_soc_card *card)
{
	if (!card->debugfs_card_root)
		return;
	debugfs_remove_recursive(card->debugfs_card_root);
	card->debugfs_card_root = NULL;
}

static void snd_soc_debugfs_init(void)
{
	snd_soc_debugfs_root = debugfs_create_dir("asoc", NULL);
	if (IS_ERR_OR_NULL(snd_soc_debugfs_root)) {
		pr_warn("ASoC: Failed to create debugfs directory\n");
		snd_soc_debugfs_root = NULL;
		return;
	}

	if (!debugfs_create_file("dais", 0444, snd_soc_debugfs_root, NULL,
				 &dai_list_fops))
		pr_warn("ASoC: Failed to create DAI list debugfs file\n");

	if (!debugfs_create_file("components", 0444, snd_soc_debugfs_root, NULL,
				 &component_list_fops))
		pr_warn("ASoC: Failed to create component list debugfs file\n");
}

static void snd_soc_debugfs_exit(void)
{
	debugfs_remove_recursive(snd_soc_debugfs_root);
}

#else

static inline void soc_init_component_debugfs(
	struct snd_soc_component *component)
{
}

static inline void soc_cleanup_component_debugfs(
	struct snd_soc_component *component)
{
}

static inline void soc_init_card_debugfs(struct snd_soc_card *card)
{
}

static inline void soc_cleanup_card_debugfs(struct snd_soc_card *card)
{
}

static inline void snd_soc_debugfs_init(void)
{
}

static inline void snd_soc_debugfs_exit(void)
{
}

#endif

static int snd_soc_rtdcom_add(struct snd_soc_pcm_runtime *rtd,
			      struct snd_soc_component *component)
{
	struct snd_soc_rtdcom_list *rtdcom;
	struct snd_soc_rtdcom_list *new_rtdcom;

	for_each_rtdcom(rtd, rtdcom) {
		/* already connected */
		if (rtdcom->component == component)
			return 0;
	}

	new_rtdcom = kmalloc(sizeof(*new_rtdcom), GFP_KERNEL);
	if (!new_rtdcom)
		return -ENOMEM;

	new_rtdcom->component = component;
	INIT_LIST_HEAD(&new_rtdcom->list);

	list_add_tail(&new_rtdcom->list, &rtd->component_list);

	return 0;
}

static void snd_soc_rtdcom_del_all(struct snd_soc_pcm_runtime *rtd)
{
	struct snd_soc_rtdcom_list *rtdcom1, *rtdcom2;

	for_each_rtdcom_safe(rtd, rtdcom1, rtdcom2)
		kfree(rtdcom1);

	INIT_LIST_HEAD(&rtd->component_list);
}

struct snd_soc_component *snd_soc_rtdcom_lookup(struct snd_soc_pcm_runtime *rtd,
						const char *driver_name)
{
	struct snd_soc_rtdcom_list *rtdcom;

	if (!driver_name)
		return NULL;

	for_each_rtdcom(rtd, rtdcom) {
		const char *component_name = rtdcom->component->driver->name;

		if (!component_name)
			continue;

		if ((component_name == driver_name) ||
		    strcmp(component_name, driver_name) == 0)
			return rtdcom->component;
	}

	return NULL;
}
EXPORT_SYMBOL_GPL(snd_soc_rtdcom_lookup);

struct snd_pcm_substream *snd_soc_get_dai_substream(struct snd_soc_card *card,
		const char *dai_link, int stream)
{
	struct snd_soc_pcm_runtime *rtd;

	for_each_card_rtds(card, rtd) {
		if (rtd->dai_link->no_pcm &&
			!strcmp(rtd->dai_link->name, dai_link))
			return rtd->pcm->streams[stream].substream;
	}
	dev_dbg(card->dev, "ASoC: failed to find dai link %s\n", dai_link);
	return NULL;
}
EXPORT_SYMBOL_GPL(snd_soc_get_dai_substream);

static const struct snd_soc_ops null_snd_soc_ops;

static struct snd_soc_pcm_runtime *soc_new_pcm_runtime(
	struct snd_soc_card *card, struct snd_soc_dai_link *dai_link)
{
	struct snd_soc_pcm_runtime *rtd;

	rtd = kzalloc(sizeof(struct snd_soc_pcm_runtime), GFP_KERNEL);
	if (!rtd)
		return NULL;

	INIT_LIST_HEAD(&rtd->component_list);
	rtd->card = card;
	rtd->dai_link = dai_link;
	if (!rtd->dai_link->ops)
		rtd->dai_link->ops = &null_snd_soc_ops;

	rtd->codec_dais = kcalloc(dai_link->num_codecs,
					sizeof(struct snd_soc_dai *),
					GFP_KERNEL);
	if (!rtd->codec_dais) {
		kfree(rtd);
		return NULL;
	}

	return rtd;
}

static void soc_free_pcm_runtime(struct snd_soc_pcm_runtime *rtd)
{
	kfree(rtd->codec_dais);
	snd_soc_rtdcom_del_all(rtd);
	kfree(rtd);
}

static void soc_add_pcm_runtime(struct snd_soc_card *card,
		struct snd_soc_pcm_runtime *rtd)
{
	list_add_tail(&rtd->list, &card->rtd_list);
	rtd->num = card->num_rtd;
	card->num_rtd++;
}

static void soc_remove_pcm_runtimes(struct snd_soc_card *card)
{
	struct snd_soc_pcm_runtime *rtd, *_rtd;

	for_each_card_rtds_safe(card, rtd, _rtd) {
		list_del(&rtd->list);
		soc_free_pcm_runtime(rtd);
	}

	card->num_rtd = 0;
}

struct snd_soc_pcm_runtime *snd_soc_get_pcm_runtime(struct snd_soc_card *card,
		const char *dai_link)
{
	struct snd_soc_pcm_runtime *rtd;

	for_each_card_rtds(card, rtd) {
		if (!strcmp(rtd->dai_link->name, dai_link))
			return rtd;
	}
	dev_dbg(card->dev, "ASoC: failed to find rtd %s\n", dai_link);
	return NULL;
}
EXPORT_SYMBOL_GPL(snd_soc_get_pcm_runtime);

static void snd_soc_flush_all_delayed_work(struct snd_soc_card *card)
{
	struct snd_soc_pcm_runtime *rtd;

	for_each_card_rtds(card, rtd)
		flush_delayed_work(&rtd->delayed_work);
}

static void codec2codec_close_delayed_work(struct work_struct *work)
{
	/*
	 * Currently nothing to do for c2c links
	 * Since c2c links are internal nodes in the DAPM graph and
	 * don't interface with the outside world or application layer
	 * we don't have to do any special handling on close.
	 */
}

#ifdef CONFIG_PM_SLEEP
/* powers down audio subsystem for suspend */
int snd_soc_suspend(struct device *dev)
{
	struct snd_soc_card *card = dev_get_drvdata(dev);
	struct snd_soc_component *component;
	struct snd_soc_pcm_runtime *rtd;
	int i;

	/* If the card is not initialized yet there is nothing to do */
	if (!card->instantiated)
		return 0;

	/*
	 * Due to the resume being scheduled into a workqueue we could
	 * suspend before that's finished - wait for it to complete.
	 */
	snd_power_wait(card->snd_card, SNDRV_CTL_POWER_D0);

	/* we're going to block userspace touching us until resume completes */
	snd_power_change_state(card->snd_card, SNDRV_CTL_POWER_D3hot);

	/* mute any active DACs */
	for_each_card_rtds(card, rtd) {
		struct snd_soc_dai *dai;

		if (rtd->dai_link->ignore_suspend)
			continue;

		for_each_rtd_codec_dai(rtd, i, dai) {
			struct snd_soc_dai_driver *drv = dai->driver;

			if (drv->ops->digital_mute && dai->playback_active)
				drv->ops->digital_mute(dai, 1);
		}
	}

	/* suspend all pcms */
	for_each_card_rtds(card, rtd) {
		if (rtd->dai_link->ignore_suspend)
			continue;

		snd_pcm_suspend_all(rtd->pcm);
	}

	if (card->suspend_pre)
		card->suspend_pre(card);

	for_each_card_rtds(card, rtd) {
		struct snd_soc_dai *cpu_dai = rtd->cpu_dai;

		if (rtd->dai_link->ignore_suspend)
			continue;

		if (cpu_dai->driver->suspend && !cpu_dai->driver->bus_control)
			cpu_dai->driver->suspend(cpu_dai);
	}

	/* close any waiting streams */
	snd_soc_flush_all_delayed_work(card);

	for_each_card_rtds(card, rtd) {

		if (rtd->dai_link->ignore_suspend)
			continue;

		snd_soc_dapm_stream_event(rtd,
					  SNDRV_PCM_STREAM_PLAYBACK,
					  SND_SOC_DAPM_STREAM_SUSPEND);

		snd_soc_dapm_stream_event(rtd,
					  SNDRV_PCM_STREAM_CAPTURE,
					  SND_SOC_DAPM_STREAM_SUSPEND);
	}

	/* Recheck all endpoints too, their state is affected by suspend */
	dapm_mark_endpoints_dirty(card);
	snd_soc_dapm_sync(&card->dapm);

	/* suspend all COMPONENTs */
	for_each_card_components(card, component) {
		struct snd_soc_dapm_context *dapm =
				snd_soc_component_get_dapm(component);

		/*
		 * If there are paths active then the COMPONENT will be held
		 * with bias _ON and should not be suspended.
		 */
		if (!component->suspended) {
			switch (snd_soc_dapm_get_bias_level(dapm)) {
			case SND_SOC_BIAS_STANDBY:
				/*
				 * If the COMPONENT is capable of idle
				 * bias off then being in STANDBY
				 * means it's doing something,
				 * otherwise fall through.
				 */
				if (dapm->idle_bias_off) {
					dev_dbg(component->dev,
						"ASoC: idle_bias_off CODEC on over suspend\n");
					break;
				}
				/* fall through */

			case SND_SOC_BIAS_OFF:
				if (component->driver->suspend)
					component->driver->suspend(component);
				component->suspended = 1;
				if (component->regmap)
					regcache_mark_dirty(component->regmap);
				/* deactivate pins to sleep state */
				pinctrl_pm_select_sleep_state(component->dev);
				break;
			default:
				dev_dbg(component->dev,
					"ASoC: COMPONENT is on over suspend\n");
				break;
			}
		}
	}

	for_each_card_rtds(card, rtd) {
		struct snd_soc_dai *cpu_dai = rtd->cpu_dai;

		if (rtd->dai_link->ignore_suspend)
			continue;

		if (cpu_dai->driver->suspend && cpu_dai->driver->bus_control)
			cpu_dai->driver->suspend(cpu_dai);

		/* deactivate pins to sleep state */
		pinctrl_pm_select_sleep_state(cpu_dai->dev);
	}

	if (card->suspend_post)
		card->suspend_post(card);

	return 0;
}
EXPORT_SYMBOL_GPL(snd_soc_suspend);

/*
 * deferred resume work, so resume can complete before we finished
 * setting our codec back up, which can be very slow on I2C
 */
static void soc_resume_deferred(struct work_struct *work)
{
	struct snd_soc_card *card =
			container_of(work, struct snd_soc_card,
				     deferred_resume_work);
	struct snd_soc_pcm_runtime *rtd;
	struct snd_soc_component *component;
	int i;

	/*
	 * our power state is still SNDRV_CTL_POWER_D3hot from suspend time,
	 * so userspace apps are blocked from touching us
	 */

	dev_dbg(card->dev, "ASoC: starting resume work\n");

	/* Bring us up into D2 so that DAPM starts enabling things */
	snd_power_change_state(card->snd_card, SNDRV_CTL_POWER_D2);

	if (card->resume_pre)
		card->resume_pre(card);

	/* resume control bus DAIs */
	for_each_card_rtds(card, rtd) {
		struct snd_soc_dai *cpu_dai = rtd->cpu_dai;

		if (rtd->dai_link->ignore_suspend)
			continue;

		if (cpu_dai->driver->resume && cpu_dai->driver->bus_control)
			cpu_dai->driver->resume(cpu_dai);
	}

	for_each_card_components(card, component) {
		if (component->suspended) {
			if (component->driver->resume)
				component->driver->resume(component);
			component->suspended = 0;
		}
	}

	for_each_card_rtds(card, rtd) {

		if (rtd->dai_link->ignore_suspend)
			continue;

		snd_soc_dapm_stream_event(rtd,
					  SNDRV_PCM_STREAM_PLAYBACK,
					  SND_SOC_DAPM_STREAM_RESUME);

		snd_soc_dapm_stream_event(rtd,
					  SNDRV_PCM_STREAM_CAPTURE,
					  SND_SOC_DAPM_STREAM_RESUME);
	}

	/* unmute any active DACs */
	for_each_card_rtds(card, rtd) {
		struct snd_soc_dai *dai;

		if (rtd->dai_link->ignore_suspend)
			continue;

		for_each_rtd_codec_dai(rtd, i, dai) {
			struct snd_soc_dai_driver *drv = dai->driver;

			if (drv->ops->digital_mute && dai->playback_active)
				drv->ops->digital_mute(dai, 0);
		}
	}

	for_each_card_rtds(card, rtd) {
		struct snd_soc_dai *cpu_dai = rtd->cpu_dai;

		if (rtd->dai_link->ignore_suspend)
			continue;

		if (cpu_dai->driver->resume && !cpu_dai->driver->bus_control)
			cpu_dai->driver->resume(cpu_dai);
	}

	if (card->resume_post)
		card->resume_post(card);

	dev_dbg(card->dev, "ASoC: resume work completed\n");

	/* Recheck all endpoints too, their state is affected by suspend */
	dapm_mark_endpoints_dirty(card);
	snd_soc_dapm_sync(&card->dapm);

	/* userspace can access us now we are back as we were before */
	snd_power_change_state(card->snd_card, SNDRV_CTL_POWER_D0);
}

/* powers up audio subsystem after a suspend */
int snd_soc_resume(struct device *dev)
{
	struct snd_soc_card *card = dev_get_drvdata(dev);
	bool bus_control = false;
	struct snd_soc_pcm_runtime *rtd;

	/* If the card is not initialized yet there is nothing to do */
	if (!card->instantiated)
		return 0;

	/* activate pins from sleep state */
	for_each_card_rtds(card, rtd) {
		struct snd_soc_dai *codec_dai;
		struct snd_soc_dai *cpu_dai = rtd->cpu_dai;
		int j;

		if (cpu_dai->active)
			pinctrl_pm_select_default_state(cpu_dai->dev);

		for_each_rtd_codec_dai(rtd, j, codec_dai) {
			if (codec_dai->active)
				pinctrl_pm_select_default_state(codec_dai->dev);
		}
	}

	/*
	 * DAIs that also act as the control bus master might have other drivers
	 * hanging off them so need to resume immediately. Other drivers don't
	 * have that problem and may take a substantial amount of time to resume
	 * due to I/O costs and anti-pop so handle them out of line.
	 */
	for_each_card_rtds(card, rtd) {
		struct snd_soc_dai *cpu_dai = rtd->cpu_dai;

		bus_control |= cpu_dai->driver->bus_control;
	}
	if (bus_control) {
		dev_dbg(dev, "ASoC: Resuming control bus master immediately\n");
		soc_resume_deferred(&card->deferred_resume_work);
	} else {
		dev_dbg(dev, "ASoC: Scheduling resume work\n");
		if (!schedule_work(&card->deferred_resume_work))
			dev_err(dev, "ASoC: resume work item may be lost\n");
	}

	return 0;
}
EXPORT_SYMBOL_GPL(snd_soc_resume);
#else
#define snd_soc_suspend NULL
#define snd_soc_resume NULL
#endif

static const struct snd_soc_dai_ops null_dai_ops = {
};

static struct snd_soc_component *soc_find_component(
	const struct device_node *of_node, const char *name)
{
	struct snd_soc_component *component;
	struct device_node *component_of_node;

	lockdep_assert_held(&client_mutex);

	for_each_component(component) {
		if (of_node) {
			component_of_node = component->dev->of_node;
			if (!component_of_node && component->dev->parent)
				component_of_node = component->dev->parent->of_node;

			if (component_of_node == of_node)
				return component;
		} else if (name && strcmp(component->name, name) == 0) {
			return component;
		}
	}

	return NULL;
}

static int snd_soc_is_matching_component(
	const struct snd_soc_dai_link_component *dlc,
	struct snd_soc_component *component)
{
	struct device_node *component_of_node;

	component_of_node = component->dev->of_node;
	if (!component_of_node && component->dev->parent)
		component_of_node = component->dev->parent->of_node;

	if (dlc->of_node && component_of_node != dlc->of_node)
		return 0;
	if (dlc->name && strcmp(component->name, dlc->name))
		return 0;

	return 1;
}

/**
 * snd_soc_find_dai - Find a registered DAI
 *
 * @dlc: name of the DAI or the DAI driver and optional component info to match
 *
 * This function will search all registered components and their DAIs to
 * find the DAI of the same name. The component's of_node and name
 * should also match if being specified.
 *
 * Return: pointer of DAI, or NULL if not found.
 */
struct snd_soc_dai *snd_soc_find_dai(
	const struct snd_soc_dai_link_component *dlc)
{
	struct snd_soc_component *component;
	struct snd_soc_dai *dai;

	lockdep_assert_held(&client_mutex);

	/* Find CPU DAI from registered DAIs */
	for_each_component(component) {
		if (!snd_soc_is_matching_component(dlc, component))
			continue;
		for_each_component_dais(component, dai) {
			if (dlc->dai_name && strcmp(dai->name, dlc->dai_name)
			    && (!dai->driver->name
				|| strcmp(dai->driver->name, dlc->dai_name)))
				continue;

			return dai;
		}
	}

	return NULL;
}
EXPORT_SYMBOL_GPL(snd_soc_find_dai);

/**
 * snd_soc_find_dai_link - Find a DAI link
 *
 * @card: soc card
 * @id: DAI link ID to match
 * @name: DAI link name to match, optional
 * @stream_name: DAI link stream name to match, optional
 *
 * This function will search all existing DAI links of the soc card to
 * find the link of the same ID. Since DAI links may not have their
 * unique ID, so name and stream name should also match if being
 * specified.
 *
 * Return: pointer of DAI link, or NULL if not found.
 */
struct snd_soc_dai_link *snd_soc_find_dai_link(struct snd_soc_card *card,
					       int id, const char *name,
					       const char *stream_name)
{
	struct snd_soc_dai_link *link, *_link;

	lockdep_assert_held(&client_mutex);

	for_each_card_links_safe(card, link, _link) {
		if (link->id != id)
			continue;

		if (name && (!link->name || strcmp(name, link->name)))
			continue;

		if (stream_name && (!link->stream_name
			|| strcmp(stream_name, link->stream_name)))
			continue;

		return link;
	}

	return NULL;
}
EXPORT_SYMBOL_GPL(snd_soc_find_dai_link);

static bool soc_is_dai_link_bound(struct snd_soc_card *card,
		struct snd_soc_dai_link *dai_link)
{
	struct snd_soc_pcm_runtime *rtd;

	for_each_card_rtds(card, rtd) {
		if (rtd->dai_link == dai_link)
			return true;
	}

	return false;
}

static int soc_bind_dai_link(struct snd_soc_card *card,
	struct snd_soc_dai_link *dai_link)
{
	struct snd_soc_pcm_runtime *rtd;
	struct snd_soc_dai_link_component *codecs;
	struct snd_soc_dai_link_component cpu_dai_component;
	struct snd_soc_component *component;
	struct snd_soc_dai **codec_dais;
	int i;

	if (dai_link->ignore)
		return 0;

	dev_dbg(card->dev, "ASoC: binding %s\n", dai_link->name);

	if (soc_is_dai_link_bound(card, dai_link)) {
		dev_dbg(card->dev, "ASoC: dai link %s already bound\n",
			dai_link->name);
		return 0;
	}

	rtd = soc_new_pcm_runtime(card, dai_link);
	if (!rtd)
		return -ENOMEM;

	cpu_dai_component.name = dai_link->cpu_name;
	cpu_dai_component.of_node = dai_link->cpu_of_node;
	cpu_dai_component.dai_name = dai_link->cpu_dai_name;
	rtd->cpu_dai = snd_soc_find_dai(&cpu_dai_component);
	if (!rtd->cpu_dai) {
		dev_info(card->dev, "ASoC: CPU DAI %s not registered\n",
			 dai_link->cpu_dai_name);
		goto _err_defer;
	}
	snd_soc_rtdcom_add(rtd, rtd->cpu_dai->component);

	rtd->num_codecs = dai_link->num_codecs;

	/* Find CODEC from registered CODECs */
	codec_dais = rtd->codec_dais;
	for_each_link_codecs(dai_link, i, codecs) {
		codec_dais[i] = snd_soc_find_dai(codecs);
		if (!codec_dais[i]) {
			dev_info(card->dev, "ASoC: CODEC DAI %s not registered\n",
				 codecs->dai_name);
			goto _err_defer;
		}
		snd_soc_rtdcom_add(rtd, codec_dais[i]->component);
	}

	/* Single codec links expect codec and codec_dai in runtime data */
	rtd->codec_dai = codec_dais[0];

	/* find one from the set of registered platforms */
	for_each_component(component) {
		if (!snd_soc_is_matching_component(dai_link->platforms,
						   component))
			continue;

		snd_soc_rtdcom_add(rtd, component);
	}

	soc_add_pcm_runtime(card, rtd);
	return 0;

_err_defer:
	soc_free_pcm_runtime(rtd);
	return -EPROBE_DEFER;
}

static void soc_cleanup_component(struct snd_soc_component *component)
{
	list_del(&component->card_list);
	snd_soc_dapm_free(snd_soc_component_get_dapm(component));
	soc_cleanup_component_debugfs(component);
	component->card = NULL;
	if (!component->driver->module_get_upon_open)
		module_put(component->dev->driver->owner);
}

static void soc_remove_component(struct snd_soc_component *component)
{
	if (!component->card)
		return;

	if (component->driver->remove)
		component->driver->remove(component);

	soc_cleanup_component(component);
}

static void soc_remove_dai(struct snd_soc_dai *dai, int order)
{
	int err;

	if (!dai || !dai->probed || !dai->driver ||
	    dai->driver->remove_order != order)
		return;

	if (dai->driver->remove) {
		err = dai->driver->remove(dai);
		if (err < 0)
			dev_err(dai->dev,
				"ASoC: failed to remove %s: %d\n",
				dai->name, err);
	}
	dai->probed = 0;
}

static void soc_remove_link_dais(struct snd_soc_card *card,
		struct snd_soc_pcm_runtime *rtd, int order)
{
	int i;
	struct snd_soc_dai *codec_dai;

	/* unregister the rtd device */
	if (rtd->dev_registered) {
		device_unregister(rtd->dev);
		rtd->dev_registered = 0;
	}

	/* remove the CODEC DAI */
	for_each_rtd_codec_dai(rtd, i, codec_dai)
		soc_remove_dai(codec_dai, order);

	soc_remove_dai(rtd->cpu_dai, order);
}

static void soc_remove_link_components(struct snd_soc_card *card,
	struct snd_soc_pcm_runtime *rtd, int order)
{
	struct snd_soc_component *component;
	struct snd_soc_rtdcom_list *rtdcom;

	for_each_rtdcom(rtd, rtdcom) {
		component = rtdcom->component;

		if (component->driver->remove_order == order)
			soc_remove_component(component);
	}
}

static void soc_remove_dai_links(struct snd_soc_card *card)
{
	int order;
	struct snd_soc_pcm_runtime *rtd;
	struct snd_soc_dai_link *link, *_link;

	for_each_comp_order(order) {
		for_each_card_rtds(card, rtd)
			soc_remove_link_dais(card, rtd, order);
	}

	for_each_comp_order(order) {
		for_each_card_rtds(card, rtd)
			soc_remove_link_components(card, rtd, order);
	}

	for_each_card_links_safe(card, link, _link) {
		if (link->dobj.type == SND_SOC_DOBJ_DAI_LINK)
			dev_warn(card->dev, "Topology forgot to remove link %s?\n",
				link->name);

		list_del(&link->list);
	}
}

static int snd_soc_init_platform(struct snd_soc_card *card,
				 struct snd_soc_dai_link *dai_link)
{
	struct snd_soc_dai_link_component *platform = dai_link->platforms;

	/*
	 * REMOVE ME
	 *
	 * This is glue code for Legacy vs Modern dai_link.
	 * This function will be removed if all derivers are switched to
	 * modern style dai_link.
	 * Driver shouldn't use both legacy and modern style in the same time.
	 * see
	 *	soc.h :: struct snd_soc_dai_link
	 */
	/* convert Legacy platform link */
	if (!platform) {
		platform = devm_kzalloc(card->dev,
				sizeof(struct snd_soc_dai_link_component),
				GFP_KERNEL);
		if (!platform)
			return -ENOMEM;

		dai_link->platforms	  = platform;
		dai_link->num_platforms	  = 1;
		dai_link->legacy_platform = 1;
		platform->name		  = dai_link->platform_name;
		platform->of_node	  = dai_link->platform_of_node;
		platform->dai_name	  = NULL;
	}

	/* if there's no platform we match on the empty platform */
	if (!platform->name &&
	    !platform->of_node)
		platform->name = "snd-soc-dummy";

	return 0;
}

static void soc_cleanup_platform(struct snd_soc_card *card)
{
	struct snd_soc_dai_link *link;
	int i;
	/*
	 * FIXME
	 *
	 * this function should be removed with snd_soc_init_platform
	 */

	for_each_card_prelinks(card, i, link) {
		if (link->legacy_platform) {
			link->legacy_platform = 0;
			link->platforms       = NULL;
		}
	}
}

static int snd_soc_init_multicodec(struct snd_soc_card *card,
				   struct snd_soc_dai_link *dai_link)
{
	/*
	 * REMOVE ME
	 *
	 * This is glue code for Legacy vs Modern dai_link.
	 * This function will be removed if all derivers are switched to
	 * modern style dai_link.
	 * Driver shouldn't use both legacy and modern style in the same time.
	 * see
	 *	soc.h :: struct snd_soc_dai_link
	 */

	/* Legacy codec/codec_dai link is a single entry in multicodec */
	if (dai_link->codec_name || dai_link->codec_of_node ||
	    dai_link->codec_dai_name) {
		dai_link->num_codecs = 1;

		dai_link->codecs = devm_kzalloc(card->dev,
				sizeof(struct snd_soc_dai_link_component),
				GFP_KERNEL);
		if (!dai_link->codecs)
			return -ENOMEM;

		dai_link->codecs[0].name = dai_link->codec_name;
		dai_link->codecs[0].of_node = dai_link->codec_of_node;
		dai_link->codecs[0].dai_name = dai_link->codec_dai_name;
	}

	if (!dai_link->codecs) {
		dev_err(card->dev, "ASoC: DAI link has no CODECs\n");
		return -EINVAL;
	}

	return 0;
}

static int soc_init_dai_link(struct snd_soc_card *card,
			     struct snd_soc_dai_link *link)
{
	int i, ret;
	struct snd_soc_dai_link_component *codec;

	ret = snd_soc_init_platform(card, link);
	if (ret) {
		dev_err(card->dev, "ASoC: failed to init multiplatform\n");
		return ret;
	}

	ret = snd_soc_init_multicodec(card, link);
	if (ret) {
		dev_err(card->dev, "ASoC: failed to init multicodec\n");
		return ret;
	}

	for_each_link_codecs(link, i, codec) {
		/*
		 * Codec must be specified by 1 of name or OF node,
		 * not both or neither.
		 */
		if (!!codec->name ==
		    !!codec->of_node) {
			dev_err(card->dev, "ASoC: Neither/both codec name/of_node are set for %s\n",
				link->name);
			return -EINVAL;
		}
		/* Codec DAI name must be specified */
		if (!codec->dai_name) {
			dev_err(card->dev, "ASoC: codec_dai_name not set for %s\n",
				link->name);
			return -EINVAL;
		}
	}

	/* FIXME */
	if (link->num_platforms > 1) {
		dev_err(card->dev,
			"ASoC: multi platform is not yet supported %s\n",
			link->name);
		return -EINVAL;
	}

	/*
	 * Platform may be specified by either name or OF node, but
	 * can be left unspecified, and a dummy platform will be used.
	 */
	if (link->platforms->name && link->platforms->of_node) {
		dev_err(card->dev,
			"ASoC: Both platform name/of_node are set for %s\n",
			link->name);
		return -EINVAL;
	}

	/*
	 * Defer card registartion if platform dai component is not added to
	 * component list.
	 */
	if ((link->platforms->of_node || link->platforms->name) &&
	    !soc_find_component(link->platforms->of_node, link->platforms->name))
		return -EPROBE_DEFER;

	/*
	 * CPU device may be specified by either name or OF node, but
	 * can be left unspecified, and will be matched based on DAI
	 * name alone..
	 */
	if (link->cpu_name && link->cpu_of_node) {
		dev_err(card->dev,
			"ASoC: Neither/both cpu name/of_node are set for %s\n",
			link->name);
		return -EINVAL;
	}

	/*
	 * Defer card registartion if cpu dai component is not added to
	 * component list.
	 */
	if ((link->cpu_of_node || link->cpu_name) &&
	    !soc_find_component(link->cpu_of_node, link->cpu_name))
		return -EPROBE_DEFER;

	/*
	 * At least one of CPU DAI name or CPU device name/node must be
	 * specified
	 */
	if (!link->cpu_dai_name &&
	    !(link->cpu_name || link->cpu_of_node)) {
		dev_err(card->dev,
			"ASoC: Neither cpu_dai_name nor cpu_name/of_node are set for %s\n",
			link->name);
		return -EINVAL;
	}

	return 0;
}

void snd_soc_disconnect_sync(struct device *dev)
{
	struct snd_soc_component *component =
			snd_soc_lookup_component(dev, NULL);

	if (!component || !component->card)
		return;

	snd_card_disconnect_sync(component->card->snd_card);
}
EXPORT_SYMBOL_GPL(snd_soc_disconnect_sync);

/**
 * snd_soc_add_dai_link - Add a DAI link dynamically
 * @card: The ASoC card to which the DAI link is added
 * @dai_link: The new DAI link to add
 *
 * This function adds a DAI link to the ASoC card's link list.
 *
 * Note: Topology can use this API to add DAI links when probing the
 * topology component. And machine drivers can still define static
 * DAI links in dai_link array.
 */
int snd_soc_add_dai_link(struct snd_soc_card *card,
		struct snd_soc_dai_link *dai_link)
{
	if (dai_link->dobj.type
	    && dai_link->dobj.type != SND_SOC_DOBJ_DAI_LINK) {
		dev_err(card->dev, "Invalid dai link type %d\n",
			dai_link->dobj.type);
		return -EINVAL;
	}

	lockdep_assert_held(&client_mutex);
	/*
	 * Notify the machine driver for extra initialization
	 * on the link created by topology.
	 */
	if (dai_link->dobj.type && card->add_dai_link)
		card->add_dai_link(card, dai_link);

	list_add_tail(&dai_link->list, &card->dai_link_list);

	return 0;
}
EXPORT_SYMBOL_GPL(snd_soc_add_dai_link);

/**
 * snd_soc_remove_dai_link - Remove a DAI link from the list
 * @card: The ASoC card that owns the link
 * @dai_link: The DAI link to remove
 *
 * This function removes a DAI link from the ASoC card's link list.
 *
 * For DAI links previously added by topology, topology should
 * remove them by using the dobj embedded in the link.
 */
void snd_soc_remove_dai_link(struct snd_soc_card *card,
			     struct snd_soc_dai_link *dai_link)
{
	struct snd_soc_dai_link *link, *_link;

	if (dai_link->dobj.type
	    && dai_link->dobj.type != SND_SOC_DOBJ_DAI_LINK) {
		dev_err(card->dev, "Invalid dai link type %d\n",
			dai_link->dobj.type);
		return;
	}

	lockdep_assert_held(&client_mutex);
	/*
	 * Notify the machine driver for extra destruction
	 * on the link created by topology.
	 */
	if (dai_link->dobj.type && card->remove_dai_link)
		card->remove_dai_link(card, dai_link);

	for_each_card_links_safe(card, link, _link) {
		if (link == dai_link) {
			list_del(&link->list);
			return;
		}
	}
}
EXPORT_SYMBOL_GPL(snd_soc_remove_dai_link);

static void soc_set_of_name_prefix(struct snd_soc_component *component)
{
	struct device_node *component_of_node = component->dev->of_node;
	const char *str;
	int ret;

	if (!component_of_node && component->dev->parent)
		component_of_node = component->dev->parent->of_node;

	ret = of_property_read_string(component_of_node, "sound-name-prefix",
				      &str);
	if (!ret)
		component->name_prefix = str;
}

static void soc_set_name_prefix(struct snd_soc_card *card,
				struct snd_soc_component *component)
{
	int i;

	for (i = 0; i < card->num_configs && card->codec_conf; i++) {
		struct snd_soc_codec_conf *map = &card->codec_conf[i];
		struct device_node *component_of_node = component->dev->of_node;

		if (!component_of_node && component->dev->parent)
			component_of_node = component->dev->parent->of_node;

		if (map->of_node && component_of_node != map->of_node)
			continue;
		if (map->dev_name && strcmp(component->name, map->dev_name))
			continue;
		component->name_prefix = map->name_prefix;
		return;
	}

	/*
	 * If there is no configuration table or no match in the table,
	 * check if a prefix is provided in the node
	 */
	soc_set_of_name_prefix(component);
}

static int soc_probe_component(struct snd_soc_card *card,
	struct snd_soc_component *component)
{
	struct snd_soc_dapm_context *dapm =
			snd_soc_component_get_dapm(component);
	struct snd_soc_dai *dai;
	int ret;

	if (!strcmp(component->name, "snd-soc-dummy"))
		return 0;

	if (component->card) {
		if (component->card != card) {
			dev_err(component->dev,
				"Trying to bind component to card \"%s\" but is already bound to card \"%s\"\n",
				card->name, component->card->name);
			return -ENODEV;
		}
		return 0;
	}

	if (!component->driver->module_get_upon_open &&
	    !try_module_get(component->dev->driver->owner))
		return -ENODEV;

	component->card = card;
	dapm->card = card;
	INIT_LIST_HEAD(&component->card_list);
	INIT_LIST_HEAD(&dapm->list);
	soc_set_name_prefix(card, component);

	soc_init_component_debugfs(component);

	if (component->driver->dapm_widgets) {
		ret = snd_soc_dapm_new_controls(dapm,
					component->driver->dapm_widgets,
					component->driver->num_dapm_widgets);

		if (ret != 0) {
			dev_err(component->dev,
				"Failed to create new controls %d\n", ret);
			goto err_probe;
		}
	}

	for_each_component_dais(component, dai) {
		ret = snd_soc_dapm_new_dai_widgets(dapm, dai);
		if (ret != 0) {
			dev_err(component->dev,
				"Failed to create DAI widgets %d\n", ret);
			goto err_probe;
		}
	}

	if (component->driver->probe) {
		ret = component->driver->probe(component);
		if (ret < 0) {
			dev_err(component->dev,
				"ASoC: failed to probe component %d\n", ret);
			goto err_probe;
		}

		WARN(dapm->idle_bias_off &&
			dapm->bias_level != SND_SOC_BIAS_OFF,
			"codec %s can not start from non-off bias with idle_bias_off==1\n",
			component->name);
	}

	/* machine specific init */
	if (component->init) {
		ret = component->init(component);
		if (ret < 0) {
			dev_err(component->dev,
				"Failed to do machine specific init %d\n", ret);
			goto err_probe;
		}
	}

	if (component->driver->controls)
		snd_soc_add_component_controls(component,
					       component->driver->controls,
					       component->driver->num_controls);
	if (component->driver->dapm_routes)
		snd_soc_dapm_add_routes(dapm,
					component->driver->dapm_routes,
					component->driver->num_dapm_routes);

	list_add(&dapm->list, &card->dapm_list);
	/* see for_each_card_components */
	list_add(&component->card_list, &card->component_dev_list);

err_probe:
	if (ret < 0)
		soc_cleanup_component(component);

	return ret;
}

static void rtd_release(struct device *dev)
{
	kfree(dev);
}

static int soc_post_component_init(struct snd_soc_pcm_runtime *rtd,
	const char *name)
{
	int ret = 0;

	/* register the rtd device */
	rtd->dev = kzalloc(sizeof(struct device), GFP_KERNEL);
	if (!rtd->dev)
		return -ENOMEM;
	device_initialize(rtd->dev);
	rtd->dev->parent = rtd->card->dev;
	rtd->dev->release = rtd_release;
	rtd->dev->groups = soc_dev_attr_groups;
	dev_set_name(rtd->dev, "%s", name);
	dev_set_drvdata(rtd->dev, rtd);
	mutex_init(&rtd->pcm_mutex);
	INIT_LIST_HEAD(&rtd->dpcm[SNDRV_PCM_STREAM_PLAYBACK].be_clients);
	INIT_LIST_HEAD(&rtd->dpcm[SNDRV_PCM_STREAM_CAPTURE].be_clients);
	INIT_LIST_HEAD(&rtd->dpcm[SNDRV_PCM_STREAM_PLAYBACK].fe_clients);
	INIT_LIST_HEAD(&rtd->dpcm[SNDRV_PCM_STREAM_CAPTURE].fe_clients);
	ret = device_add(rtd->dev);
	if (ret < 0) {
		/* calling put_device() here to free the rtd->dev */
		put_device(rtd->dev);
		dev_err(rtd->card->dev,
			"ASoC: failed to register runtime device: %d\n", ret);
		return ret;
	}
	rtd->dev_registered = 1;
	return 0;
}

static int soc_probe_link_components(struct snd_soc_card *card,
				     struct snd_soc_pcm_runtime *rtd, int order)
{
	struct snd_soc_component *component;
	struct snd_soc_rtdcom_list *rtdcom;
	int ret;

	for_each_rtdcom(rtd, rtdcom) {
		component = rtdcom->component;

		if (component->driver->probe_order == order) {
			ret = soc_probe_component(card, component);
			if (ret < 0)
				return ret;
		}
	}

	return 0;
}

static int soc_probe_dai(struct snd_soc_dai *dai, int order)
{
	if (dai->probed ||
	    dai->driver->probe_order != order)
		return 0;

	if (dai->driver->probe) {
		int ret = dai->driver->probe(dai);

		if (ret < 0) {
			dev_err(dai->dev, "ASoC: failed to probe DAI %s: %d\n",
				dai->name, ret);
			return ret;
		}
	}

	dai->probed = 1;

	return 0;
}

static int soc_link_dai_pcm_new(struct snd_soc_dai **dais, int num_dais,
				struct snd_soc_pcm_runtime *rtd)
{
	int i, ret = 0;

	for (i = 0; i < num_dais; ++i) {
		struct snd_soc_dai_driver *drv = dais[i]->driver;

		if (drv->pcm_new)
			ret = drv->pcm_new(rtd, dais[i]);
		if (ret < 0) {
			dev_err(dais[i]->dev,
				"ASoC: Failed to bind %s with pcm device\n",
				dais[i]->name);
			return ret;
		}
	}

	return 0;
}

static int soc_probe_link_dais(struct snd_soc_card *card,
		struct snd_soc_pcm_runtime *rtd, int order)
{
	struct snd_soc_dai_link *dai_link = rtd->dai_link;
	struct snd_soc_dai *cpu_dai = rtd->cpu_dai;
	struct snd_soc_rtdcom_list *rtdcom;
	struct snd_soc_component *component;
	struct snd_soc_dai *codec_dai;
	int i, ret, num;

	dev_dbg(card->dev, "ASoC: probe %s dai link %d late %d\n",
			card->name, rtd->num, order);

	/* set default power off timeout */
	rtd->pmdown_time = pmdown_time;

	ret = soc_probe_dai(cpu_dai, order);
	if (ret)
		return ret;

	/* probe the CODEC DAI */
	for_each_rtd_codec_dai(rtd, i, codec_dai) {
		ret = soc_probe_dai(codec_dai, order);
		if (ret)
			return ret;
	}

	/* complete DAI probe during last probe */
	if (order != SND_SOC_COMP_ORDER_LAST)
		return 0;

	/* do machine specific initialization */
	if (dai_link->init) {
		ret = dai_link->init(rtd);
		if (ret < 0) {
			dev_err(card->dev, "ASoC: failed to init %s: %d\n",
				dai_link->name, ret);
			return ret;
		}
	}

	if (dai_link->dai_fmt)
		snd_soc_runtime_set_dai_fmt(rtd, dai_link->dai_fmt);

	ret = soc_post_component_init(rtd, dai_link->name);
	if (ret)
		return ret;

#ifdef CONFIG_DEBUG_FS
	/* add DPCM sysfs entries */
	if (dai_link->dynamic)
		soc_dpcm_debugfs_add(rtd);
#endif

	num = rtd->num;

	/*
	 * most drivers will register their PCMs using DAI link ordering but
	 * topology based drivers can use the DAI link id field to set PCM
	 * device number and then use rtd + a base offset of the BEs.
	 */
	for_each_rtdcom(rtd, rtdcom) {
		component = rtdcom->component;

		if (!component->driver->use_dai_pcm_id)
			continue;

		if (rtd->dai_link->no_pcm)
			num += component->driver->be_pcm_base;
		else
			num = rtd->dai_link->id;
	}

	if (cpu_dai->driver->compress_new) {
		/* create compress_device" */
		ret = cpu_dai->driver->compress_new(rtd, num);
		if (ret < 0) {
			dev_err(card->dev, "ASoC: can't create compress %s\n",
					 dai_link->stream_name);
			return ret;
		}
	} else if (!dai_link->params) {
		/* create the pcm */
		ret = soc_new_pcm(rtd, num);
		if (ret < 0) {
			dev_err(card->dev, "ASoC: can't create pcm %s :%d\n",
				dai_link->stream_name, ret);
			return ret;
		}
		ret = soc_link_dai_pcm_new(&cpu_dai, 1, rtd);
		if (ret < 0)
			return ret;
		ret = soc_link_dai_pcm_new(rtd->codec_dais,
					   rtd->num_codecs, rtd);
		if (ret < 0)
			return ret;
	} else {
		INIT_DELAYED_WORK(&rtd->delayed_work,
				  codec2codec_close_delayed_work);
	}

	return 0;
}

static int soc_bind_aux_dev(struct snd_soc_card *card, int num)
{
	struct snd_soc_aux_dev *aux_dev = &card->aux_dev[num];
	struct snd_soc_component *component;
	const char *name;
	struct device_node *codec_of_node;

	if (aux_dev->codec_of_node || aux_dev->codec_name) {
		/* codecs, usually analog devices */
		name = aux_dev->codec_name;
		codec_of_node = aux_dev->codec_of_node;
		component = soc_find_component(codec_of_node, name);
		if (!component) {
			if (codec_of_node)
				name = of_node_full_name(codec_of_node);
			goto err_defer;
		}
	} else if (aux_dev->name) {
		/* generic components */
		name = aux_dev->name;
		component = soc_find_component(NULL, name);
		if (!component)
			goto err_defer;
	} else {
		dev_err(card->dev, "ASoC: Invalid auxiliary device\n");
		return -EINVAL;
	}

	component->init = aux_dev->init;
	list_add(&component->card_aux_list, &card->aux_comp_list);

	return 0;

err_defer:
	dev_err(card->dev, "ASoC: %s not registered\n", name);
	return -EPROBE_DEFER;
}

static int soc_probe_aux_devices(struct snd_soc_card *card)
{
	struct snd_soc_component *comp;
	int order;
	int ret;

	for_each_comp_order(order) {
		list_for_each_entry(comp, &card->aux_comp_list, card_aux_list) {
			if (comp->driver->probe_order == order) {
				ret = soc_probe_component(card,	comp);
				if (ret < 0) {
					dev_err(card->dev,
						"ASoC: failed to probe aux component %s %d\n",
						comp->name, ret);
					return ret;
				}
			}
		}
	}

	return 0;
}

static void soc_remove_aux_devices(struct snd_soc_card *card)
{
	struct snd_soc_component *comp, *_comp;
	int order;

	for_each_comp_order(order) {
		list_for_each_entry_safe(comp, _comp,
			&card->aux_comp_list, card_aux_list) {

			if (comp->driver->remove_order == order) {
				soc_remove_component(comp);
				/* remove it from the card's aux_comp_list */
				list_del(&comp->card_aux_list);
			}
		}
	}
}

/**
 * snd_soc_runtime_set_dai_fmt() - Change DAI link format for a ASoC runtime
 * @rtd: The runtime for which the DAI link format should be changed
 * @dai_fmt: The new DAI link format
 *
 * This function updates the DAI link format for all DAIs connected to the DAI
 * link for the specified runtime.
 *
 * Note: For setups with a static format set the dai_fmt field in the
 * corresponding snd_dai_link struct instead of using this function.
 *
 * Returns 0 on success, otherwise a negative error code.
 */
int snd_soc_runtime_set_dai_fmt(struct snd_soc_pcm_runtime *rtd,
	unsigned int dai_fmt)
{
	struct snd_soc_dai *cpu_dai = rtd->cpu_dai;
	struct snd_soc_dai *codec_dai;
	unsigned int i;
	int ret;

	for_each_rtd_codec_dai(rtd, i, codec_dai) {
		ret = snd_soc_dai_set_fmt(codec_dai, dai_fmt);
		if (ret != 0 && ret != -ENOTSUPP) {
			dev_warn(codec_dai->dev,
				 "ASoC: Failed to set DAI format: %d\n", ret);
			return ret;
		}
	}

	/*
	 * Flip the polarity for the "CPU" end of a CODEC<->CODEC link
	 * the component which has non_legacy_dai_naming is Codec
	 */
	if (cpu_dai->component->driver->non_legacy_dai_naming) {
		unsigned int inv_dai_fmt;

		inv_dai_fmt = dai_fmt & ~SND_SOC_DAIFMT_MASTER_MASK;
		switch (dai_fmt & SND_SOC_DAIFMT_MASTER_MASK) {
		case SND_SOC_DAIFMT_CBM_CFM:
			inv_dai_fmt |= SND_SOC_DAIFMT_CBS_CFS;
			break;
		case SND_SOC_DAIFMT_CBM_CFS:
			inv_dai_fmt |= SND_SOC_DAIFMT_CBS_CFM;
			break;
		case SND_SOC_DAIFMT_CBS_CFM:
			inv_dai_fmt |= SND_SOC_DAIFMT_CBM_CFS;
			break;
		case SND_SOC_DAIFMT_CBS_CFS:
			inv_dai_fmt |= SND_SOC_DAIFMT_CBM_CFM;
			break;
		}

		dai_fmt = inv_dai_fmt;
	}

	ret = snd_soc_dai_set_fmt(cpu_dai, dai_fmt);
	if (ret != 0 && ret != -ENOTSUPP) {
		dev_warn(cpu_dai->dev,
			 "ASoC: Failed to set DAI format: %d\n", ret);
		return ret;
	}

	return 0;
}
EXPORT_SYMBOL_GPL(snd_soc_runtime_set_dai_fmt);

#ifdef CONFIG_DMI
/*
 * Trim special characters, and replace '-' with '_' since '-' is used to
 * separate different DMI fields in the card long name. Only number and
 * alphabet characters and a few separator characters are kept.
 */
static void cleanup_dmi_name(char *name)
{
	int i, j = 0;

	for (i = 0; name[i]; i++) {
		if (isalnum(name[i]) || (name[i] == '.')
		    || (name[i] == '_'))
			name[j++] = name[i];
		else if (name[i] == '-')
			name[j++] = '_';
	}

	name[j] = '\0';
}

/*
 * Check if a DMI field is valid, i.e. not containing any string
 * in the black list.
 */
static int is_dmi_valid(const char *field)
{
	int i = 0;

	while (dmi_blacklist[i]) {
		if (strstr(field, dmi_blacklist[i]))
			return 0;
		i++;
	}

	return 1;
}

/**
 * snd_soc_set_dmi_name() - Register DMI names to card
 * @card: The card to register DMI names
 * @flavour: The flavour "differentiator" for the card amongst its peers.
 *
 * An Intel machine driver may be used by many different devices but are
 * difficult for userspace to differentiate, since machine drivers ususally
 * use their own name as the card short name and leave the card long name
 * blank. To differentiate such devices and fix bugs due to lack of
 * device-specific configurations, this function allows DMI info to be used
 * as the sound card long name, in the format of
 * "vendor-product-version-board"
 * (Character '-' is used to separate different DMI fields here).
 * This will help the user space to load the device-specific Use Case Manager
 * (UCM) configurations for the card.
 *
 * Possible card long names may be:
 * DellInc.-XPS139343-01-0310JH
 * ASUSTeKCOMPUTERINC.-T100TA-1.0-T100TA
 * Circuitco-MinnowboardMaxD0PLATFORM-D0-MinnowBoardMAX
 *
 * This function also supports flavoring the card longname to provide
 * the extra differentiation, like "vendor-product-version-board-flavor".
 *
 * We only keep number and alphabet characters and a few separator characters
 * in the card long name since UCM in the user space uses the card long names
 * as card configuration directory names and AudoConf cannot support special
 * charactors like SPACE.
 *
 * Returns 0 on success, otherwise a negative error code.
 */
int snd_soc_set_dmi_name(struct snd_soc_card *card, const char *flavour)
{
	const char *vendor, *product, *product_version, *board;
	size_t longname_buf_size = sizeof(card->snd_card->longname);
	size_t len;

	if (card->long_name)
		return 0; /* long name already set by driver or from DMI */

	/* make up dmi long name as: vendor.product.version.board */
	vendor = dmi_get_system_info(DMI_BOARD_VENDOR);
	if (!vendor || !is_dmi_valid(vendor)) {
		dev_warn(card->dev, "ASoC: no DMI vendor name!\n");
		return 0;
	}

	snprintf(card->dmi_longname, sizeof(card->snd_card->longname),
			 "%s", vendor);
	cleanup_dmi_name(card->dmi_longname);

	product = dmi_get_system_info(DMI_PRODUCT_NAME);
	if (product && is_dmi_valid(product)) {
		len = strlen(card->dmi_longname);
		snprintf(card->dmi_longname + len,
			 longname_buf_size - len,
			 "-%s", product);

		len++;	/* skip the separator "-" */
		if (len < longname_buf_size)
			cleanup_dmi_name(card->dmi_longname + len);

		/*
		 * some vendors like Lenovo may only put a self-explanatory
		 * name in the product version field
		 */
		product_version = dmi_get_system_info(DMI_PRODUCT_VERSION);
		if (product_version && is_dmi_valid(product_version)) {
			len = strlen(card->dmi_longname);
			snprintf(card->dmi_longname + len,
				 longname_buf_size - len,
				 "-%s", product_version);

			len++;
			if (len < longname_buf_size)
				cleanup_dmi_name(card->dmi_longname + len);
		}
	}

	board = dmi_get_system_info(DMI_BOARD_NAME);
	if (board && is_dmi_valid(board)) {
		len = strlen(card->dmi_longname);
		snprintf(card->dmi_longname + len,
			 longname_buf_size - len,
			 "-%s", board);

		len++;
		if (len < longname_buf_size)
			cleanup_dmi_name(card->dmi_longname + len);
	} else if (!product) {
		/* fall back to using legacy name */
		dev_warn(card->dev, "ASoC: no DMI board/product name!\n");
		return 0;
	}

	/* Add flavour to dmi long name */
	if (flavour) {
		len = strlen(card->dmi_longname);
		snprintf(card->dmi_longname + len,
			 longname_buf_size - len,
			 "-%s", flavour);

		len++;
		if (len < longname_buf_size)
			cleanup_dmi_name(card->dmi_longname + len);
	}

	/* set the card long name */
	card->long_name = card->dmi_longname;

	return 0;
}
EXPORT_SYMBOL_GPL(snd_soc_set_dmi_name);
#endif /* CONFIG_DMI */

static void soc_check_tplg_fes(struct snd_soc_card *card)
{
	struct snd_soc_component *component;
	const struct snd_soc_component_driver *comp_drv;
	struct snd_soc_dai_link *dai_link;
	int i;

	for_each_component(component) {

		/* does this component override FEs ? */
		if (!component->driver->ignore_machine)
			continue;

		/* for this machine ? */
		if (!strcmp(component->driver->ignore_machine,
			    card->dev->driver->name))
			goto match;
		if (strcmp(component->driver->ignore_machine,
			   dev_name(card->dev)))
			continue;
match:
		/* machine matches, so override the rtd data */
		for_each_card_prelinks(card, i, dai_link) {

			/* ignore this FE */
			if (dai_link->dynamic) {
				dai_link->ignore = true;
				continue;
			}

			dev_info(card->dev, "info: override FE DAI link %s\n",
				 card->dai_link[i].name);

			/* override platform component */
			if (snd_soc_init_platform(card, dai_link) < 0) {
				dev_err(card->dev, "init platform error");
				continue;
			}
			dai_link->platforms->name = component->name;

			/* convert non BE into BE */
			dai_link->no_pcm = 1;

			/* override any BE fixups */
			dai_link->be_hw_params_fixup =
				component->driver->be_hw_params_fixup;

			/*
			 * most BE links don't set stream name, so set it to
			 * dai link name if it's NULL to help bind widgets.
			 */
			if (!dai_link->stream_name)
				dai_link->stream_name = dai_link->name;
		}

		/* Inform userspace we are using alternate topology */
		if (component->driver->topology_name_prefix) {

			/* topology shortname created? */
			if (!card->topology_shortname_created) {
				comp_drv = component->driver;

				snprintf(card->topology_shortname, 32, "%s-%s",
					 comp_drv->topology_name_prefix,
					 card->name);
				card->topology_shortname_created = true;
			}

			/* use topology shortname */
			card->name = card->topology_shortname;
		}
	}
}

static int soc_cleanup_card_resources(struct snd_soc_card *card)
{
	/* free the ALSA card at first; this syncs with pending operations */
<<<<<<< HEAD
	if (card->snd_card)
		snd_card_free(card->snd_card);
=======
	if (card->snd_card) {
		snd_card_free(card->snd_card);
		card->snd_card = NULL;
	}
>>>>>>> 0ecfebd2

	/* remove and free each DAI */
	soc_remove_dai_links(card);
	soc_remove_pcm_runtimes(card);
	soc_cleanup_platform(card);

	/* remove auxiliary devices */
	soc_remove_aux_devices(card);

	snd_soc_dapm_free(&card->dapm);
	soc_cleanup_card_debugfs(card);

	/* remove the card */
	if (card->remove)
		card->remove(card);

	return 0;
}

static int snd_soc_instantiate_card(struct snd_soc_card *card)
{
	struct snd_soc_pcm_runtime *rtd;
	struct snd_soc_dai_link *dai_link;
	int ret, i, order;

	mutex_lock(&client_mutex);
	for_each_card_prelinks(card, i, dai_link) {
		ret = soc_init_dai_link(card, dai_link);
		if (ret) {
			soc_cleanup_platform(card);
			dev_err(card->dev, "ASoC: failed to init link %s: %d\n",
				dai_link->name, ret);
			mutex_unlock(&client_mutex);
			return ret;
		}
	}
	mutex_lock_nested(&card->mutex, SND_SOC_CARD_CLASS_INIT);

	card->dapm.bias_level = SND_SOC_BIAS_OFF;
	card->dapm.dev = card->dev;
	card->dapm.card = card;
	list_add(&card->dapm.list, &card->dapm_list);

	/* check whether any platform is ignore machine FE and using topology */
	soc_check_tplg_fes(card);

	/* bind DAIs */
	for_each_card_prelinks(card, i, dai_link) {
		ret = soc_bind_dai_link(card, dai_link);
		if (ret != 0)
			goto probe_end;
	}

	/* bind aux_devs too */
	for (i = 0; i < card->num_aux_devs; i++) {
		ret = soc_bind_aux_dev(card, i);
		if (ret != 0)
			goto probe_end;
	}

	/* add predefined DAI links to the list */
	for_each_card_prelinks(card, i, dai_link)
		snd_soc_add_dai_link(card, dai_link);

	/* card bind complete so register a sound card */
	ret = snd_card_new(card->dev, SNDRV_DEFAULT_IDX1, SNDRV_DEFAULT_STR1,
			card->owner, 0, &card->snd_card);
	if (ret < 0) {
		dev_err(card->dev,
			"ASoC: can't create sound card for card %s: %d\n",
			card->name, ret);
		goto probe_end;
	}

	soc_init_card_debugfs(card);

#ifdef CONFIG_DEBUG_FS
	snd_soc_dapm_debugfs_init(&card->dapm, card->debugfs_card_root);
#endif

#ifdef CONFIG_PM_SLEEP
	/* deferred resume work */
	INIT_WORK(&card->deferred_resume_work, soc_resume_deferred);
#endif

	if (card->dapm_widgets)
		snd_soc_dapm_new_controls(&card->dapm, card->dapm_widgets,
					  card->num_dapm_widgets);

	if (card->of_dapm_widgets)
		snd_soc_dapm_new_controls(&card->dapm, card->of_dapm_widgets,
					  card->num_of_dapm_widgets);

	/* initialise the sound card only once */
	if (card->probe) {
		ret = card->probe(card);
		if (ret < 0)
			goto probe_end;
	}

	/* probe all components used by DAI links on this card */
	for_each_comp_order(order) {
		for_each_card_rtds(card, rtd) {
			ret = soc_probe_link_components(card, rtd, order);
			if (ret < 0) {
				dev_err(card->dev,
					"ASoC: failed to instantiate card %d\n",
					ret);
				goto probe_end;
			}
		}
	}

	/* probe auxiliary components */
	ret = soc_probe_aux_devices(card);
	if (ret < 0)
		goto probe_end;

	/*
	 * Find new DAI links added during probing components and bind them.
	 * Components with topology may bring new DAIs and DAI links.
	 */
	for_each_card_links(card, dai_link) {
		if (soc_is_dai_link_bound(card, dai_link))
			continue;

		ret = soc_init_dai_link(card, dai_link);
		if (ret)
			goto probe_end;
		ret = soc_bind_dai_link(card, dai_link);
		if (ret)
			goto probe_end;
	}

	/* probe all DAI links on this card */
	for_each_comp_order(order) {
		for_each_card_rtds(card, rtd) {
			ret = soc_probe_link_dais(card, rtd, order);
			if (ret < 0) {
				dev_err(card->dev,
					"ASoC: failed to instantiate card %d\n",
					ret);
				goto probe_end;
			}
		}
	}

	snd_soc_dapm_link_dai_widgets(card);
	snd_soc_dapm_connect_dai_link_widgets(card);

	if (card->controls)
		snd_soc_add_card_controls(card, card->controls,
					  card->num_controls);

	if (card->dapm_routes)
		snd_soc_dapm_add_routes(&card->dapm, card->dapm_routes,
					card->num_dapm_routes);

	if (card->of_dapm_routes)
		snd_soc_dapm_add_routes(&card->dapm, card->of_dapm_routes,
					card->num_of_dapm_routes);

	/* try to set some sane longname if DMI is available */
	snd_soc_set_dmi_name(card, NULL);

	snprintf(card->snd_card->shortname, sizeof(card->snd_card->shortname),
		 "%s", card->name);
	snprintf(card->snd_card->longname, sizeof(card->snd_card->longname),
		 "%s", card->long_name ? card->long_name : card->name);
	snprintf(card->snd_card->driver, sizeof(card->snd_card->driver),
		 "%s", card->driver_name ? card->driver_name : card->name);
	for (i = 0; i < ARRAY_SIZE(card->snd_card->driver); i++) {
		switch (card->snd_card->driver[i]) {
		case '_':
		case '-':
		case '\0':
			break;
		default:
			if (!isalnum(card->snd_card->driver[i]))
				card->snd_card->driver[i] = '_';
			break;
		}
	}

	if (card->late_probe) {
		ret = card->late_probe(card);
		if (ret < 0) {
			dev_err(card->dev, "ASoC: %s late_probe() failed: %d\n",
				card->name, ret);
			goto probe_end;
		}
	}

	snd_soc_dapm_new_widgets(card);

	ret = snd_card_register(card->snd_card);
	if (ret < 0) {
		dev_err(card->dev, "ASoC: failed to register soundcard %d\n",
				ret);
		goto probe_end;
	}

	card->instantiated = 1;
	dapm_mark_endpoints_dirty(card);
	snd_soc_dapm_sync(&card->dapm);

probe_end:
	if (ret < 0)
		soc_cleanup_card_resources(card);

	mutex_unlock(&card->mutex);
	mutex_unlock(&client_mutex);

	return ret;
}

/* probes a new socdev */
static int soc_probe(struct platform_device *pdev)
{
	struct snd_soc_card *card = platform_get_drvdata(pdev);

	/*
	 * no card, so machine driver should be registering card
	 * we should not be here in that case so ret error
	 */
	if (!card)
		return -EINVAL;

	dev_warn(&pdev->dev,
		 "ASoC: machine %s should use snd_soc_register_card()\n",
		 card->name);

	/* Bodge while we unpick instantiation */
	card->dev = &pdev->dev;

	return snd_soc_register_card(card);
}

/* removes a socdev */
static int soc_remove(struct platform_device *pdev)
{
	struct snd_soc_card *card = platform_get_drvdata(pdev);

	snd_soc_unregister_card(card);
	return 0;
}

int snd_soc_poweroff(struct device *dev)
{
	struct snd_soc_card *card = dev_get_drvdata(dev);
	struct snd_soc_pcm_runtime *rtd;

	if (!card->instantiated)
		return 0;

	/*
	 * Flush out pmdown_time work - we actually do want to run it
	 * now, we're shutting down so no imminent restart.
	 */
	snd_soc_flush_all_delayed_work(card);

	snd_soc_dapm_shutdown(card);

	/* deactivate pins to sleep state */
	for_each_card_rtds(card, rtd) {
		struct snd_soc_dai *cpu_dai = rtd->cpu_dai;
		struct snd_soc_dai *codec_dai;
		int i;

		pinctrl_pm_select_sleep_state(cpu_dai->dev);
		for_each_rtd_codec_dai(rtd, i, codec_dai) {
			pinctrl_pm_select_sleep_state(codec_dai->dev);
		}
	}

	return 0;
}
EXPORT_SYMBOL_GPL(snd_soc_poweroff);

const struct dev_pm_ops snd_soc_pm_ops = {
	.suspend = snd_soc_suspend,
	.resume = snd_soc_resume,
	.freeze = snd_soc_suspend,
	.thaw = snd_soc_resume,
	.poweroff = snd_soc_poweroff,
	.restore = snd_soc_resume,
};
EXPORT_SYMBOL_GPL(snd_soc_pm_ops);

/* ASoC platform driver */
static struct platform_driver soc_driver = {
	.driver		= {
		.name		= "soc-audio",
		.pm		= &snd_soc_pm_ops,
	},
	.probe		= soc_probe,
	.remove		= soc_remove,
};

/**
 * snd_soc_cnew - create new control
 * @_template: control template
 * @data: control private data
 * @long_name: control long name
 * @prefix: control name prefix
 *
 * Create a new mixer control from a template control.
 *
 * Returns 0 for success, else error.
 */
struct snd_kcontrol *snd_soc_cnew(const struct snd_kcontrol_new *_template,
				  void *data, const char *long_name,
				  const char *prefix)
{
	struct snd_kcontrol_new template;
	struct snd_kcontrol *kcontrol;
	char *name = NULL;

	memcpy(&template, _template, sizeof(template));
	template.index = 0;

	if (!long_name)
		long_name = template.name;

	if (prefix) {
		name = kasprintf(GFP_KERNEL, "%s %s", prefix, long_name);
		if (!name)
			return NULL;

		template.name = name;
	} else {
		template.name = long_name;
	}

	kcontrol = snd_ctl_new1(&template, data);

	kfree(name);

	return kcontrol;
}
EXPORT_SYMBOL_GPL(snd_soc_cnew);

static int snd_soc_add_controls(struct snd_card *card, struct device *dev,
	const struct snd_kcontrol_new *controls, int num_controls,
	const char *prefix, void *data)
{
	int err, i;

	for (i = 0; i < num_controls; i++) {
		const struct snd_kcontrol_new *control = &controls[i];

		err = snd_ctl_add(card, snd_soc_cnew(control, data,
						     control->name, prefix));
		if (err < 0) {
			dev_err(dev, "ASoC: Failed to add %s: %d\n",
				control->name, err);
			return err;
		}
	}

	return 0;
}

struct snd_kcontrol *snd_soc_card_get_kcontrol(struct snd_soc_card *soc_card,
					       const char *name)
{
	struct snd_card *card = soc_card->snd_card;
	struct snd_kcontrol *kctl;

	if (unlikely(!name))
		return NULL;

	list_for_each_entry(kctl, &card->controls, list)
		if (!strncmp(kctl->id.name, name, sizeof(kctl->id.name)))
			return kctl;
	return NULL;
}
EXPORT_SYMBOL_GPL(snd_soc_card_get_kcontrol);

/**
 * snd_soc_add_component_controls - Add an array of controls to a component.
 *
 * @component: Component to add controls to
 * @controls: Array of controls to add
 * @num_controls: Number of elements in the array
 *
 * Return: 0 for success, else error.
 */
int snd_soc_add_component_controls(struct snd_soc_component *component,
	const struct snd_kcontrol_new *controls, unsigned int num_controls)
{
	struct snd_card *card = component->card->snd_card;

	return snd_soc_add_controls(card, component->dev, controls,
			num_controls, component->name_prefix, component);
}
EXPORT_SYMBOL_GPL(snd_soc_add_component_controls);

/**
 * snd_soc_add_card_controls - add an array of controls to a SoC card.
 * Convenience function to add a list of controls.
 *
 * @soc_card: SoC card to add controls to
 * @controls: array of controls to add
 * @num_controls: number of elements in the array
 *
 * Return 0 for success, else error.
 */
int snd_soc_add_card_controls(struct snd_soc_card *soc_card,
	const struct snd_kcontrol_new *controls, int num_controls)
{
	struct snd_card *card = soc_card->snd_card;

	return snd_soc_add_controls(card, soc_card->dev, controls, num_controls,
			NULL, soc_card);
}
EXPORT_SYMBOL_GPL(snd_soc_add_card_controls);

/**
 * snd_soc_add_dai_controls - add an array of controls to a DAI.
 * Convienience function to add a list of controls.
 *
 * @dai: DAI to add controls to
 * @controls: array of controls to add
 * @num_controls: number of elements in the array
 *
 * Return 0 for success, else error.
 */
int snd_soc_add_dai_controls(struct snd_soc_dai *dai,
	const struct snd_kcontrol_new *controls, int num_controls)
{
	struct snd_card *card = dai->component->card->snd_card;

	return snd_soc_add_controls(card, dai->dev, controls, num_controls,
			NULL, dai);
}
EXPORT_SYMBOL_GPL(snd_soc_add_dai_controls);

/**
 * snd_soc_dai_set_sysclk - configure DAI system or master clock.
 * @dai: DAI
 * @clk_id: DAI specific clock ID
 * @freq: new clock frequency in Hz
 * @dir: new clock direction - input/output.
 *
 * Configures the DAI master (MCLK) or system (SYSCLK) clocking.
 */
int snd_soc_dai_set_sysclk(struct snd_soc_dai *dai, int clk_id,
	unsigned int freq, int dir)
{
	if (dai->driver->ops->set_sysclk)
		return dai->driver->ops->set_sysclk(dai, clk_id, freq, dir);

	return snd_soc_component_set_sysclk(dai->component, clk_id, 0,
					    freq, dir);
}
EXPORT_SYMBOL_GPL(snd_soc_dai_set_sysclk);

/**
 * snd_soc_component_set_sysclk - configure COMPONENT system or master clock.
 * @component: COMPONENT
 * @clk_id: DAI specific clock ID
 * @source: Source for the clock
 * @freq: new clock frequency in Hz
 * @dir: new clock direction - input/output.
 *
 * Configures the CODEC master (MCLK) or system (SYSCLK) clocking.
 */
int snd_soc_component_set_sysclk(struct snd_soc_component *component,
				 int clk_id, int source, unsigned int freq,
				 int dir)
{
	if (component->driver->set_sysclk)
		return component->driver->set_sysclk(component, clk_id, source,
						 freq, dir);

	return -ENOTSUPP;
}
EXPORT_SYMBOL_GPL(snd_soc_component_set_sysclk);

/**
 * snd_soc_dai_set_clkdiv - configure DAI clock dividers.
 * @dai: DAI
 * @div_id: DAI specific clock divider ID
 * @div: new clock divisor.
 *
 * Configures the clock dividers. This is used to derive the best DAI bit and
 * frame clocks from the system or master clock. It's best to set the DAI bit
 * and frame clocks as low as possible to save system power.
 */
int snd_soc_dai_set_clkdiv(struct snd_soc_dai *dai,
	int div_id, int div)
{
	if (dai->driver->ops->set_clkdiv)
		return dai->driver->ops->set_clkdiv(dai, div_id, div);
	else
		return -EINVAL;
}
EXPORT_SYMBOL_GPL(snd_soc_dai_set_clkdiv);

/**
 * snd_soc_dai_set_pll - configure DAI PLL.
 * @dai: DAI
 * @pll_id: DAI specific PLL ID
 * @source: DAI specific source for the PLL
 * @freq_in: PLL input clock frequency in Hz
 * @freq_out: requested PLL output clock frequency in Hz
 *
 * Configures and enables PLL to generate output clock based on input clock.
 */
int snd_soc_dai_set_pll(struct snd_soc_dai *dai, int pll_id, int source,
	unsigned int freq_in, unsigned int freq_out)
{
	if (dai->driver->ops->set_pll)
		return dai->driver->ops->set_pll(dai, pll_id, source,
					 freq_in, freq_out);

	return snd_soc_component_set_pll(dai->component, pll_id, source,
					 freq_in, freq_out);
}
EXPORT_SYMBOL_GPL(snd_soc_dai_set_pll);

/*
 * snd_soc_component_set_pll - configure component PLL.
 * @component: COMPONENT
 * @pll_id: DAI specific PLL ID
 * @source: DAI specific source for the PLL
 * @freq_in: PLL input clock frequency in Hz
 * @freq_out: requested PLL output clock frequency in Hz
 *
 * Configures and enables PLL to generate output clock based on input clock.
 */
int snd_soc_component_set_pll(struct snd_soc_component *component, int pll_id,
			      int source, unsigned int freq_in,
			      unsigned int freq_out)
{
	if (component->driver->set_pll)
		return component->driver->set_pll(component, pll_id, source,
						  freq_in, freq_out);

	return -EINVAL;
}
EXPORT_SYMBOL_GPL(snd_soc_component_set_pll);

/**
 * snd_soc_dai_set_bclk_ratio - configure BCLK to sample rate ratio.
 * @dai: DAI
 * @ratio: Ratio of BCLK to Sample rate.
 *
 * Configures the DAI for a preset BCLK to sample rate ratio.
 */
int snd_soc_dai_set_bclk_ratio(struct snd_soc_dai *dai, unsigned int ratio)
{
	if (dai->driver->ops->set_bclk_ratio)
		return dai->driver->ops->set_bclk_ratio(dai, ratio);
	else
		return -EINVAL;
}
EXPORT_SYMBOL_GPL(snd_soc_dai_set_bclk_ratio);

/**
 * snd_soc_dai_set_fmt - configure DAI hardware audio format.
 * @dai: DAI
 * @fmt: SND_SOC_DAIFMT_* format value.
 *
 * Configures the DAI hardware format and clocking.
 */
int snd_soc_dai_set_fmt(struct snd_soc_dai *dai, unsigned int fmt)
{
	if (dai->driver->ops->set_fmt == NULL)
		return -ENOTSUPP;
	return dai->driver->ops->set_fmt(dai, fmt);
}
EXPORT_SYMBOL_GPL(snd_soc_dai_set_fmt);

/**
 * snd_soc_xlate_tdm_slot - generate tx/rx slot mask.
 * @slots: Number of slots in use.
 * @tx_mask: bitmask representing active TX slots.
 * @rx_mask: bitmask representing active RX slots.
 *
 * Generates the TDM tx and rx slot default masks for DAI.
 */
static int snd_soc_xlate_tdm_slot_mask(unsigned int slots,
				       unsigned int *tx_mask,
				       unsigned int *rx_mask)
{
	if (*tx_mask || *rx_mask)
		return 0;

	if (!slots)
		return -EINVAL;

	*tx_mask = (1 << slots) - 1;
	*rx_mask = (1 << slots) - 1;

	return 0;
}

/**
 * snd_soc_dai_set_tdm_slot() - Configures a DAI for TDM operation
 * @dai: The DAI to configure
 * @tx_mask: bitmask representing active TX slots.
 * @rx_mask: bitmask representing active RX slots.
 * @slots: Number of slots in use.
 * @slot_width: Width in bits for each slot.
 *
 * This function configures the specified DAI for TDM operation. @slot contains
 * the total number of slots of the TDM stream and @slot_with the width of each
 * slot in bit clock cycles. @tx_mask and @rx_mask are bitmasks specifying the
 * active slots of the TDM stream for the specified DAI, i.e. which slots the
 * DAI should write to or read from. If a bit is set the corresponding slot is
 * active, if a bit is cleared the corresponding slot is inactive. Bit 0 maps to
 * the first slot, bit 1 to the second slot and so on. The first active slot
 * maps to the first channel of the DAI, the second active slot to the second
 * channel and so on.
 *
 * TDM mode can be disabled by passing 0 for @slots. In this case @tx_mask,
 * @rx_mask and @slot_width will be ignored.
 *
 * Returns 0 on success, a negative error code otherwise.
 */
int snd_soc_dai_set_tdm_slot(struct snd_soc_dai *dai,
	unsigned int tx_mask, unsigned int rx_mask, int slots, int slot_width)
{
	if (dai->driver->ops->xlate_tdm_slot_mask)
		dai->driver->ops->xlate_tdm_slot_mask(slots,
						&tx_mask, &rx_mask);
	else
		snd_soc_xlate_tdm_slot_mask(slots, &tx_mask, &rx_mask);

	dai->tx_mask = tx_mask;
	dai->rx_mask = rx_mask;

	if (dai->driver->ops->set_tdm_slot)
		return dai->driver->ops->set_tdm_slot(dai, tx_mask, rx_mask,
				slots, slot_width);
	else
		return -ENOTSUPP;
}
EXPORT_SYMBOL_GPL(snd_soc_dai_set_tdm_slot);

/**
 * snd_soc_dai_set_channel_map - configure DAI audio channel map
 * @dai: DAI
 * @tx_num: how many TX channels
 * @tx_slot: pointer to an array which imply the TX slot number channel
 *           0~num-1 uses
 * @rx_num: how many RX channels
 * @rx_slot: pointer to an array which imply the RX slot number channel
 *           0~num-1 uses
 *
 * configure the relationship between channel number and TDM slot number.
 */
int snd_soc_dai_set_channel_map(struct snd_soc_dai *dai,
	unsigned int tx_num, unsigned int *tx_slot,
	unsigned int rx_num, unsigned int *rx_slot)
{
	if (dai->driver->ops->set_channel_map)
		return dai->driver->ops->set_channel_map(dai, tx_num, tx_slot,
			rx_num, rx_slot);
	else
		return -EINVAL;
}
EXPORT_SYMBOL_GPL(snd_soc_dai_set_channel_map);

/**
 * snd_soc_dai_get_channel_map - Get DAI audio channel map
 * @dai: DAI
 * @tx_num: how many TX channels
 * @tx_slot: pointer to an array which imply the TX slot number channel
 *           0~num-1 uses
 * @rx_num: how many RX channels
 * @rx_slot: pointer to an array which imply the RX slot number channel
 *           0~num-1 uses
 */
int snd_soc_dai_get_channel_map(struct snd_soc_dai *dai,
	unsigned int *tx_num, unsigned int *tx_slot,
	unsigned int *rx_num, unsigned int *rx_slot)
{
	if (dai->driver->ops->get_channel_map)
		return dai->driver->ops->get_channel_map(dai, tx_num, tx_slot,
			rx_num, rx_slot);
	else
		return -ENOTSUPP;
}
EXPORT_SYMBOL_GPL(snd_soc_dai_get_channel_map);

/**
 * snd_soc_dai_set_tristate - configure DAI system or master clock.
 * @dai: DAI
 * @tristate: tristate enable
 *
 * Tristates the DAI so that others can use it.
 */
int snd_soc_dai_set_tristate(struct snd_soc_dai *dai, int tristate)
{
	if (dai->driver->ops->set_tristate)
		return dai->driver->ops->set_tristate(dai, tristate);
	else
		return -EINVAL;
}
EXPORT_SYMBOL_GPL(snd_soc_dai_set_tristate);

/**
 * snd_soc_dai_digital_mute - configure DAI system or master clock.
 * @dai: DAI
 * @mute: mute enable
 * @direction: stream to mute
 *
 * Mutes the DAI DAC.
 */
int snd_soc_dai_digital_mute(struct snd_soc_dai *dai, int mute,
			     int direction)
{
	if (dai->driver->ops->mute_stream)
		return dai->driver->ops->mute_stream(dai, mute, direction);
	else if (direction == SNDRV_PCM_STREAM_PLAYBACK &&
		 dai->driver->ops->digital_mute)
		return dai->driver->ops->digital_mute(dai, mute);
	else
		return -ENOTSUPP;
}
EXPORT_SYMBOL_GPL(snd_soc_dai_digital_mute);

static int snd_soc_bind_card(struct snd_soc_card *card)
{
	struct snd_soc_pcm_runtime *rtd;
	int ret;

	ret = snd_soc_instantiate_card(card);
	if (ret != 0)
		return ret;

	/* deactivate pins to sleep state */
	for_each_card_rtds(card, rtd) {
		struct snd_soc_dai *cpu_dai = rtd->cpu_dai;
		struct snd_soc_dai *codec_dai;
		int j;

		for_each_rtd_codec_dai(rtd, j, codec_dai) {
			if (!codec_dai->active)
				pinctrl_pm_select_sleep_state(codec_dai->dev);
		}

		if (!cpu_dai->active)
			pinctrl_pm_select_sleep_state(cpu_dai->dev);
	}

	return ret;
}

/**
 * snd_soc_register_card - Register a card with the ASoC core
 *
 * @card: Card to register
 *
 */
int snd_soc_register_card(struct snd_soc_card *card)
{
	if (!card->name || !card->dev)
		return -EINVAL;

<<<<<<< HEAD
	mutex_lock(&client_mutex);
	for_each_card_prelinks(card, i, link) {

		ret = soc_init_dai_link(card, link);
		if (ret) {
			soc_cleanup_platform(card);
			dev_err(card->dev, "ASoC: failed to init link %s\n",
				link->name);
			mutex_unlock(&client_mutex);
			return ret;
		}
	}
	mutex_unlock(&client_mutex);

=======
>>>>>>> 0ecfebd2
	dev_set_drvdata(card->dev, card);

	snd_soc_initialize_card_lists(card);

	INIT_LIST_HEAD(&card->dai_link_list);

	INIT_LIST_HEAD(&card->rtd_list);
	card->num_rtd = 0;

	INIT_LIST_HEAD(&card->dapm_dirty);
	INIT_LIST_HEAD(&card->dobj_list);
	card->instantiated = 0;
	mutex_init(&card->mutex);
	mutex_init(&card->dapm_mutex);
	spin_lock_init(&card->dpcm_lock);

	return snd_soc_bind_card(card);
}
EXPORT_SYMBOL_GPL(snd_soc_register_card);

static void snd_soc_unbind_card(struct snd_soc_card *card, bool unregister)
{
	struct snd_soc_pcm_runtime *rtd;
	int order;

	if (card->instantiated) {
		card->instantiated = false;
		snd_soc_dapm_shutdown(card);
		snd_soc_flush_all_delayed_work(card);
<<<<<<< HEAD
=======

		mutex_lock(&client_mutex);
		/* remove all components used by DAI links on this card */
		for_each_comp_order(order) {
			for_each_card_rtds(card, rtd) {
				soc_remove_link_components(card, rtd, order);
			}
		}
		mutex_unlock(&client_mutex);

>>>>>>> 0ecfebd2
		soc_cleanup_card_resources(card);
		if (!unregister)
			list_add(&card->list, &unbind_card_list);
	} else {
		if (unregister)
			list_del(&card->list);
	}
}

/**
 * snd_soc_unregister_card - Unregister a card with the ASoC core
 *
 * @card: Card to unregister
 *
 */
int snd_soc_unregister_card(struct snd_soc_card *card)
{
	snd_soc_unbind_card(card, true);
	dev_dbg(card->dev, "ASoC: Unregistered card '%s'\n", card->name);

	return 0;
}
EXPORT_SYMBOL_GPL(snd_soc_unregister_card);

/*
 * Simplify DAI link configuration by removing ".-1" from device names
 * and sanitizing names.
 */
static char *fmt_single_name(struct device *dev, int *id)
{
	char *found, name[NAME_SIZE];
	int id1, id2;

	if (dev_name(dev) == NULL)
		return NULL;

	strlcpy(name, dev_name(dev), NAME_SIZE);

	/* are we a "%s.%d" name (platform and SPI components) */
	found = strstr(name, dev->driver->name);
	if (found) {
		/* get ID */
		if (sscanf(&found[strlen(dev->driver->name)], ".%d", id) == 1) {

			/* discard ID from name if ID == -1 */
			if (*id == -1)
				found[strlen(dev->driver->name)] = '\0';
		}

	} else {
		/* I2C component devices are named "bus-addr" */
		if (sscanf(name, "%x-%x", &id1, &id2) == 2) {
			char tmp[NAME_SIZE];

			/* create unique ID number from I2C addr and bus */
			*id = ((id1 & 0xffff) << 16) + id2;

			/* sanitize component name for DAI link creation */
			snprintf(tmp, NAME_SIZE, "%s.%s", dev->driver->name,
				 name);
			strlcpy(name, tmp, NAME_SIZE);
		} else
			*id = 0;
	}

	return kstrdup(name, GFP_KERNEL);
}

/*
 * Simplify DAI link naming for single devices with multiple DAIs by removing
 * any ".-1" and using the DAI name (instead of device name).
 */
static inline char *fmt_multiple_name(struct device *dev,
		struct snd_soc_dai_driver *dai_drv)
{
	if (dai_drv->name == NULL) {
		dev_err(dev,
			"ASoC: error - multiple DAI %s registered with no name\n",
			dev_name(dev));
		return NULL;
	}

	return kstrdup(dai_drv->name, GFP_KERNEL);
}

/**
 * snd_soc_unregister_dai - Unregister DAIs from the ASoC core
 *
 * @component: The component for which the DAIs should be unregistered
 */
static void snd_soc_unregister_dais(struct snd_soc_component *component)
{
	struct snd_soc_dai *dai, *_dai;

	for_each_component_dais_safe(component, dai, _dai) {
		dev_dbg(component->dev, "ASoC: Unregistered DAI '%s'\n",
			dai->name);
		list_del(&dai->list);
		kfree(dai->name);
		kfree(dai);
	}
}

/* Create a DAI and add it to the component's DAI list */
static struct snd_soc_dai *soc_add_dai(struct snd_soc_component *component,
	struct snd_soc_dai_driver *dai_drv,
	bool legacy_dai_naming)
{
	struct device *dev = component->dev;
	struct snd_soc_dai *dai;

	dev_dbg(dev, "ASoC: dynamically register DAI %s\n", dev_name(dev));

	dai = kzalloc(sizeof(struct snd_soc_dai), GFP_KERNEL);
	if (dai == NULL)
		return NULL;

	/*
	 * Back in the old days when we still had component-less DAIs,
	 * instead of having a static name, component-less DAIs would
	 * inherit the name of the parent device so it is possible to
	 * register multiple instances of the DAI. We still need to keep
	 * the same naming style even though those DAIs are not
	 * component-less anymore.
	 */
	if (legacy_dai_naming &&
	    (dai_drv->id == 0 || dai_drv->name == NULL)) {
		dai->name = fmt_single_name(dev, &dai->id);
	} else {
		dai->name = fmt_multiple_name(dev, dai_drv);
		if (dai_drv->id)
			dai->id = dai_drv->id;
		else
			dai->id = component->num_dai;
	}
	if (dai->name == NULL) {
		kfree(dai);
		return NULL;
	}

	dai->component = component;
	dai->dev = dev;
	dai->driver = dai_drv;
	if (!dai->driver->ops)
		dai->driver->ops = &null_dai_ops;

	/* see for_each_component_dais */
	list_add_tail(&dai->list, &component->dai_list);
	component->num_dai++;

	dev_dbg(dev, "ASoC: Registered DAI '%s'\n", dai->name);
	return dai;
}

/**
 * snd_soc_register_dais - Register a DAI with the ASoC core
 *
 * @component: The component the DAIs are registered for
 * @dai_drv: DAI driver to use for the DAIs
 * @count: Number of DAIs
 */
static int snd_soc_register_dais(struct snd_soc_component *component,
				 struct snd_soc_dai_driver *dai_drv,
				 size_t count)
{
	struct device *dev = component->dev;
	struct snd_soc_dai *dai;
	unsigned int i;
	int ret;

	dev_dbg(dev, "ASoC: dai register %s #%zu\n", dev_name(dev), count);

	for (i = 0; i < count; i++) {

		dai = soc_add_dai(component, dai_drv + i, count == 1 &&
				  !component->driver->non_legacy_dai_naming);
		if (dai == NULL) {
			ret = -ENOMEM;
			goto err;
		}
	}

	return 0;

err:
	snd_soc_unregister_dais(component);

	return ret;
}

/**
 * snd_soc_register_dai - Register a DAI dynamically & create its widgets
 *
 * @component: The component the DAIs are registered for
 * @dai_drv: DAI driver to use for the DAI
 *
 * Topology can use this API to register DAIs when probing a component.
 * These DAIs's widgets will be freed in the card cleanup and the DAIs
 * will be freed in the component cleanup.
 */
int snd_soc_register_dai(struct snd_soc_component *component,
	struct snd_soc_dai_driver *dai_drv)
{
	struct snd_soc_dapm_context *dapm =
		snd_soc_component_get_dapm(component);
	struct snd_soc_dai *dai;
	int ret;

	if (dai_drv->dobj.type != SND_SOC_DOBJ_PCM) {
		dev_err(component->dev, "Invalid dai type %d\n",
			dai_drv->dobj.type);
		return -EINVAL;
	}

	lockdep_assert_held(&client_mutex);
	dai = soc_add_dai(component, dai_drv, false);
	if (!dai)
		return -ENOMEM;

	/*
	 * Create the DAI widgets here. After adding DAIs, topology may
	 * also add routes that need these widgets as source or sink.
	 */
	ret = snd_soc_dapm_new_dai_widgets(dapm, dai);
	if (ret != 0) {
		dev_err(component->dev,
			"Failed to create DAI widgets %d\n", ret);
	}

	return ret;
}
EXPORT_SYMBOL_GPL(snd_soc_register_dai);

static void snd_soc_component_seq_notifier(struct snd_soc_dapm_context *dapm,
	enum snd_soc_dapm_type type, int subseq)
{
	struct snd_soc_component *component = dapm->component;

	component->driver->seq_notifier(component, type, subseq);
}

static int snd_soc_component_stream_event(struct snd_soc_dapm_context *dapm,
	int event)
{
	struct snd_soc_component *component = dapm->component;

	return component->driver->stream_event(component, event);
}

static int snd_soc_component_set_bias_level(struct snd_soc_dapm_context *dapm,
					enum snd_soc_bias_level level)
{
	struct snd_soc_component *component = dapm->component;

	return component->driver->set_bias_level(component, level);
}

static int snd_soc_component_initialize(struct snd_soc_component *component,
	const struct snd_soc_component_driver *driver, struct device *dev)
{
	struct snd_soc_dapm_context *dapm;

	component->name = fmt_single_name(dev, &component->id);
	if (!component->name) {
		dev_err(dev, "ASoC: Failed to allocate name\n");
		return -ENOMEM;
	}

	component->dev = dev;
	component->driver = driver;

	dapm = snd_soc_component_get_dapm(component);
	dapm->dev = dev;
	dapm->component = component;
	dapm->bias_level = SND_SOC_BIAS_OFF;
	dapm->idle_bias_off = !driver->idle_bias_on;
	dapm->suspend_bias_off = driver->suspend_bias_off;
	if (driver->seq_notifier)
		dapm->seq_notifier = snd_soc_component_seq_notifier;
	if (driver->stream_event)
		dapm->stream_event = snd_soc_component_stream_event;
	if (driver->set_bias_level)
		dapm->set_bias_level = snd_soc_component_set_bias_level;

	INIT_LIST_HEAD(&component->dai_list);
	mutex_init(&component->io_mutex);

	return 0;
}

static void snd_soc_component_setup_regmap(struct snd_soc_component *component)
{
	int val_bytes = regmap_get_val_bytes(component->regmap);

	/* Errors are legitimate for non-integer byte multiples */
	if (val_bytes > 0)
		component->val_bytes = val_bytes;
}

#ifdef CONFIG_REGMAP

/**
 * snd_soc_component_init_regmap() - Initialize regmap instance for the
 *                                   component
 * @component: The component for which to initialize the regmap instance
 * @regmap: The regmap instance that should be used by the component
 *
 * This function allows deferred assignment of the regmap instance that is
 * associated with the component. Only use this if the regmap instance is not
 * yet ready when the component is registered. The function must also be called
 * before the first IO attempt of the component.
 */
void snd_soc_component_init_regmap(struct snd_soc_component *component,
	struct regmap *regmap)
{
	component->regmap = regmap;
	snd_soc_component_setup_regmap(component);
}
EXPORT_SYMBOL_GPL(snd_soc_component_init_regmap);

/**
 * snd_soc_component_exit_regmap() - De-initialize regmap instance for the
 *                                   component
 * @component: The component for which to de-initialize the regmap instance
 *
 * Calls regmap_exit() on the regmap instance associated to the component and
 * removes the regmap instance from the component.
 *
 * This function should only be used if snd_soc_component_init_regmap() was used
 * to initialize the regmap instance.
 */
void snd_soc_component_exit_regmap(struct snd_soc_component *component)
{
	regmap_exit(component->regmap);
	component->regmap = NULL;
}
EXPORT_SYMBOL_GPL(snd_soc_component_exit_regmap);

#endif

static void snd_soc_component_add(struct snd_soc_component *component)
{
	mutex_lock(&client_mutex);

	if (!component->driver->write && !component->driver->read) {
		if (!component->regmap)
			component->regmap = dev_get_regmap(component->dev,
							   NULL);
		if (component->regmap)
			snd_soc_component_setup_regmap(component);
	}

	/* see for_each_component */
	list_add(&component->list, &component_list);
	INIT_LIST_HEAD(&component->dobj_list);

	mutex_unlock(&client_mutex);
}

static void snd_soc_component_cleanup(struct snd_soc_component *component)
{
	snd_soc_unregister_dais(component);
	kfree(component->name);
}

static void snd_soc_component_del_unlocked(struct snd_soc_component *component)
{
	struct snd_soc_card *card = component->card;

	if (card)
		snd_soc_unbind_card(card, false);

	list_del(&component->list);
}

#define ENDIANNESS_MAP(name) \
	(SNDRV_PCM_FMTBIT_##name##LE | SNDRV_PCM_FMTBIT_##name##BE)
static u64 endianness_format_map[] = {
	ENDIANNESS_MAP(S16_),
	ENDIANNESS_MAP(U16_),
	ENDIANNESS_MAP(S24_),
	ENDIANNESS_MAP(U24_),
	ENDIANNESS_MAP(S32_),
	ENDIANNESS_MAP(U32_),
	ENDIANNESS_MAP(S24_3),
	ENDIANNESS_MAP(U24_3),
	ENDIANNESS_MAP(S20_3),
	ENDIANNESS_MAP(U20_3),
	ENDIANNESS_MAP(S18_3),
	ENDIANNESS_MAP(U18_3),
	ENDIANNESS_MAP(FLOAT_),
	ENDIANNESS_MAP(FLOAT64_),
	ENDIANNESS_MAP(IEC958_SUBFRAME_),
};

/*
 * Fix up the DAI formats for endianness: codecs don't actually see
 * the endianness of the data but we're using the CPU format
 * definitions which do need to include endianness so we ensure that
 * codec DAIs always have both big and little endian variants set.
 */
static void convert_endianness_formats(struct snd_soc_pcm_stream *stream)
{
	int i;

	for (i = 0; i < ARRAY_SIZE(endianness_format_map); i++)
		if (stream->formats & endianness_format_map[i])
			stream->formats |= endianness_format_map[i];
}

static void snd_soc_try_rebind_card(void)
{
	struct snd_soc_card *card, *c;

	if (!list_empty(&unbind_card_list)) {
		list_for_each_entry_safe(card, c, &unbind_card_list, list) {
			if (!snd_soc_bind_card(card))
				list_del(&card->list);
		}
	}
}

int snd_soc_add_component(struct device *dev,
			struct snd_soc_component *component,
			const struct snd_soc_component_driver *component_driver,
			struct snd_soc_dai_driver *dai_drv,
			int num_dai)
{
	int ret;
	int i;

	ret = snd_soc_component_initialize(component, component_driver, dev);
	if (ret)
		goto err_free;

	if (component_driver->endianness) {
		for (i = 0; i < num_dai; i++) {
			convert_endianness_formats(&dai_drv[i].playback);
			convert_endianness_formats(&dai_drv[i].capture);
		}
	}

	ret = snd_soc_register_dais(component, dai_drv, num_dai);
	if (ret < 0) {
		dev_err(dev, "ASoC: Failed to register DAIs: %d\n", ret);
		goto err_cleanup;
	}

	snd_soc_component_add(component);
	snd_soc_try_rebind_card();

	return 0;

err_cleanup:
	snd_soc_component_cleanup(component);
err_free:
	return ret;
}
EXPORT_SYMBOL_GPL(snd_soc_add_component);

int snd_soc_register_component(struct device *dev,
			const struct snd_soc_component_driver *component_driver,
			struct snd_soc_dai_driver *dai_drv,
			int num_dai)
{
	struct snd_soc_component *component;

	component = devm_kzalloc(dev, sizeof(*component), GFP_KERNEL);
	if (!component)
		return -ENOMEM;

	return snd_soc_add_component(dev, component, component_driver,
				     dai_drv, num_dai);
}
EXPORT_SYMBOL_GPL(snd_soc_register_component);

/**
 * snd_soc_unregister_component - Unregister all related component
 * from the ASoC core
 *
 * @dev: The device to unregister
 */
static int __snd_soc_unregister_component(struct device *dev)
{
	struct snd_soc_component *component;
	int found = 0;

	mutex_lock(&client_mutex);
	for_each_component(component) {
		if (dev != component->dev)
			continue;

		snd_soc_tplg_component_remove(component,
					      SND_SOC_TPLG_INDEX_ALL);
		snd_soc_component_del_unlocked(component);
		found = 1;
		break;
	}
	mutex_unlock(&client_mutex);

	if (found)
		snd_soc_component_cleanup(component);

	return found;
}

void snd_soc_unregister_component(struct device *dev)
{
	while (__snd_soc_unregister_component(dev))
		;
}
EXPORT_SYMBOL_GPL(snd_soc_unregister_component);

struct snd_soc_component *snd_soc_lookup_component(struct device *dev,
						   const char *driver_name)
{
	struct snd_soc_component *component;
	struct snd_soc_component *ret;

	ret = NULL;
	mutex_lock(&client_mutex);
	for_each_component(component) {
		if (dev != component->dev)
			continue;

		if (driver_name &&
		    (driver_name != component->driver->name) &&
		    (strcmp(component->driver->name, driver_name) != 0))
			continue;

		ret = component;
		break;
	}
	mutex_unlock(&client_mutex);

	return ret;
}
EXPORT_SYMBOL_GPL(snd_soc_lookup_component);

/* Retrieve a card's name from device tree */
int snd_soc_of_parse_card_name(struct snd_soc_card *card,
			       const char *propname)
{
	struct device_node *np;
	int ret;

	if (!card->dev) {
		pr_err("card->dev is not set before calling %s\n", __func__);
		return -EINVAL;
	}

	np = card->dev->of_node;

	ret = of_property_read_string_index(np, propname, 0, &card->name);
	/*
	 * EINVAL means the property does not exist. This is fine providing
	 * card->name was previously set, which is checked later in
	 * snd_soc_register_card.
	 */
	if (ret < 0 && ret != -EINVAL) {
		dev_err(card->dev,
			"ASoC: Property '%s' could not be read: %d\n",
			propname, ret);
		return ret;
	}

	return 0;
}
EXPORT_SYMBOL_GPL(snd_soc_of_parse_card_name);

static const struct snd_soc_dapm_widget simple_widgets[] = {
	SND_SOC_DAPM_MIC("Microphone", NULL),
	SND_SOC_DAPM_LINE("Line", NULL),
	SND_SOC_DAPM_HP("Headphone", NULL),
	SND_SOC_DAPM_SPK("Speaker", NULL),
};

int snd_soc_of_parse_audio_simple_widgets(struct snd_soc_card *card,
					  const char *propname)
{
	struct device_node *np = card->dev->of_node;
	struct snd_soc_dapm_widget *widgets;
	const char *template, *wname;
	int i, j, num_widgets, ret;

	num_widgets = of_property_count_strings(np, propname);
	if (num_widgets < 0) {
		dev_err(card->dev,
			"ASoC: Property '%s' does not exist\n",	propname);
		return -EINVAL;
	}
	if (num_widgets & 1) {
		dev_err(card->dev,
			"ASoC: Property '%s' length is not even\n", propname);
		return -EINVAL;
	}

	num_widgets /= 2;
	if (!num_widgets) {
		dev_err(card->dev, "ASoC: Property '%s's length is zero\n",
			propname);
		return -EINVAL;
	}

	widgets = devm_kcalloc(card->dev, num_widgets, sizeof(*widgets),
			       GFP_KERNEL);
	if (!widgets) {
		dev_err(card->dev,
			"ASoC: Could not allocate memory for widgets\n");
		return -ENOMEM;
	}

	for (i = 0; i < num_widgets; i++) {
		ret = of_property_read_string_index(np, propname,
			2 * i, &template);
		if (ret) {
			dev_err(card->dev,
				"ASoC: Property '%s' index %d read error:%d\n",
				propname, 2 * i, ret);
			return -EINVAL;
		}

		for (j = 0; j < ARRAY_SIZE(simple_widgets); j++) {
			if (!strncmp(template, simple_widgets[j].name,
				     strlen(simple_widgets[j].name))) {
				widgets[i] = simple_widgets[j];
				break;
			}
		}

		if (j >= ARRAY_SIZE(simple_widgets)) {
			dev_err(card->dev,
				"ASoC: DAPM widget '%s' is not supported\n",
				template);
			return -EINVAL;
		}

		ret = of_property_read_string_index(np, propname,
						    (2 * i) + 1,
						    &wname);
		if (ret) {
			dev_err(card->dev,
				"ASoC: Property '%s' index %d read error:%d\n",
				propname, (2 * i) + 1, ret);
			return -EINVAL;
		}

		widgets[i].name = wname;
	}

	card->of_dapm_widgets = widgets;
	card->num_of_dapm_widgets = num_widgets;

	return 0;
}
EXPORT_SYMBOL_GPL(snd_soc_of_parse_audio_simple_widgets);

int snd_soc_of_get_slot_mask(struct device_node *np,
			     const char *prop_name,
			     unsigned int *mask)
{
	u32 val;
	const __be32 *of_slot_mask = of_get_property(np, prop_name, &val);
	int i;

	if (!of_slot_mask)
		return 0;
	val /= sizeof(u32);
	for (i = 0; i < val; i++)
		if (be32_to_cpup(&of_slot_mask[i]))
			*mask |= (1 << i);

	return val;
}
EXPORT_SYMBOL_GPL(snd_soc_of_get_slot_mask);

int snd_soc_of_parse_tdm_slot(struct device_node *np,
			      unsigned int *tx_mask,
			      unsigned int *rx_mask,
			      unsigned int *slots,
			      unsigned int *slot_width)
{
	u32 val;
	int ret;

	if (tx_mask)
		snd_soc_of_get_slot_mask(np, "dai-tdm-slot-tx-mask", tx_mask);
	if (rx_mask)
		snd_soc_of_get_slot_mask(np, "dai-tdm-slot-rx-mask", rx_mask);

	if (of_property_read_bool(np, "dai-tdm-slot-num")) {
		ret = of_property_read_u32(np, "dai-tdm-slot-num", &val);
		if (ret)
			return ret;

		if (slots)
			*slots = val;
	}

	if (of_property_read_bool(np, "dai-tdm-slot-width")) {
		ret = of_property_read_u32(np, "dai-tdm-slot-width", &val);
		if (ret)
			return ret;

		if (slot_width)
			*slot_width = val;
	}

	return 0;
}
EXPORT_SYMBOL_GPL(snd_soc_of_parse_tdm_slot);

void snd_soc_of_parse_node_prefix(struct device_node *np,
				  struct snd_soc_codec_conf *codec_conf,
				  struct device_node *of_node,
				  const char *propname)
{
	const char *str;
	int ret;

	ret = of_property_read_string(np, propname, &str);
	if (ret < 0) {
		/* no prefix is not error */
		return;
	}

	codec_conf->of_node	= of_node;
	codec_conf->name_prefix	= str;
}
EXPORT_SYMBOL_GPL(snd_soc_of_parse_node_prefix);

int snd_soc_of_parse_audio_routing(struct snd_soc_card *card,
				   const char *propname)
{
	struct device_node *np = card->dev->of_node;
	int num_routes;
	struct snd_soc_dapm_route *routes;
	int i, ret;

	num_routes = of_property_count_strings(np, propname);
	if (num_routes < 0 || num_routes & 1) {
		dev_err(card->dev,
			"ASoC: Property '%s' does not exist or its length is not even\n",
			propname);
		return -EINVAL;
	}
	num_routes /= 2;
	if (!num_routes) {
		dev_err(card->dev, "ASoC: Property '%s's length is zero\n",
			propname);
		return -EINVAL;
	}

	routes = devm_kcalloc(card->dev, num_routes, sizeof(*routes),
			      GFP_KERNEL);
	if (!routes) {
		dev_err(card->dev,
			"ASoC: Could not allocate DAPM route table\n");
		return -EINVAL;
	}

	for (i = 0; i < num_routes; i++) {
		ret = of_property_read_string_index(np, propname,
			2 * i, &routes[i].sink);
		if (ret) {
			dev_err(card->dev,
				"ASoC: Property '%s' index %d could not be read: %d\n",
				propname, 2 * i, ret);
			return -EINVAL;
		}
		ret = of_property_read_string_index(np, propname,
			(2 * i) + 1, &routes[i].source);
		if (ret) {
			dev_err(card->dev,
				"ASoC: Property '%s' index %d could not be read: %d\n",
				propname, (2 * i) + 1, ret);
			return -EINVAL;
		}
	}

	card->num_of_dapm_routes = num_routes;
	card->of_dapm_routes = routes;

	return 0;
}
EXPORT_SYMBOL_GPL(snd_soc_of_parse_audio_routing);

unsigned int snd_soc_of_parse_daifmt(struct device_node *np,
				     const char *prefix,
				     struct device_node **bitclkmaster,
				     struct device_node **framemaster)
{
	int ret, i;
	char prop[128];
	unsigned int format = 0;
	int bit, frame;
	const char *str;
	struct {
		char *name;
		unsigned int val;
	} of_fmt_table[] = {
		{ "i2s",	SND_SOC_DAIFMT_I2S },
		{ "right_j",	SND_SOC_DAIFMT_RIGHT_J },
		{ "left_j",	SND_SOC_DAIFMT_LEFT_J },
		{ "dsp_a",	SND_SOC_DAIFMT_DSP_A },
		{ "dsp_b",	SND_SOC_DAIFMT_DSP_B },
		{ "ac97",	SND_SOC_DAIFMT_AC97 },
		{ "pdm",	SND_SOC_DAIFMT_PDM},
		{ "msb",	SND_SOC_DAIFMT_MSB },
		{ "lsb",	SND_SOC_DAIFMT_LSB },
	};

	if (!prefix)
		prefix = "";

	/*
	 * check "dai-format = xxx"
	 * or    "[prefix]format = xxx"
	 * SND_SOC_DAIFMT_FORMAT_MASK area
	 */
	ret = of_property_read_string(np, "dai-format", &str);
	if (ret < 0) {
		snprintf(prop, sizeof(prop), "%sformat", prefix);
		ret = of_property_read_string(np, prop, &str);
	}
	if (ret == 0) {
		for (i = 0; i < ARRAY_SIZE(of_fmt_table); i++) {
			if (strcmp(str, of_fmt_table[i].name) == 0) {
				format |= of_fmt_table[i].val;
				break;
			}
		}
	}

	/*
	 * check "[prefix]continuous-clock"
	 * SND_SOC_DAIFMT_CLOCK_MASK area
	 */
	snprintf(prop, sizeof(prop), "%scontinuous-clock", prefix);
	if (of_property_read_bool(np, prop))
		format |= SND_SOC_DAIFMT_CONT;
	else
		format |= SND_SOC_DAIFMT_GATED;

	/*
	 * check "[prefix]bitclock-inversion"
	 * check "[prefix]frame-inversion"
	 * SND_SOC_DAIFMT_INV_MASK area
	 */
	snprintf(prop, sizeof(prop), "%sbitclock-inversion", prefix);
	bit = !!of_get_property(np, prop, NULL);

	snprintf(prop, sizeof(prop), "%sframe-inversion", prefix);
	frame = !!of_get_property(np, prop, NULL);

	switch ((bit << 4) + frame) {
	case 0x11:
		format |= SND_SOC_DAIFMT_IB_IF;
		break;
	case 0x10:
		format |= SND_SOC_DAIFMT_IB_NF;
		break;
	case 0x01:
		format |= SND_SOC_DAIFMT_NB_IF;
		break;
	default:
		/* SND_SOC_DAIFMT_NB_NF is default */
		break;
	}

	/*
	 * check "[prefix]bitclock-master"
	 * check "[prefix]frame-master"
	 * SND_SOC_DAIFMT_MASTER_MASK area
	 */
	snprintf(prop, sizeof(prop), "%sbitclock-master", prefix);
	bit = !!of_get_property(np, prop, NULL);
	if (bit && bitclkmaster)
		*bitclkmaster = of_parse_phandle(np, prop, 0);

	snprintf(prop, sizeof(prop), "%sframe-master", prefix);
	frame = !!of_get_property(np, prop, NULL);
	if (frame && framemaster)
		*framemaster = of_parse_phandle(np, prop, 0);

	switch ((bit << 4) + frame) {
	case 0x11:
		format |= SND_SOC_DAIFMT_CBM_CFM;
		break;
	case 0x10:
		format |= SND_SOC_DAIFMT_CBM_CFS;
		break;
	case 0x01:
		format |= SND_SOC_DAIFMT_CBS_CFM;
		break;
	default:
		format |= SND_SOC_DAIFMT_CBS_CFS;
		break;
	}

	return format;
}
EXPORT_SYMBOL_GPL(snd_soc_of_parse_daifmt);

int snd_soc_get_dai_id(struct device_node *ep)
{
	struct snd_soc_component *pos;
	struct device_node *node;
	int ret;

	node = of_graph_get_port_parent(ep);

	/*
	 * For example HDMI case, HDMI has video/sound port,
	 * but ALSA SoC needs sound port number only.
	 * Thus counting HDMI DT port/endpoint doesn't work.
	 * Then, it should have .of_xlate_dai_id
	 */
	ret = -ENOTSUPP;
	mutex_lock(&client_mutex);
	for_each_component(pos) {
		struct device_node *component_of_node = pos->dev->of_node;

		if (!component_of_node && pos->dev->parent)
			component_of_node = pos->dev->parent->of_node;

		if (component_of_node != node)
			continue;

		if (pos->driver->of_xlate_dai_id)
			ret = pos->driver->of_xlate_dai_id(pos, ep);

		break;
	}
	mutex_unlock(&client_mutex);

	of_node_put(node);

	return ret;
}
EXPORT_SYMBOL_GPL(snd_soc_get_dai_id);

int snd_soc_get_dai_name(struct of_phandle_args *args,
				const char **dai_name)
{
	struct snd_soc_component *pos;
	struct device_node *component_of_node;
	int ret = -EPROBE_DEFER;

	mutex_lock(&client_mutex);
	for_each_component(pos) {
		component_of_node = pos->dev->of_node;
		if (!component_of_node && pos->dev->parent)
			component_of_node = pos->dev->parent->of_node;

		if (component_of_node != args->np)
			continue;

		if (pos->driver->of_xlate_dai_name) {
			ret = pos->driver->of_xlate_dai_name(pos,
							     args,
							     dai_name);
		} else {
			struct snd_soc_dai *dai;
			int id = -1;

			switch (args->args_count) {
			case 0:
				id = 0; /* same as dai_drv[0] */
				break;
			case 1:
				id = args->args[0];
				break;
			default:
				/* not supported */
				break;
			}

			if (id < 0 || id >= pos->num_dai) {
				ret = -EINVAL;
				continue;
			}

			ret = 0;

			/* find target DAI */
			for_each_component_dais(pos, dai) {
				if (id == 0)
					break;
				id--;
			}

			*dai_name = dai->driver->name;
			if (!*dai_name)
				*dai_name = pos->name;
		}

		break;
	}
	mutex_unlock(&client_mutex);
	return ret;
}
EXPORT_SYMBOL_GPL(snd_soc_get_dai_name);

int snd_soc_of_get_dai_name(struct device_node *of_node,
			    const char **dai_name)
{
	struct of_phandle_args args;
	int ret;

	ret = of_parse_phandle_with_args(of_node, "sound-dai",
					 "#sound-dai-cells", 0, &args);
	if (ret)
		return ret;

	ret = snd_soc_get_dai_name(&args, dai_name);

	of_node_put(args.np);

	return ret;
}
EXPORT_SYMBOL_GPL(snd_soc_of_get_dai_name);

/*
 * snd_soc_of_put_dai_link_codecs - Dereference device nodes in the codecs array
 * @dai_link: DAI link
 *
 * Dereference device nodes acquired by snd_soc_of_get_dai_link_codecs().
 */
void snd_soc_of_put_dai_link_codecs(struct snd_soc_dai_link *dai_link)
{
	struct snd_soc_dai_link_component *component;
	int index;

	for_each_link_codecs(dai_link, index, component) {
		if (!component->of_node)
			break;
		of_node_put(component->of_node);
		component->of_node = NULL;
	}
}
EXPORT_SYMBOL_GPL(snd_soc_of_put_dai_link_codecs);

/*
 * snd_soc_of_get_dai_link_codecs - Parse a list of CODECs in the devicetree
 * @dev: Card device
 * @of_node: Device node
 * @dai_link: DAI link
 *
 * Builds an array of CODEC DAI components from the DAI link property
 * 'sound-dai'.
 * The array is set in the DAI link and the number of DAIs is set accordingly.
 * The device nodes in the array (of_node) must be dereferenced by calling
 * snd_soc_of_put_dai_link_codecs() on @dai_link.
 *
 * Returns 0 for success
 */
int snd_soc_of_get_dai_link_codecs(struct device *dev,
				   struct device_node *of_node,
				   struct snd_soc_dai_link *dai_link)
{
	struct of_phandle_args args;
	struct snd_soc_dai_link_component *component;
	char *name;
	int index, num_codecs, ret;

	/* Count the number of CODECs */
	name = "sound-dai";
	num_codecs = of_count_phandle_with_args(of_node, name,
						"#sound-dai-cells");
	if (num_codecs <= 0) {
		if (num_codecs == -ENOENT)
			dev_err(dev, "No 'sound-dai' property\n");
		else
			dev_err(dev, "Bad phandle in 'sound-dai'\n");
		return num_codecs;
	}
	component = devm_kcalloc(dev,
				 num_codecs, sizeof(*component),
				 GFP_KERNEL);
	if (!component)
		return -ENOMEM;
	dai_link->codecs = component;
	dai_link->num_codecs = num_codecs;

	/* Parse the list */
	for_each_link_codecs(dai_link, index, component) {
		ret = of_parse_phandle_with_args(of_node, name,
						 "#sound-dai-cells",
						 index, &args);
		if (ret)
			goto err;
		component->of_node = args.np;
		ret = snd_soc_get_dai_name(&args, &component->dai_name);
		if (ret < 0)
			goto err;
	}
	return 0;
err:
	snd_soc_of_put_dai_link_codecs(dai_link);
	dai_link->codecs = NULL;
	dai_link->num_codecs = 0;
	return ret;
}
EXPORT_SYMBOL_GPL(snd_soc_of_get_dai_link_codecs);

static int __init snd_soc_init(void)
{
	snd_soc_debugfs_init();
	snd_soc_util_init();

	return platform_driver_register(&soc_driver);
}
module_init(snd_soc_init);

static void __exit snd_soc_exit(void)
{
	snd_soc_util_exit();
	snd_soc_debugfs_exit();

	platform_driver_unregister(&soc_driver);
}
module_exit(snd_soc_exit);

/* Module information */
MODULE_AUTHOR("Liam Girdwood, lrg@slimlogic.co.uk");
MODULE_DESCRIPTION("ALSA SoC Core");
MODULE_LICENSE("GPL");
MODULE_ALIAS("platform:soc-audio");<|MERGE_RESOLUTION|>--- conflicted
+++ resolved
@@ -2040,15 +2040,10 @@
 static int soc_cleanup_card_resources(struct snd_soc_card *card)
 {
 	/* free the ALSA card at first; this syncs with pending operations */
-<<<<<<< HEAD
-	if (card->snd_card)
-		snd_card_free(card->snd_card);
-=======
 	if (card->snd_card) {
 		snd_card_free(card->snd_card);
 		card->snd_card = NULL;
 	}
->>>>>>> 0ecfebd2
 
 	/* remove and free each DAI */
 	soc_remove_dai_links(card);
@@ -2812,23 +2807,6 @@
 	if (!card->name || !card->dev)
 		return -EINVAL;
 
-<<<<<<< HEAD
-	mutex_lock(&client_mutex);
-	for_each_card_prelinks(card, i, link) {
-
-		ret = soc_init_dai_link(card, link);
-		if (ret) {
-			soc_cleanup_platform(card);
-			dev_err(card->dev, "ASoC: failed to init link %s\n",
-				link->name);
-			mutex_unlock(&client_mutex);
-			return ret;
-		}
-	}
-	mutex_unlock(&client_mutex);
-
-=======
->>>>>>> 0ecfebd2
 	dev_set_drvdata(card->dev, card);
 
 	snd_soc_initialize_card_lists(card);
@@ -2858,8 +2836,6 @@
 		card->instantiated = false;
 		snd_soc_dapm_shutdown(card);
 		snd_soc_flush_all_delayed_work(card);
-<<<<<<< HEAD
-=======
 
 		mutex_lock(&client_mutex);
 		/* remove all components used by DAI links on this card */
@@ -2870,7 +2846,6 @@
 		}
 		mutex_unlock(&client_mutex);
 
->>>>>>> 0ecfebd2
 		soc_cleanup_card_resources(card);
 		if (!unregister)
 			list_add(&card->list, &unbind_card_list);
