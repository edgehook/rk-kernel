/* SPDX-License-Identifier: GPL-2.0-or-later */
/*
 *  linux/drivers/char/serial_core.h
 *
 *  Copyright (C) 2000 Deep Blue Solutions Ltd.
 */
#ifndef LINUX_SERIAL_CORE_H
#define LINUX_SERIAL_CORE_H

#include <linux/bitops.h>
#include <linux/compiler.h>
#include <linux/console.h>
#include <linux/interrupt.h>
#include <linux/circ_buf.h>
#include <linux/spinlock.h>
#include <linux/sched.h>
#include <linux/tty.h>
#include <linux/mutex.h>
#include <linux/sysrq.h>
#include <uapi/linux/serial_core.h>

#ifdef CONFIG_SERIAL_CORE_CONSOLE
#define uart_console(port) \
	((port)->cons && (port)->cons->index == (port)->line)
#else
#define uart_console(port)      ({ (void)port; 0; })
#endif

struct uart_port;
struct serial_struct;
struct device;

/*
 * This structure describes all the operations that can be done on the
 * physical hardware.  See Documentation/driver-api/serial/driver.rst for details.
 */
struct uart_ops {
	unsigned int	(*tx_empty)(struct uart_port *);
	void		(*set_mctrl)(struct uart_port *, unsigned int mctrl);
	unsigned int	(*get_mctrl)(struct uart_port *);
	void		(*stop_tx)(struct uart_port *);
	void		(*start_tx)(struct uart_port *);
	void		(*throttle)(struct uart_port *);
	void		(*unthrottle)(struct uart_port *);
	void		(*send_xchar)(struct uart_port *, char ch);
	void		(*stop_rx)(struct uart_port *);
	void		(*enable_ms)(struct uart_port *);
	void		(*break_ctl)(struct uart_port *, int ctl);
	int		(*startup)(struct uart_port *);
	void		(*shutdown)(struct uart_port *);
	void		(*flush_buffer)(struct uart_port *);
	void		(*set_termios)(struct uart_port *, struct ktermios *new,
				       struct ktermios *old);
	void		(*set_ldisc)(struct uart_port *, struct ktermios *);
	void		(*pm)(struct uart_port *, unsigned int state,
			      unsigned int oldstate);

	/*
	 * Return a string describing the type of the port
	 */
	const char	*(*type)(struct uart_port *);

	/*
	 * Release IO and memory resources used by the port.
	 * This includes iounmap if necessary.
	 */
	void		(*release_port)(struct uart_port *);

	/*
	 * Request IO and memory resources used by the port.
	 * This includes iomapping the port if necessary.
	 */
	int		(*request_port)(struct uart_port *);
	void		(*config_port)(struct uart_port *, int);
	int		(*verify_port)(struct uart_port *, struct serial_struct *);
	int		(*ioctl)(struct uart_port *, unsigned int, unsigned long);
#ifdef CONFIG_CONSOLE_POLL
	int		(*poll_init)(struct uart_port *);
	void		(*poll_put_char)(struct uart_port *, unsigned char);
	int		(*poll_get_char)(struct uart_port *);
#endif
};

#define NO_POLL_CHAR		0x00ff0000
#define UART_CONFIG_TYPE	(1 << 0)
#define UART_CONFIG_IRQ		(1 << 1)

struct uart_icount {
	__u32	cts;
	__u32	dsr;
	__u32	rng;
	__u32	dcd;
	__u32	rx;
	__u32	tx;
	__u32	frame;
	__u32	overrun;
	__u32	parity;
	__u32	brk;
	__u32	buf_overrun;
};

typedef unsigned int __bitwise upf_t;
typedef unsigned int __bitwise upstat_t;

struct uart_port {
	spinlock_t		lock;			/* port lock */
	unsigned long		iobase;			/* in/out[bwl] */
	unsigned char __iomem	*membase;		/* read/write[bwl] */
	unsigned int		(*serial_in)(struct uart_port *, int);
	void			(*serial_out)(struct uart_port *, int, int);
	void			(*set_termios)(struct uart_port *,
				               struct ktermios *new,
				               struct ktermios *old);
	void			(*set_ldisc)(struct uart_port *,
					     struct ktermios *);
	unsigned int		(*get_mctrl)(struct uart_port *);
	void			(*set_mctrl)(struct uart_port *, unsigned int);
	unsigned int		(*get_divisor)(struct uart_port *,
					       unsigned int baud,
					       unsigned int *frac);
	void			(*set_divisor)(struct uart_port *,
					       unsigned int baud,
					       unsigned int quot,
					       unsigned int quot_frac);
	int			(*startup)(struct uart_port *port);
	void			(*shutdown)(struct uart_port *port);
	void			(*throttle)(struct uart_port *port);
	void			(*unthrottle)(struct uart_port *port);
	int			(*handle_irq)(struct uart_port *);
	void			(*pm)(struct uart_port *, unsigned int state,
				      unsigned int old);
	void			(*handle_break)(struct uart_port *);
	int			(*rs485_config)(struct uart_port *,
						struct serial_rs485 *rs485);
	int			(*iso7816_config)(struct uart_port *,
						  struct serial_iso7816 *iso7816);
	unsigned int		irq;			/* irq number */
	unsigned long		irqflags;		/* irq flags  */
	unsigned int		uartclk;		/* base uart clock */
	unsigned int		fifosize;		/* tx fifo size */
	unsigned char		x_char;			/* xon/xoff char */
	unsigned char		regshift;		/* reg offset shift */
	unsigned char		iotype;			/* io access style */
	unsigned char		quirks;			/* internal quirks */

#define UPIO_PORT		(SERIAL_IO_PORT)	/* 8b I/O port access */
#define UPIO_HUB6		(SERIAL_IO_HUB6)	/* Hub6 ISA card */
#define UPIO_MEM		(SERIAL_IO_MEM)		/* driver-specific */
#define UPIO_MEM32		(SERIAL_IO_MEM32)	/* 32b little endian */
#define UPIO_AU			(SERIAL_IO_AU)		/* Au1x00 and RT288x type IO */
#define UPIO_TSI		(SERIAL_IO_TSI)		/* Tsi108/109 type IO */
#define UPIO_MEM32BE		(SERIAL_IO_MEM32BE)	/* 32b big endian */
#define UPIO_MEM16		(SERIAL_IO_MEM16)	/* 16b little endian */

	/* quirks must be updated while holding port mutex */
#define UPQ_NO_TXEN_TEST	BIT(0)

	unsigned int		read_status_mask;	/* driver specific */
	unsigned int		ignore_status_mask;	/* driver specific */
	struct uart_state	*state;			/* pointer to parent state */
	struct uart_icount	icount;			/* statistics */

	struct console		*cons;			/* struct console, if any */
	/* flags must be updated while holding port mutex */
	upf_t			flags;

	/*
	 * These flags must be equivalent to the flags defined in
	 * include/uapi/linux/tty_flags.h which are the userspace definitions
	 * assigned from the serial_struct flags in uart_set_info()
	 * [for bit definitions in the UPF_CHANGE_MASK]
	 *
	 * Bits [0..UPF_LAST_USER] are userspace defined/visible/changeable
	 * The remaining bits are serial-core specific and not modifiable by
	 * userspace.
	 */
#define UPF_FOURPORT		((__force upf_t) ASYNC_FOURPORT       /* 1  */ )
#define UPF_SAK			((__force upf_t) ASYNC_SAK            /* 2  */ )
#define UPF_SPD_HI		((__force upf_t) ASYNC_SPD_HI         /* 4  */ )
#define UPF_SPD_VHI		((__force upf_t) ASYNC_SPD_VHI        /* 5  */ )
#define UPF_SPD_CUST		((__force upf_t) ASYNC_SPD_CUST   /* 0x0030 */ )
#define UPF_SPD_WARP		((__force upf_t) ASYNC_SPD_WARP   /* 0x1010 */ )
#define UPF_SPD_MASK		((__force upf_t) ASYNC_SPD_MASK   /* 0x1030 */ )
#define UPF_SKIP_TEST		((__force upf_t) ASYNC_SKIP_TEST      /* 6  */ )
#define UPF_AUTO_IRQ		((__force upf_t) ASYNC_AUTO_IRQ       /* 7  */ )
#define UPF_HARDPPS_CD		((__force upf_t) ASYNC_HARDPPS_CD     /* 11 */ )
#define UPF_SPD_SHI		((__force upf_t) ASYNC_SPD_SHI        /* 12 */ )
#define UPF_LOW_LATENCY		((__force upf_t) ASYNC_LOW_LATENCY    /* 13 */ )
#define UPF_BUGGY_UART		((__force upf_t) ASYNC_BUGGY_UART     /* 14 */ )
#define UPF_MAGIC_MULTIPLIER	((__force upf_t) ASYNC_MAGIC_MULTIPLIER /* 16 */ )

#define UPF_NO_THRE_TEST	((__force upf_t) (1 << 19))
/* Port has hardware-assisted h/w flow control */
#define UPF_AUTO_CTS		((__force upf_t) (1 << 20))
#define UPF_AUTO_RTS		((__force upf_t) (1 << 21))
#define UPF_HARD_FLOW		((__force upf_t) (UPF_AUTO_CTS | UPF_AUTO_RTS))
/* Port has hardware-assisted s/w flow control */
#define UPF_SOFT_FLOW		((__force upf_t) (1 << 22))
#define UPF_CONS_FLOW		((__force upf_t) (1 << 23))
#define UPF_SHARE_IRQ		((__force upf_t) (1 << 24))
#define UPF_EXAR_EFR		((__force upf_t) (1 << 25))
#define UPF_BUG_THRE		((__force upf_t) (1 << 26))
/* The exact UART type is known and should not be probed.  */
#define UPF_FIXED_TYPE		((__force upf_t) (1 << 27))
#define UPF_BOOT_AUTOCONF	((__force upf_t) (1 << 28))
#define UPF_FIXED_PORT		((__force upf_t) (1 << 29))
#define UPF_DEAD		((__force upf_t) (1 << 30))
#define UPF_IOREMAP		((__force upf_t) (1 << 31))

#define __UPF_CHANGE_MASK	0x17fff
#define UPF_CHANGE_MASK		((__force upf_t) __UPF_CHANGE_MASK)
#define UPF_USR_MASK		((__force upf_t) (UPF_SPD_MASK|UPF_LOW_LATENCY))

#if __UPF_CHANGE_MASK > ASYNC_FLAGS
#error Change mask not equivalent to userspace-visible bit defines
#endif

	/*
	 * Must hold termios_rwsem, port mutex and port lock to change;
	 * can hold any one lock to read.
	 */
	upstat_t		status;

#define UPSTAT_CTS_ENABLE	((__force upstat_t) (1 << 0))
#define UPSTAT_DCD_ENABLE	((__force upstat_t) (1 << 1))
#define UPSTAT_AUTORTS		((__force upstat_t) (1 << 2))
#define UPSTAT_AUTOCTS		((__force upstat_t) (1 << 3))
#define UPSTAT_AUTOXOFF		((__force upstat_t) (1 << 4))
#define UPSTAT_SYNC_FIFO	((__force upstat_t) (1 << 5))

	int			hw_stopped;		/* sw-assisted CTS flow state */
	unsigned int		mctrl;			/* current modem ctrl settings */
	unsigned int		timeout;		/* character-based timeout */
	unsigned int		type;			/* port type */
	const struct uart_ops	*ops;
	unsigned int		custom_divisor;
	unsigned int		line;			/* port index */
	unsigned int		minor;
	resource_size_t		mapbase;		/* for ioremap */
	resource_size_t		mapsize;
	struct device		*dev;			/* parent device */

	unsigned long		sysrq;			/* sysrq timeout */
	unsigned int		sysrq_ch;		/* char for sysrq */
	unsigned char		has_sysrq;
<<<<<<< HEAD
=======
	unsigned char		sysrq_seq;		/* index in sysrq_toggle_seq */
>>>>>>> 04d5ce62

	unsigned char		hub6;			/* this should be in the 8250 driver */
	unsigned char		suspended;
	const char		*name;			/* port name */
	struct attribute_group	*attr_group;		/* port specific attributes */
	const struct attribute_group **tty_groups;	/* all attributes (serial core use only) */
	struct serial_rs485     rs485;
	struct serial_iso7816   iso7816;
	void			*private_data;		/* generic platform data pointer */
};

static inline int serial_port_in(struct uart_port *up, int offset)
{
	return up->serial_in(up, offset);
}

static inline void serial_port_out(struct uart_port *up, int offset, int value)
{
	up->serial_out(up, offset, value);
}

/**
 * enum uart_pm_state - power states for UARTs
 * @UART_PM_STATE_ON: UART is powered, up and operational
 * @UART_PM_STATE_OFF: UART is powered off
 * @UART_PM_STATE_UNDEFINED: sentinel
 */
enum uart_pm_state {
	UART_PM_STATE_ON = 0,
	UART_PM_STATE_OFF = 3, /* number taken from ACPI */
	UART_PM_STATE_UNDEFINED,
};

/*
 * This is the state information which is persistent across opens.
 */
struct uart_state {
	struct tty_port		port;

	enum uart_pm_state	pm_state;
	struct circ_buf		xmit;

	atomic_t		refcount;
	wait_queue_head_t	remove_wait;
	struct uart_port	*uart_port;
};

#define UART_XMIT_SIZE	PAGE_SIZE


/* number of characters left in xmit buffer before we ask for more */
#define WAKEUP_CHARS		256

struct module;
struct tty_driver;

struct uart_driver {
	struct module		*owner;
	const char		*driver_name;
	const char		*dev_name;
	int			 major;
	int			 minor;
	int			 nr;
	struct console		*cons;

	/*
	 * these are private; the low level driver should not
	 * touch these; they should be initialised to NULL
	 */
	struct uart_state	*state;
	struct tty_driver	*tty_driver;
};

void uart_write_wakeup(struct uart_port *port);

/*
 * Baud rate helpers.
 */
void uart_update_timeout(struct uart_port *port, unsigned int cflag,
			 unsigned int baud);
unsigned int uart_get_baud_rate(struct uart_port *port, struct ktermios *termios,
				struct ktermios *old, unsigned int min,
				unsigned int max);
unsigned int uart_get_divisor(struct uart_port *port, unsigned int baud);

/* Base timer interval for polling */
static inline int uart_poll_timeout(struct uart_port *port)
{
	int timeout = port->timeout;

	return timeout > 6 ? (timeout / 2 - 2) : 1;
}

/*
 * Console helpers.
 */
struct earlycon_device {
	struct console *con;
	struct uart_port port;
	char options[16];		/* e.g., 115200n8 */
	unsigned int baud;
};

struct earlycon_id {
	char	name[15];
	char	name_term;	/* In case compiler didn't '\0' term name */
	char	compatible[128];
	int	(*setup)(struct earlycon_device *, const char *options);
};

extern const struct earlycon_id *__earlycon_table[];
extern const struct earlycon_id *__earlycon_table_end[];

#if defined(CONFIG_SERIAL_EARLYCON) && !defined(MODULE)
#define EARLYCON_USED_OR_UNUSED	__used
#else
#define EARLYCON_USED_OR_UNUSED	__maybe_unused
#endif

#define _OF_EARLYCON_DECLARE(_name, compat, fn, unique_id)		\
	static const struct earlycon_id unique_id			\
	     EARLYCON_USED_OR_UNUSED __initconst			\
		= { .name = __stringify(_name),				\
		    .compatible = compat,				\
		    .setup = fn  };					\
	static const struct earlycon_id EARLYCON_USED_OR_UNUSED		\
		__section(__earlycon_table)				\
		* const __PASTE(__p, unique_id) = &unique_id

#define OF_EARLYCON_DECLARE(_name, compat, fn)				\
	_OF_EARLYCON_DECLARE(_name, compat, fn,				\
			     __UNIQUE_ID(__earlycon_##_name))

#define EARLYCON_DECLARE(_name, fn)	OF_EARLYCON_DECLARE(_name, "", fn)

extern int of_setup_earlycon(const struct earlycon_id *match,
			     unsigned long node,
			     const char *options);

#ifdef CONFIG_SERIAL_EARLYCON
extern bool earlycon_acpi_spcr_enable __initdata;
int setup_earlycon(char *buf);
#else
static const bool earlycon_acpi_spcr_enable EARLYCON_USED_OR_UNUSED;
static inline int setup_earlycon(char *buf) { return 0; }
#endif

struct uart_port *uart_get_console(struct uart_port *ports, int nr,
				   struct console *c);
int uart_parse_earlycon(char *p, unsigned char *iotype, resource_size_t *addr,
			char **options);
void uart_parse_options(const char *options, int *baud, int *parity, int *bits,
			int *flow);
int uart_set_options(struct uart_port *port, struct console *co, int baud,
		     int parity, int bits, int flow);
struct tty_driver *uart_console_device(struct console *co, int *index);
void uart_console_write(struct uart_port *port, const char *s,
			unsigned int count,
			void (*putchar)(struct uart_port *, int));

/*
 * Port/driver registration/removal
 */
int uart_register_driver(struct uart_driver *uart);
void uart_unregister_driver(struct uart_driver *uart);
int uart_add_one_port(struct uart_driver *reg, struct uart_port *port);
int uart_remove_one_port(struct uart_driver *reg, struct uart_port *port);
int uart_match_port(struct uart_port *port1, struct uart_port *port2);

/*
 * Power Management
 */
int uart_suspend_port(struct uart_driver *reg, struct uart_port *port);
int uart_resume_port(struct uart_driver *reg, struct uart_port *port);

#define uart_circ_empty(circ)		((circ)->head == (circ)->tail)
#define uart_circ_clear(circ)		((circ)->head = (circ)->tail = 0)

#define uart_circ_chars_pending(circ)	\
	(CIRC_CNT((circ)->head, (circ)->tail, UART_XMIT_SIZE))

#define uart_circ_chars_free(circ)	\
	(CIRC_SPACE((circ)->head, (circ)->tail, UART_XMIT_SIZE))

static inline int uart_tx_stopped(struct uart_port *port)
{
	struct tty_struct *tty = port->state->port.tty;
	if ((tty && tty->stopped) || port->hw_stopped)
		return 1;
	return 0;
}

static inline bool uart_cts_enabled(struct uart_port *uport)
{
	return !!(uport->status & UPSTAT_CTS_ENABLE);
}

static inline bool uart_softcts_mode(struct uart_port *uport)
{
	upstat_t mask = UPSTAT_CTS_ENABLE | UPSTAT_AUTOCTS;

	return ((uport->status & mask) == UPSTAT_CTS_ENABLE);
}

/*
 * The following are helper functions for the low level drivers.
 */

extern void uart_handle_dcd_change(struct uart_port *uport,
		unsigned int status);
extern void uart_handle_cts_change(struct uart_port *uport,
		unsigned int status);

extern void uart_insert_char(struct uart_port *port, unsigned int status,
		 unsigned int overrun, unsigned int ch, unsigned int flag);

extern int uart_handle_sysrq_char(struct uart_port *port, unsigned int ch);
extern int uart_prepare_sysrq_char(struct uart_port *port, unsigned int ch);
<<<<<<< HEAD
extern void uart_unlock_and_check_sysrq(struct uart_port *port,
					unsigned long irqflags);
=======
extern void uart_unlock_and_check_sysrq(struct uart_port *port, unsigned long flags);
>>>>>>> 04d5ce62
extern int uart_handle_break(struct uart_port *port);

/*
 *	UART_ENABLE_MS - determine if port should enable modem status irqs
 */
#define UART_ENABLE_MS(port,cflag)	((port)->flags & UPF_HARDPPS_CD || \
					 (cflag) & CRTSCTS || \
					 !((cflag) & CLOCAL))

void uart_get_rs485_mode(struct device *dev, struct serial_rs485 *rs485conf);
#endif /* LINUX_SERIAL_CORE_H */<|MERGE_RESOLUTION|>--- conflicted
+++ resolved
@@ -243,10 +243,7 @@
 	unsigned long		sysrq;			/* sysrq timeout */
 	unsigned int		sysrq_ch;		/* char for sysrq */
 	unsigned char		has_sysrq;
-<<<<<<< HEAD
-=======
 	unsigned char		sysrq_seq;		/* index in sysrq_toggle_seq */
->>>>>>> 04d5ce62
 
 	unsigned char		hub6;			/* this should be in the 8250 driver */
 	unsigned char		suspended;
@@ -465,12 +462,7 @@
 
 extern int uart_handle_sysrq_char(struct uart_port *port, unsigned int ch);
 extern int uart_prepare_sysrq_char(struct uart_port *port, unsigned int ch);
-<<<<<<< HEAD
-extern void uart_unlock_and_check_sysrq(struct uart_port *port,
-					unsigned long irqflags);
-=======
 extern void uart_unlock_and_check_sysrq(struct uart_port *port, unsigned long flags);
->>>>>>> 04d5ce62
 extern int uart_handle_break(struct uart_port *port);
 
 /*
