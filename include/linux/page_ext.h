/* SPDX-License-Identifier: GPL-2.0 */
#ifndef __LINUX_PAGE_EXT_H
#define __LINUX_PAGE_EXT_H

#include <linux/types.h>
#include <linux/stacktrace.h>
#include <linux/stackdepot.h>

struct pglist_data;
struct page_ext_operations {
	size_t offset;
	size_t size;
	bool (*need)(void);
	void (*init)(void);
};

#ifdef CONFIG_PAGE_EXTENSION

enum page_ext_flags {
	PAGE_EXT_OWNER,
	PAGE_EXT_OWNER_ALLOCATED,
#if defined(CONFIG_PAGE_PINNER)
	/* page refcount was increased by GUP or follow_page(FOLL_GET) */
	PAGE_EXT_GET,
	/* page migration failed */
	PAGE_EXT_PINNER_MIGRATION_FAILED,
#endif
#if defined(CONFIG_PAGE_IDLE_FLAG) && !defined(CONFIG_64BIT)
	PAGE_EXT_YOUNG,
	PAGE_EXT_IDLE,
#endif
};

/*
 * Page Extension can be considered as an extended mem_map.
 * A page_ext page is associated with every page descriptor. The
 * page_ext helps us add more information about the page.
 * All page_ext are allocated at boot or memory hotplug event,
 * then the page_ext for pfn always exists.
 */
struct page_ext {
	unsigned long flags;
};

extern unsigned long page_ext_size;
extern void pgdat_page_ext_init(struct pglist_data *pgdat);

#ifdef CONFIG_SPARSEMEM
static inline void page_ext_init_flatmem(void)
{
}
extern void page_ext_init(void);
static inline void page_ext_init_flatmem_late(void)
{
}
#else
extern void page_ext_init_flatmem(void);
extern void page_ext_init_flatmem_late(void);
static inline void page_ext_init(void)
{
}
#endif
struct page_ext *lookup_page_ext(const struct page *page);
extern struct page_ext *page_ext_get(struct page *page);
extern void page_ext_put(struct page_ext *page_ext);

static inline struct page_ext *page_ext_next(struct page_ext *curr)
{
	void *next = curr;
	next += page_ext_size;
	return next;
}

#else /* !CONFIG_PAGE_EXTENSION */
struct page_ext;

static inline void pgdat_page_ext_init(struct pglist_data *pgdat)
{
}

static inline void page_ext_init(void)
{
}

static inline void page_ext_init_flatmem(void)
{
}

<<<<<<< HEAD
static inline void page_ext_init_flatmem_late(void)
{
}

static inline void page_ext_init_flatmem(void)
=======
static inline struct page_ext *page_ext_get(struct page *page)
{
	return NULL;
}

static inline void page_ext_put(struct page_ext *page_ext)
>>>>>>> d40d310e
{
}
#endif /* CONFIG_PAGE_EXTENSION */
#endif /* __LINUX_PAGE_EXT_H */<|MERGE_RESOLUTION|>--- conflicted
+++ resolved
@@ -82,24 +82,20 @@
 {
 }
 
-static inline void page_ext_init_flatmem(void)
-{
-}
-
-<<<<<<< HEAD
 static inline void page_ext_init_flatmem_late(void)
 {
 }
 
 static inline void page_ext_init_flatmem(void)
-=======
+{
+}
+
 static inline struct page_ext *page_ext_get(struct page *page)
 {
 	return NULL;
 }
 
 static inline void page_ext_put(struct page_ext *page_ext)
->>>>>>> d40d310e
 {
 }
 #endif /* CONFIG_PAGE_EXTENSION */
