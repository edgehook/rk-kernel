--- conflicted
+++ resolved
@@ -1301,14 +1301,10 @@
 	}
 
 	parent->nr_subparts_cpus = cpumask_weight(parent->subparts_cpus);
-<<<<<<< HEAD
-	raw_spin_unlock_irq(&callback_lock);
-=======
 
 	if (cpuset->partition_root_state != new_prs)
 		cpuset->partition_root_state = new_prs;
-	spin_unlock_irq(&callback_lock);
->>>>>>> c31c2cca
+	raw_spin_unlock_irq(&callback_lock);
 
 	return cmd == partcmd_update;
 }
@@ -1441,15 +1437,11 @@
 					= cpumask_weight(cp->subparts_cpus);
 			}
 		}
-<<<<<<< HEAD
-		raw_spin_unlock_irq(&callback_lock);
-=======
 
 		if (new_prs != cp->partition_root_state)
 			cp->partition_root_state = new_prs;
 
-		spin_unlock_irq(&callback_lock);
->>>>>>> c31c2cca
+		raw_spin_unlock_irq(&callback_lock);
 
 		WARN_ON(!is_in_v2_mode() &&
 			!cpumask_equal(cp->cpus_allowed, cp->effective_cpus));
@@ -2028,9 +2020,9 @@
 	rebuild_sched_domains_locked();
 out:
 	if (!err) {
-		spin_lock_irq(&callback_lock);
+		raw_spin_lock_irq(&callback_lock);
 		cs->partition_root_state = new_prs;
-		spin_unlock_irq(&callback_lock);
+		raw_spin_unlock_irq(&callback_lock);
 	}
 
 	free_cpumasks(NULL, &tmpmask);
@@ -3096,10 +3088,10 @@
 	if (is_partition_root(cs) && (cpumask_empty(&new_cpus) ||
 	   (parent->partition_root_state == PRS_ERROR))) {
 		if (cs->nr_subparts_cpus) {
-			spin_lock_irq(&callback_lock);
+			raw_spin_lock_irq(&callback_lock);
 			cs->nr_subparts_cpus = 0;
 			cpumask_clear(cs->subparts_cpus);
-			spin_unlock_irq(&callback_lock);
+			raw_spin_unlock_irq(&callback_lock);
 			compute_effective_cpumask(&new_cpus, cs, parent);
 		}
 
@@ -3113,9 +3105,9 @@
 		     cpumask_empty(&new_cpus)) {
 			update_parent_subparts_cpumask(cs, partcmd_disable,
 						       NULL, tmp);
-			spin_lock_irq(&callback_lock);
+			raw_spin_lock_irq(&callback_lock);
 			cs->partition_root_state = PRS_ERROR;
-			spin_unlock_irq(&callback_lock);
+			raw_spin_unlock_irq(&callback_lock);
 		}
 		cpuset_force_rebuild();
 	}
