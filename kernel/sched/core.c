--- conflicted
+++ resolved
@@ -2452,10 +2452,7 @@
 #endif
 
 	rq = __task_rq_lock(p);
-<<<<<<< HEAD
-=======
 	walt_mark_task_starting(p);
->>>>>>> 79df8fa7
 	activate_task(rq, p, ENQUEUE_WAKEUP_NEW);
 	p->on_rq = TASK_ON_RQ_QUEUED;
 	trace_sched_wakeup_new(p);
@@ -2954,22 +2951,6 @@
 }
 
 #ifdef CONFIG_CPU_FREQ_GOV_SCHED
-<<<<<<< HEAD
-static unsigned long sum_capacity_reqs(unsigned long cfs_cap,
-				       struct sched_capacity_reqs *scr)
-{
-	unsigned long total = cfs_cap + scr->rt;
-
-	total = total * capacity_margin;
-	total /= SCHED_CAPACITY_SCALE;
-	total += scr->dl;
-	return total;
-}
-
-static void sched_freq_tick(int cpu)
-{
-	struct sched_capacity_reqs *scr;
-=======
 
 static inline
 unsigned long add_capacity_margin(unsigned long cpu_capacity)
@@ -3040,7 +3021,6 @@
 
 static void sched_freq_tick(int cpu)
 {
->>>>>>> 79df8fa7
 	unsigned long capacity_orig, capacity_curr;
 
 	if (!sched_freq())
@@ -3051,27 +3031,11 @@
 	if (capacity_curr == capacity_orig)
 		return;
 
-<<<<<<< HEAD
-	/*
-	 * To make free room for a task that is building up its "real"
-	 * utilization and to harm its performance the least, request
-	 * a jump to max OPP as soon as the margin of free capacity is
-	 * impacted (specified by capacity_margin).
-	 */
-	scr = &per_cpu(cpu_sched_capacity_reqs, cpu);
-	if (capacity_curr < sum_capacity_reqs(cpu_util(cpu), scr))
-		set_cfs_cpu_capacity(cpu, true, capacity_max);
-}
-#else
-static inline void sched_freq_tick(int cpu) { }
-#endif
-=======
 	_sched_freq_tick(cpu);
 }
 #else
 static inline void sched_freq_tick(int cpu) { }
 #endif /* CONFIG_CPU_FREQ_GOV_SCHED */
->>>>>>> 79df8fa7
 
 /*
  * This function gets called by the timer code, with HZ frequency.
