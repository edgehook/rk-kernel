// SPDX-License-Identifier: GPL-2.0+
/*
 * Read-Copy Update module-based torture test facility
 *
 * Copyright (C) IBM Corporation, 2005, 2006
 *
 * Authors: Paul E. McKenney <paulmck@linux.ibm.com>
 *	  Josh Triplett <josh@joshtriplett.org>
 *
 * See also:  Documentation/RCU/torture.rst
 */

#define pr_fmt(fmt) fmt

#include <linux/types.h>
#include <linux/kernel.h>
#include <linux/init.h>
#include <linux/module.h>
#include <linux/kthread.h>
#include <linux/err.h>
#include <linux/spinlock.h>
#include <linux/smp.h>
#include <linux/rcupdate_wait.h>
#include <linux/interrupt.h>
#include <linux/sched/signal.h>
#include <uapi/linux/sched/types.h>
#include <linux/atomic.h>
#include <linux/bitops.h>
#include <linux/completion.h>
#include <linux/moduleparam.h>
#include <linux/percpu.h>
#include <linux/notifier.h>
#include <linux/reboot.h>
#include <linux/freezer.h>
#include <linux/cpu.h>
#include <linux/delay.h>
#include <linux/stat.h>
#include <linux/srcu.h>
#include <linux/slab.h>
#include <linux/trace_clock.h>
#include <asm/byteorder.h>
#include <linux/torture.h>
#include <linux/vmalloc.h>
#include <linux/sched/debug.h>
#include <linux/sched/sysctl.h>
#include <linux/oom.h>
#include <linux/tick.h>
#include <linux/rcupdate_trace.h>

#include "rcu.h"

MODULE_LICENSE("GPL");
MODULE_AUTHOR("Paul E. McKenney <paulmck@linux.ibm.com> and Josh Triplett <josh@joshtriplett.org>");

/* Bits for ->extendables field, extendables param, and related definitions. */
#define RCUTORTURE_RDR_SHIFT	 8	/* Put SRCU index in upper bits. */
#define RCUTORTURE_RDR_MASK	 ((1 << RCUTORTURE_RDR_SHIFT) - 1)
#define RCUTORTURE_RDR_BH	 0x01	/* Extend readers by disabling bh. */
#define RCUTORTURE_RDR_IRQ	 0x02	/*  ... disabling interrupts. */
#define RCUTORTURE_RDR_PREEMPT	 0x04	/*  ... disabling preemption. */
#define RCUTORTURE_RDR_RBH	 0x08	/*  ... rcu_read_lock_bh(). */
#define RCUTORTURE_RDR_SCHED	 0x10	/*  ... rcu_read_lock_sched(). */
#define RCUTORTURE_RDR_RCU	 0x20	/*  ... entering another RCU reader. */
#define RCUTORTURE_RDR_ATOM_BH	 0x40	/*  ... disabling bh while atomic */
#define RCUTORTURE_RDR_ATOM_RBH	 0x80	/*  ... RBH while atomic */
#define RCUTORTURE_RDR_NBITS	 8	/* Number of bits defined above. */
#define RCUTORTURE_MAX_EXTEND	 \
	(RCUTORTURE_RDR_BH | RCUTORTURE_RDR_IRQ | RCUTORTURE_RDR_PREEMPT | \
	 RCUTORTURE_RDR_RBH | RCUTORTURE_RDR_SCHED | \
	 RCUTORTURE_RDR_ATOM_BH | RCUTORTURE_RDR_ATOM_RBH)
#define RCUTORTURE_RDR_MAX_LOOPS 0x7	/* Maximum reader extensions. */
					/* Must be power of two minus one. */
#define RCUTORTURE_RDR_MAX_SEGS (RCUTORTURE_RDR_MAX_LOOPS + 3)

torture_param(int, extendables, RCUTORTURE_MAX_EXTEND,
	      "Extend readers by disabling bh (1), irqs (2), or preempt (4)");
torture_param(int, fqs_duration, 0,
	      "Duration of fqs bursts (us), 0 to disable");
torture_param(int, fqs_holdoff, 0, "Holdoff time within fqs bursts (us)");
torture_param(int, fqs_stutter, 3, "Wait time between fqs bursts (s)");
torture_param(bool, fwd_progress, 1, "Test grace-period forward progress");
torture_param(int, fwd_progress_div, 4, "Fraction of CPU stall to wait");
torture_param(int, fwd_progress_holdoff, 60,
	      "Time between forward-progress tests (s)");
torture_param(bool, fwd_progress_need_resched, 1,
	      "Hide cond_resched() behind need_resched()");
torture_param(bool, gp_cond, false, "Use conditional/async GP wait primitives");
torture_param(bool, gp_exp, false, "Use expedited GP wait primitives");
torture_param(bool, gp_normal, false,
	     "Use normal (non-expedited) GP wait primitives");
torture_param(bool, gp_sync, false, "Use synchronous GP wait primitives");
torture_param(int, irqreader, 1, "Allow RCU readers from irq handlers");
torture_param(int, leakpointer, 0, "Leak pointer dereferences from readers");
torture_param(int, n_barrier_cbs, 0,
	     "# of callbacks/kthreads for barrier testing");
torture_param(int, nfakewriters, 4, "Number of RCU fake writer threads");
torture_param(int, nreaders, -1, "Number of RCU reader threads");
torture_param(int, object_debug, 0,
	     "Enable debug-object double call_rcu() testing");
torture_param(int, onoff_holdoff, 0, "Time after boot before CPU hotplugs (s)");
torture_param(int, onoff_interval, 0,
	     "Time between CPU hotplugs (jiffies), 0=disable");
torture_param(int, read_exit_delay, 13,
	      "Delay between read-then-exit episodes (s)");
torture_param(int, read_exit_burst, 16,
	      "# of read-then-exit bursts per episode, zero to disable");
torture_param(int, shuffle_interval, 3, "Number of seconds between shuffles");
torture_param(int, shutdown_secs, 0, "Shutdown time (s), <= zero to disable.");
torture_param(int, stall_cpu, 0, "Stall duration (s), zero to disable.");
torture_param(int, stall_cpu_holdoff, 10,
	     "Time to wait before starting stall (s).");
torture_param(int, stall_cpu_irqsoff, 0, "Disable interrupts while stalling.");
torture_param(int, stall_cpu_block, 0, "Sleep while stalling.");
torture_param(int, stall_gp_kthread, 0,
	      "Grace-period kthread stall duration (s).");
torture_param(int, stat_interval, 60,
	     "Number of seconds between stats printk()s");
torture_param(int, stutter, 5, "Number of seconds to run/halt test");
torture_param(int, test_boost, 1, "Test RCU prio boost: 0=no, 1=maybe, 2=yes.");
torture_param(int, test_boost_duration, 4,
	     "Duration of each boost test, seconds.");
torture_param(int, test_boost_interval, 7,
	     "Interval between boost tests, seconds.");
torture_param(bool, test_no_idle_hz, true,
	     "Test support for tickless idle CPUs");
torture_param(int, verbose, 1,
	     "Enable verbose debugging printk()s");

static char *torture_type = "rcu";
module_param(torture_type, charp, 0444);
MODULE_PARM_DESC(torture_type, "Type of RCU to torture (rcu, srcu, ...)");

static int nrealreaders;
static struct task_struct *writer_task;
static struct task_struct **fakewriter_tasks;
static struct task_struct **reader_tasks;
static struct task_struct *stats_task;
static struct task_struct *fqs_task;
static struct task_struct *boost_tasks[NR_CPUS];
static struct task_struct *stall_task;
static struct task_struct *fwd_prog_task;
static struct task_struct **barrier_cbs_tasks;
static struct task_struct *barrier_task;
static struct task_struct *read_exit_task;

#define RCU_TORTURE_PIPE_LEN 10

struct rcu_torture {
	struct rcu_head rtort_rcu;
	int rtort_pipe_count;
	struct list_head rtort_free;
	int rtort_mbtest;
};

static LIST_HEAD(rcu_torture_freelist);
static struct rcu_torture __rcu *rcu_torture_current;
static unsigned long rcu_torture_current_version;
static struct rcu_torture rcu_tortures[10 * RCU_TORTURE_PIPE_LEN];
static DEFINE_SPINLOCK(rcu_torture_lock);
static DEFINE_PER_CPU(long [RCU_TORTURE_PIPE_LEN + 1], rcu_torture_count);
static DEFINE_PER_CPU(long [RCU_TORTURE_PIPE_LEN + 1], rcu_torture_batch);
static atomic_t rcu_torture_wcount[RCU_TORTURE_PIPE_LEN + 1];
static atomic_t n_rcu_torture_alloc;
static atomic_t n_rcu_torture_alloc_fail;
static atomic_t n_rcu_torture_free;
static atomic_t n_rcu_torture_mberror;
static atomic_t n_rcu_torture_error;
static long n_rcu_torture_barrier_error;
static long n_rcu_torture_boost_ktrerror;
static long n_rcu_torture_boost_rterror;
static long n_rcu_torture_boost_failure;
static long n_rcu_torture_boosts;
static atomic_long_t n_rcu_torture_timers;
static long n_barrier_attempts;
static long n_barrier_successes; /* did rcu_barrier test succeed? */
static unsigned long n_read_exits;
static struct list_head rcu_torture_removed;
static unsigned long shutdown_jiffies;
static unsigned long start_gp_seq;

static int rcu_torture_writer_state;
#define RTWS_FIXED_DELAY	0
#define RTWS_DELAY		1
#define RTWS_REPLACE		2
#define RTWS_DEF_FREE		3
#define RTWS_EXP_SYNC		4
#define RTWS_COND_GET		5
#define RTWS_COND_SYNC		6
#define RTWS_SYNC		7
#define RTWS_STUTTER		8
#define RTWS_STOPPING		9
static const char * const rcu_torture_writer_state_names[] = {
	"RTWS_FIXED_DELAY",
	"RTWS_DELAY",
	"RTWS_REPLACE",
	"RTWS_DEF_FREE",
	"RTWS_EXP_SYNC",
	"RTWS_COND_GET",
	"RTWS_COND_SYNC",
	"RTWS_SYNC",
	"RTWS_STUTTER",
	"RTWS_STOPPING",
};

/* Record reader segment types and duration for first failing read. */
struct rt_read_seg {
	int rt_readstate;
	unsigned long rt_delay_jiffies;
	unsigned long rt_delay_ms;
	unsigned long rt_delay_us;
	bool rt_preempted;
};
static int err_segs_recorded;
static struct rt_read_seg err_segs[RCUTORTURE_RDR_MAX_SEGS];
static int rt_read_nsegs;

static const char *rcu_torture_writer_state_getname(void)
{
	unsigned int i = READ_ONCE(rcu_torture_writer_state);

	if (i >= ARRAY_SIZE(rcu_torture_writer_state_names))
		return "???";
	return rcu_torture_writer_state_names[i];
}

#if defined(CONFIG_RCU_BOOST) && !defined(CONFIG_HOTPLUG_CPU)
#define rcu_can_boost() 1
#else /* #if defined(CONFIG_RCU_BOOST) && !defined(CONFIG_HOTPLUG_CPU) */
#define rcu_can_boost() 0
#endif /* #else #if defined(CONFIG_RCU_BOOST) && !defined(CONFIG_HOTPLUG_CPU) */

#ifdef CONFIG_RCU_TRACE
static u64 notrace rcu_trace_clock_local(void)
{
	u64 ts = trace_clock_local();

	(void)do_div(ts, NSEC_PER_USEC);
	return ts;
}
#else /* #ifdef CONFIG_RCU_TRACE */
static u64 notrace rcu_trace_clock_local(void)
{
	return 0ULL;
}
#endif /* #else #ifdef CONFIG_RCU_TRACE */

/*
 * Stop aggressive CPU-hog tests a bit before the end of the test in order
 * to avoid interfering with test shutdown.
 */
static bool shutdown_time_arrived(void)
{
	return shutdown_secs && time_after(jiffies, shutdown_jiffies - 30 * HZ);
}

static unsigned long boost_starttime;	/* jiffies of next boost test start. */
static DEFINE_MUTEX(boost_mutex);	/* protect setting boost_starttime */
					/*  and boost task create/destroy. */
static atomic_t barrier_cbs_count;	/* Barrier callbacks registered. */
static bool barrier_phase;		/* Test phase. */
static atomic_t barrier_cbs_invoked;	/* Barrier callbacks invoked. */
static wait_queue_head_t *barrier_cbs_wq; /* Coordinate barrier testing. */
static DECLARE_WAIT_QUEUE_HEAD(barrier_wq);

static bool rcu_fwd_cb_nodelay;		/* Short rcu_torture_delay() delays. */

/*
 * Allocate an element from the rcu_tortures pool.
 */
static struct rcu_torture *
rcu_torture_alloc(void)
{
	struct list_head *p;

	spin_lock_bh(&rcu_torture_lock);
	if (list_empty(&rcu_torture_freelist)) {
		atomic_inc(&n_rcu_torture_alloc_fail);
		spin_unlock_bh(&rcu_torture_lock);
		return NULL;
	}
	atomic_inc(&n_rcu_torture_alloc);
	p = rcu_torture_freelist.next;
	list_del_init(p);
	spin_unlock_bh(&rcu_torture_lock);
	return container_of(p, struct rcu_torture, rtort_free);
}

/*
 * Free an element to the rcu_tortures pool.
 */
static void
rcu_torture_free(struct rcu_torture *p)
{
	atomic_inc(&n_rcu_torture_free);
	spin_lock_bh(&rcu_torture_lock);
	list_add_tail(&p->rtort_free, &rcu_torture_freelist);
	spin_unlock_bh(&rcu_torture_lock);
}

/*
 * Operations vector for selecting different types of tests.
 */

struct rcu_torture_ops {
	int ttype;
	void (*init)(void);
	void (*cleanup)(void);
	int (*readlock)(void);
	void (*read_delay)(struct torture_random_state *rrsp,
			   struct rt_read_seg *rtrsp);
	void (*readunlock)(int idx);
	unsigned long (*get_gp_seq)(void);
	unsigned long (*gp_diff)(unsigned long new, unsigned long old);
	void (*deferred_free)(struct rcu_torture *p);
	void (*sync)(void);
	void (*exp_sync)(void);
	unsigned long (*get_state)(void);
	void (*cond_sync)(unsigned long oldstate);
	call_rcu_func_t call;
	void (*cb_barrier)(void);
	void (*fqs)(void);
	void (*stats)(void);
	int (*stall_dur)(void);
	int irq_capable;
	int can_boost;
	int extendables;
	int slow_gps;
	const char *name;
};

static struct rcu_torture_ops *cur_ops;

/*
 * Definitions for rcu torture testing.
 */

static int rcu_torture_read_lock(void) __acquires(RCU)
{
	rcu_read_lock();
	return 0;
}

static void
rcu_read_delay(struct torture_random_state *rrsp, struct rt_read_seg *rtrsp)
{
	unsigned long started;
	unsigned long completed;
	const unsigned long shortdelay_us = 200;
	unsigned long longdelay_ms = 300;
	unsigned long long ts;

	/* We want a short delay sometimes to make a reader delay the grace
	 * period, and we want a long delay occasionally to trigger
	 * force_quiescent_state. */

	if (!READ_ONCE(rcu_fwd_cb_nodelay) &&
	    !(torture_random(rrsp) % (nrealreaders * 2000 * longdelay_ms))) {
		started = cur_ops->get_gp_seq();
		ts = rcu_trace_clock_local();
		if (preempt_count() & (SOFTIRQ_MASK | HARDIRQ_MASK))
			longdelay_ms = 5; /* Avoid triggering BH limits. */
		mdelay(longdelay_ms);
		rtrsp->rt_delay_ms = longdelay_ms;
		completed = cur_ops->get_gp_seq();
		do_trace_rcu_torture_read(cur_ops->name, NULL, ts,
					  started, completed);
	}
	if (!(torture_random(rrsp) % (nrealreaders * 2 * shortdelay_us))) {
		udelay(shortdelay_us);
		rtrsp->rt_delay_us = shortdelay_us;
	}
	if (!preempt_count() &&
	    !(torture_random(rrsp) % (nrealreaders * 500))) {
		torture_preempt_schedule();  /* QS only if preemptible. */
		rtrsp->rt_preempted = true;
	}
}

static void rcu_torture_read_unlock(int idx) __releases(RCU)
{
	rcu_read_unlock();
}

/*
 * Update callback in the pipe.  This should be invoked after a grace period.
 */
static bool
rcu_torture_pipe_update_one(struct rcu_torture *rp)
{
	int i;

	i = READ_ONCE(rp->rtort_pipe_count);
	if (i > RCU_TORTURE_PIPE_LEN)
		i = RCU_TORTURE_PIPE_LEN;
	atomic_inc(&rcu_torture_wcount[i]);
	WRITE_ONCE(rp->rtort_pipe_count, i + 1);
	if (rp->rtort_pipe_count >= RCU_TORTURE_PIPE_LEN) {
		rp->rtort_mbtest = 0;
		return true;
	}
	return false;
}

/*
 * Update all callbacks in the pipe.  Suitable for synchronous grace-period
 * primitives.
 */
static void
rcu_torture_pipe_update(struct rcu_torture *old_rp)
{
	struct rcu_torture *rp;
	struct rcu_torture *rp1;

	if (old_rp)
		list_add(&old_rp->rtort_free, &rcu_torture_removed);
	list_for_each_entry_safe(rp, rp1, &rcu_torture_removed, rtort_free) {
		if (rcu_torture_pipe_update_one(rp)) {
			list_del(&rp->rtort_free);
			rcu_torture_free(rp);
		}
	}
}

static void
rcu_torture_cb(struct rcu_head *p)
{
	struct rcu_torture *rp = container_of(p, struct rcu_torture, rtort_rcu);

	if (torture_must_stop_irq()) {
		/* Test is ending, just drop callbacks on the floor. */
		/* The next initialization will pick up the pieces. */
		return;
	}
	if (rcu_torture_pipe_update_one(rp))
		rcu_torture_free(rp);
	else
		cur_ops->deferred_free(rp);
}

static unsigned long rcu_no_completed(void)
{
	return 0;
}

static void rcu_torture_deferred_free(struct rcu_torture *p)
{
	call_rcu(&p->rtort_rcu, rcu_torture_cb);
}

static void rcu_sync_torture_init(void)
{
	INIT_LIST_HEAD(&rcu_torture_removed);
}

static struct rcu_torture_ops rcu_ops = {
	.ttype		= RCU_FLAVOR,
	.init		= rcu_sync_torture_init,
	.readlock	= rcu_torture_read_lock,
	.read_delay	= rcu_read_delay,
	.readunlock	= rcu_torture_read_unlock,
	.get_gp_seq	= rcu_get_gp_seq,
	.gp_diff	= rcu_seq_diff,
	.deferred_free	= rcu_torture_deferred_free,
	.sync		= synchronize_rcu,
	.exp_sync	= synchronize_rcu_expedited,
	.get_state	= get_state_synchronize_rcu,
	.cond_sync	= cond_synchronize_rcu,
	.call		= call_rcu,
	.cb_barrier	= rcu_barrier,
	.fqs		= rcu_force_quiescent_state,
	.stats		= NULL,
	.stall_dur	= rcu_jiffies_till_stall_check,
	.irq_capable	= 1,
	.can_boost	= rcu_can_boost(),
	.extendables	= RCUTORTURE_MAX_EXTEND,
	.name		= "rcu"
};

/*
 * Don't even think about trying any of these in real life!!!
 * The names includes "busted", and they really means it!
 * The only purpose of these functions is to provide a buggy RCU
 * implementation to make sure that rcutorture correctly emits
 * buggy-RCU error messages.
 */
static void rcu_busted_torture_deferred_free(struct rcu_torture *p)
{
	/* This is a deliberate bug for testing purposes only! */
	rcu_torture_cb(&p->rtort_rcu);
}

static void synchronize_rcu_busted(void)
{
	/* This is a deliberate bug for testing purposes only! */
}

static void
call_rcu_busted(struct rcu_head *head, rcu_callback_t func)
{
	/* This is a deliberate bug for testing purposes only! */
	func(head);
}

static struct rcu_torture_ops rcu_busted_ops = {
	.ttype		= INVALID_RCU_FLAVOR,
	.init		= rcu_sync_torture_init,
	.readlock	= rcu_torture_read_lock,
	.read_delay	= rcu_read_delay,  /* just reuse rcu's version. */
	.readunlock	= rcu_torture_read_unlock,
	.get_gp_seq	= rcu_no_completed,
	.deferred_free	= rcu_busted_torture_deferred_free,
	.sync		= synchronize_rcu_busted,
	.exp_sync	= synchronize_rcu_busted,
	.call		= call_rcu_busted,
	.cb_barrier	= NULL,
	.fqs		= NULL,
	.stats		= NULL,
	.irq_capable	= 1,
	.name		= "busted"
};

/*
 * Definitions for srcu torture testing.
 */

DEFINE_STATIC_SRCU(srcu_ctl);
static struct srcu_struct srcu_ctld;
static struct srcu_struct *srcu_ctlp = &srcu_ctl;

static int srcu_torture_read_lock(void) __acquires(srcu_ctlp)
{
	return srcu_read_lock(srcu_ctlp);
}

static void
srcu_read_delay(struct torture_random_state *rrsp, struct rt_read_seg *rtrsp)
{
	long delay;
	const long uspertick = 1000000 / HZ;
	const long longdelay = 10;

	/* We want there to be long-running readers, but not all the time. */

	delay = torture_random(rrsp) %
		(nrealreaders * 2 * longdelay * uspertick);
	if (!delay && in_task()) {
		schedule_timeout_interruptible(longdelay);
		rtrsp->rt_delay_jiffies = longdelay;
	} else {
		rcu_read_delay(rrsp, rtrsp);
	}
}

static void srcu_torture_read_unlock(int idx) __releases(srcu_ctlp)
{
	srcu_read_unlock(srcu_ctlp, idx);
}

static unsigned long srcu_torture_completed(void)
{
	return srcu_batches_completed(srcu_ctlp);
}

static void srcu_torture_deferred_free(struct rcu_torture *rp)
{
	call_srcu(srcu_ctlp, &rp->rtort_rcu, rcu_torture_cb);
}

static void srcu_torture_synchronize(void)
{
	synchronize_srcu(srcu_ctlp);
}

static void srcu_torture_call(struct rcu_head *head,
			      rcu_callback_t func)
{
	call_srcu(srcu_ctlp, head, func);
}

static void srcu_torture_barrier(void)
{
	srcu_barrier(srcu_ctlp);
}

static void srcu_torture_stats(void)
{
	srcu_torture_stats_print(srcu_ctlp, torture_type, TORTURE_FLAG);
}

static void srcu_torture_synchronize_expedited(void)
{
	synchronize_srcu_expedited(srcu_ctlp);
}

static struct rcu_torture_ops srcu_ops = {
	.ttype		= SRCU_FLAVOR,
	.init		= rcu_sync_torture_init,
	.readlock	= srcu_torture_read_lock,
	.read_delay	= srcu_read_delay,
	.readunlock	= srcu_torture_read_unlock,
	.get_gp_seq	= srcu_torture_completed,
	.deferred_free	= srcu_torture_deferred_free,
	.sync		= srcu_torture_synchronize,
	.exp_sync	= srcu_torture_synchronize_expedited,
	.call		= srcu_torture_call,
	.cb_barrier	= srcu_torture_barrier,
	.stats		= srcu_torture_stats,
	.irq_capable	= 1,
	.name		= "srcu"
};

static void srcu_torture_init(void)
{
	rcu_sync_torture_init();
	WARN_ON(init_srcu_struct(&srcu_ctld));
	srcu_ctlp = &srcu_ctld;
}

static void srcu_torture_cleanup(void)
{
	cleanup_srcu_struct(&srcu_ctld);
	srcu_ctlp = &srcu_ctl; /* In case of a later rcutorture run. */
}

/* As above, but dynamically allocated. */
static struct rcu_torture_ops srcud_ops = {
	.ttype		= SRCU_FLAVOR,
	.init		= srcu_torture_init,
	.cleanup	= srcu_torture_cleanup,
	.readlock	= srcu_torture_read_lock,
	.read_delay	= srcu_read_delay,
	.readunlock	= srcu_torture_read_unlock,
	.get_gp_seq	= srcu_torture_completed,
	.deferred_free	= srcu_torture_deferred_free,
	.sync		= srcu_torture_synchronize,
	.exp_sync	= srcu_torture_synchronize_expedited,
	.call		= srcu_torture_call,
	.cb_barrier	= srcu_torture_barrier,
	.stats		= srcu_torture_stats,
	.irq_capable	= 1,
	.name		= "srcud"
};

/* As above, but broken due to inappropriate reader extension. */
static struct rcu_torture_ops busted_srcud_ops = {
	.ttype		= SRCU_FLAVOR,
	.init		= srcu_torture_init,
	.cleanup	= srcu_torture_cleanup,
	.readlock	= srcu_torture_read_lock,
	.read_delay	= rcu_read_delay,
	.readunlock	= srcu_torture_read_unlock,
	.get_gp_seq	= srcu_torture_completed,
	.deferred_free	= srcu_torture_deferred_free,
	.sync		= srcu_torture_synchronize,
	.exp_sync	= srcu_torture_synchronize_expedited,
	.call		= srcu_torture_call,
	.cb_barrier	= srcu_torture_barrier,
	.stats		= srcu_torture_stats,
	.irq_capable	= 1,
	.extendables	= RCUTORTURE_MAX_EXTEND,
	.name		= "busted_srcud"
};

/*
 * Definitions for RCU-tasks torture testing.
 */

static int tasks_torture_read_lock(void)
{
	return 0;
}

static void tasks_torture_read_unlock(int idx)
{
}

static void rcu_tasks_torture_deferred_free(struct rcu_torture *p)
{
	call_rcu_tasks(&p->rtort_rcu, rcu_torture_cb);
}

static void synchronize_rcu_mult_test(void)
{
	synchronize_rcu_mult(call_rcu_tasks, call_rcu);
}

static struct rcu_torture_ops tasks_ops = {
	.ttype		= RCU_TASKS_FLAVOR,
	.init		= rcu_sync_torture_init,
	.readlock	= tasks_torture_read_lock,
	.read_delay	= rcu_read_delay,  /* just reuse rcu's version. */
	.readunlock	= tasks_torture_read_unlock,
	.get_gp_seq	= rcu_no_completed,
	.deferred_free	= rcu_tasks_torture_deferred_free,
	.sync		= synchronize_rcu_tasks,
	.exp_sync	= synchronize_rcu_mult_test,
	.call		= call_rcu_tasks,
	.cb_barrier	= rcu_barrier_tasks,
	.fqs		= NULL,
	.stats		= NULL,
	.irq_capable	= 1,
	.slow_gps	= 1,
	.name		= "tasks"
};

/*
 * Definitions for trivial CONFIG_PREEMPT=n-only torture testing.
 * This implementation does not necessarily work well with CPU hotplug.
 */

static void synchronize_rcu_trivial(void)
{
	int cpu;

	for_each_online_cpu(cpu) {
		rcutorture_sched_setaffinity(current->pid, cpumask_of(cpu));
		WARN_ON_ONCE(raw_smp_processor_id() != cpu);
	}
}

static int rcu_torture_read_lock_trivial(void) __acquires(RCU)
{
	preempt_disable();
	return 0;
}

static void rcu_torture_read_unlock_trivial(int idx) __releases(RCU)
{
	preempt_enable();
}

static struct rcu_torture_ops trivial_ops = {
	.ttype		= RCU_TRIVIAL_FLAVOR,
	.init		= rcu_sync_torture_init,
	.readlock	= rcu_torture_read_lock_trivial,
	.read_delay	= rcu_read_delay,  /* just reuse rcu's version. */
	.readunlock	= rcu_torture_read_unlock_trivial,
	.get_gp_seq	= rcu_no_completed,
	.sync		= synchronize_rcu_trivial,
	.exp_sync	= synchronize_rcu_trivial,
	.fqs		= NULL,
	.stats		= NULL,
	.irq_capable	= 1,
	.name		= "trivial"
};

/*
 * Definitions for rude RCU-tasks torture testing.
 */

static void rcu_tasks_rude_torture_deferred_free(struct rcu_torture *p)
{
	call_rcu_tasks_rude(&p->rtort_rcu, rcu_torture_cb);
}

static struct rcu_torture_ops tasks_rude_ops = {
	.ttype		= RCU_TASKS_RUDE_FLAVOR,
	.init		= rcu_sync_torture_init,
	.readlock	= rcu_torture_read_lock_trivial,
	.read_delay	= rcu_read_delay,  /* just reuse rcu's version. */
	.readunlock	= rcu_torture_read_unlock_trivial,
	.get_gp_seq	= rcu_no_completed,
	.deferred_free	= rcu_tasks_rude_torture_deferred_free,
	.sync		= synchronize_rcu_tasks_rude,
	.exp_sync	= synchronize_rcu_tasks_rude,
	.call		= call_rcu_tasks_rude,
	.cb_barrier	= rcu_barrier_tasks_rude,
	.fqs		= NULL,
	.stats		= NULL,
	.irq_capable	= 1,
	.name		= "tasks-rude"
};

/*
 * Definitions for tracing RCU-tasks torture testing.
 */

static int tasks_tracing_torture_read_lock(void)
{
	rcu_read_lock_trace();
	return 0;
}

static void tasks_tracing_torture_read_unlock(int idx)
{
	rcu_read_unlock_trace();
}

static void rcu_tasks_tracing_torture_deferred_free(struct rcu_torture *p)
{
	call_rcu_tasks_trace(&p->rtort_rcu, rcu_torture_cb);
}

static struct rcu_torture_ops tasks_tracing_ops = {
	.ttype		= RCU_TASKS_TRACING_FLAVOR,
	.init		= rcu_sync_torture_init,
	.readlock	= tasks_tracing_torture_read_lock,
	.read_delay	= srcu_read_delay,  /* just reuse srcu's version. */
	.readunlock	= tasks_tracing_torture_read_unlock,
	.get_gp_seq	= rcu_no_completed,
	.deferred_free	= rcu_tasks_tracing_torture_deferred_free,
	.sync		= synchronize_rcu_tasks_trace,
	.exp_sync	= synchronize_rcu_tasks_trace,
	.call		= call_rcu_tasks_trace,
	.cb_barrier	= rcu_barrier_tasks_trace,
	.fqs		= NULL,
	.stats		= NULL,
	.irq_capable	= 1,
	.slow_gps	= 1,
	.name		= "tasks-tracing"
};

static unsigned long rcutorture_seq_diff(unsigned long new, unsigned long old)
{
	if (!cur_ops->gp_diff)
		return new - old;
	return cur_ops->gp_diff(new, old);
}

static bool __maybe_unused torturing_tasks(void)
{
	return cur_ops == &tasks_ops || cur_ops == &tasks_rude_ops;
}

/*
 * RCU torture priority-boost testing.  Runs one real-time thread per
 * CPU for moderate bursts, repeatedly registering RCU callbacks and
 * spinning waiting for them to be invoked.  If a given callback takes
 * too long to be invoked, we assume that priority inversion has occurred.
 */

struct rcu_boost_inflight {
	struct rcu_head rcu;
	int inflight;
};

static void rcu_torture_boost_cb(struct rcu_head *head)
{
	struct rcu_boost_inflight *rbip =
		container_of(head, struct rcu_boost_inflight, rcu);

	/* Ensure RCU-core accesses precede clearing ->inflight */
	smp_store_release(&rbip->inflight, 0);
}

static int old_rt_runtime = -1;

static void rcu_torture_disable_rt_throttle(void)
{
	/*
	 * Disable RT throttling so that rcutorture's boost threads don't get
	 * throttled. Only possible if rcutorture is built-in otherwise the
	 * user should manually do this by setting the sched_rt_period_us and
	 * sched_rt_runtime sysctls.
	 */
	if (!IS_BUILTIN(CONFIG_RCU_TORTURE_TEST) || old_rt_runtime != -1)
		return;

	old_rt_runtime = sysctl_sched_rt_runtime;
	sysctl_sched_rt_runtime = -1;
}

static void rcu_torture_enable_rt_throttle(void)
{
	if (!IS_BUILTIN(CONFIG_RCU_TORTURE_TEST) || old_rt_runtime == -1)
		return;

	sysctl_sched_rt_runtime = old_rt_runtime;
	old_rt_runtime = -1;
}

static bool rcu_torture_boost_failed(unsigned long start, unsigned long end)
{
	if (end - start > test_boost_duration * HZ - HZ / 2) {
		VERBOSE_TOROUT_STRING("rcu_torture_boost boosting failed");
		n_rcu_torture_boost_failure++;

		return true; /* failed */
	}

	return false; /* passed */
}

static int rcu_torture_boost(void *arg)
{
	unsigned long call_rcu_time;
	unsigned long endtime;
	unsigned long oldstarttime;
	struct rcu_boost_inflight rbi = { .inflight = 0 };

	VERBOSE_TOROUT_STRING("rcu_torture_boost started");

	/* Set real-time priority. */
	sched_set_fifo_low(current);

	init_rcu_head_on_stack(&rbi.rcu);
	/* Each pass through the following loop does one boost-test cycle. */
	do {
		/* Track if the test failed already in this test interval? */
		bool failed = false;

		/* Increment n_rcu_torture_boosts once per boost-test */
		while (!kthread_should_stop()) {
			if (mutex_trylock(&boost_mutex)) {
				n_rcu_torture_boosts++;
				mutex_unlock(&boost_mutex);
				break;
			}
			schedule_timeout_uninterruptible(1);
		}
		if (kthread_should_stop())
			goto checkwait;

		/* Wait for the next test interval. */
		oldstarttime = boost_starttime;
		while (time_before(jiffies, oldstarttime)) {
			schedule_timeout_interruptible(oldstarttime - jiffies);
			stutter_wait("rcu_torture_boost");
			if (torture_must_stop())
				goto checkwait;
		}

		/* Do one boost-test interval. */
		endtime = oldstarttime + test_boost_duration * HZ;
		call_rcu_time = jiffies;
		while (time_before(jiffies, endtime)) {
			/* If we don't have a callback in flight, post one. */
			if (!smp_load_acquire(&rbi.inflight)) {
				/* RCU core before ->inflight = 1. */
				smp_store_release(&rbi.inflight, 1);
				call_rcu(&rbi.rcu, rcu_torture_boost_cb);
				/* Check if the boost test failed */
				failed = failed ||
					 rcu_torture_boost_failed(call_rcu_time,
								 jiffies);
				call_rcu_time = jiffies;
			}
			stutter_wait("rcu_torture_boost");
			if (torture_must_stop())
				goto checkwait;
		}

		/*
		 * If boost never happened, then inflight will always be 1, in
		 * this case the boost check would never happen in the above
		 * loop so do another one here.
		 */
		if (!failed && smp_load_acquire(&rbi.inflight))
			rcu_torture_boost_failed(call_rcu_time, jiffies);

		/*
		 * Set the start time of the next test interval.
		 * Yes, this is vulnerable to long delays, but such
		 * delays simply cause a false negative for the next
		 * interval.  Besides, we are running at RT priority,
		 * so delays should be relatively rare.
		 */
		while (oldstarttime == boost_starttime &&
		       !kthread_should_stop()) {
			if (mutex_trylock(&boost_mutex)) {
				boost_starttime = jiffies +
						  test_boost_interval * HZ;
				mutex_unlock(&boost_mutex);
				break;
			}
			schedule_timeout_uninterruptible(1);
		}

		/* Go do the stutter. */
checkwait:	stutter_wait("rcu_torture_boost");
	} while (!torture_must_stop());

	/* Clean up and exit. */
	while (!kthread_should_stop() || smp_load_acquire(&rbi.inflight)) {
		torture_shutdown_absorb("rcu_torture_boost");
		schedule_timeout_uninterruptible(1);
	}
	destroy_rcu_head_on_stack(&rbi.rcu);
	torture_kthread_stopping("rcu_torture_boost");
	return 0;
}

/*
 * RCU torture force-quiescent-state kthread.  Repeatedly induces
 * bursts of calls to force_quiescent_state(), increasing the probability
 * of occurrence of some important types of race conditions.
 */
static int
rcu_torture_fqs(void *arg)
{
	unsigned long fqs_resume_time;
	int fqs_burst_remaining;

	VERBOSE_TOROUT_STRING("rcu_torture_fqs task started");
	do {
		fqs_resume_time = jiffies + fqs_stutter * HZ;
		while (time_before(jiffies, fqs_resume_time) &&
		       !kthread_should_stop()) {
			schedule_timeout_interruptible(1);
		}
		fqs_burst_remaining = fqs_duration;
		while (fqs_burst_remaining > 0 &&
		       !kthread_should_stop()) {
			cur_ops->fqs();
			udelay(fqs_holdoff);
			fqs_burst_remaining -= fqs_holdoff;
		}
		stutter_wait("rcu_torture_fqs");
	} while (!torture_must_stop());
	torture_kthread_stopping("rcu_torture_fqs");
	return 0;
}

/*
 * RCU torture writer kthread.  Repeatedly substitutes a new structure
 * for that pointed to by rcu_torture_current, freeing the old structure
 * after a series of grace periods (the "pipeline").
 */
static int
rcu_torture_writer(void *arg)
{
	bool can_expedite = !rcu_gp_is_expedited() && !rcu_gp_is_normal();
	int expediting = 0;
	unsigned long gp_snap;
	bool gp_cond1 = gp_cond, gp_exp1 = gp_exp, gp_normal1 = gp_normal;
	bool gp_sync1 = gp_sync;
	int i;
	struct rcu_torture *rp;
	struct rcu_torture *old_rp;
	static DEFINE_TORTURE_RANDOM(rand);
	int synctype[] = { RTWS_DEF_FREE, RTWS_EXP_SYNC,
			   RTWS_COND_GET, RTWS_SYNC };
	int nsynctypes = 0;

	VERBOSE_TOROUT_STRING("rcu_torture_writer task started");
	if (!can_expedite)
		pr_alert("%s" TORTURE_FLAG
			 " GP expediting controlled from boot/sysfs for %s.\n",
			 torture_type, cur_ops->name);

	/* Initialize synctype[] array.  If none set, take default. */
	if (!gp_cond1 && !gp_exp1 && !gp_normal1 && !gp_sync1)
		gp_cond1 = gp_exp1 = gp_normal1 = gp_sync1 = true;
	if (gp_cond1 && cur_ops->get_state && cur_ops->cond_sync) {
		synctype[nsynctypes++] = RTWS_COND_GET;
		pr_info("%s: Testing conditional GPs.\n", __func__);
	} else if (gp_cond && (!cur_ops->get_state || !cur_ops->cond_sync)) {
		pr_alert("%s: gp_cond without primitives.\n", __func__);
	}
	if (gp_exp1 && cur_ops->exp_sync) {
		synctype[nsynctypes++] = RTWS_EXP_SYNC;
		pr_info("%s: Testing expedited GPs.\n", __func__);
	} else if (gp_exp && !cur_ops->exp_sync) {
		pr_alert("%s: gp_exp without primitives.\n", __func__);
	}
	if (gp_normal1 && cur_ops->deferred_free) {
		synctype[nsynctypes++] = RTWS_DEF_FREE;
		pr_info("%s: Testing asynchronous GPs.\n", __func__);
	} else if (gp_normal && !cur_ops->deferred_free) {
		pr_alert("%s: gp_normal without primitives.\n", __func__);
	}
	if (gp_sync1 && cur_ops->sync) {
		synctype[nsynctypes++] = RTWS_SYNC;
		pr_info("%s: Testing normal GPs.\n", __func__);
	} else if (gp_sync && !cur_ops->sync) {
		pr_alert("%s: gp_sync without primitives.\n", __func__);
	}
	if (WARN_ONCE(nsynctypes == 0,
		      "rcu_torture_writer: No update-side primitives.\n")) {
		/*
		 * No updates primitives, so don't try updating.
		 * The resulting test won't be testing much, hence the
		 * above WARN_ONCE().
		 */
		rcu_torture_writer_state = RTWS_STOPPING;
		torture_kthread_stopping("rcu_torture_writer");
	}

	do {
		rcu_torture_writer_state = RTWS_FIXED_DELAY;
		schedule_timeout_uninterruptible(1);
		rp = rcu_torture_alloc();
		if (rp == NULL)
			continue;
		rp->rtort_pipe_count = 0;
		rcu_torture_writer_state = RTWS_DELAY;
		udelay(torture_random(&rand) & 0x3ff);
		rcu_torture_writer_state = RTWS_REPLACE;
		old_rp = rcu_dereference_check(rcu_torture_current,
					       current == writer_task);
		rp->rtort_mbtest = 1;
		rcu_assign_pointer(rcu_torture_current, rp);
		smp_wmb(); /* Mods to old_rp must follow rcu_assign_pointer() */
		if (old_rp) {
			i = old_rp->rtort_pipe_count;
			if (i > RCU_TORTURE_PIPE_LEN)
				i = RCU_TORTURE_PIPE_LEN;
			atomic_inc(&rcu_torture_wcount[i]);
			WRITE_ONCE(old_rp->rtort_pipe_count,
				   old_rp->rtort_pipe_count + 1);
			switch (synctype[torture_random(&rand) % nsynctypes]) {
			case RTWS_DEF_FREE:
				rcu_torture_writer_state = RTWS_DEF_FREE;
				cur_ops->deferred_free(old_rp);
				break;
			case RTWS_EXP_SYNC:
				rcu_torture_writer_state = RTWS_EXP_SYNC;
				cur_ops->exp_sync();
				rcu_torture_pipe_update(old_rp);
				break;
			case RTWS_COND_GET:
				rcu_torture_writer_state = RTWS_COND_GET;
				gp_snap = cur_ops->get_state();
				i = torture_random(&rand) % 16;
				if (i != 0)
					schedule_timeout_interruptible(i);
				udelay(torture_random(&rand) % 1000);
				rcu_torture_writer_state = RTWS_COND_SYNC;
				cur_ops->cond_sync(gp_snap);
				rcu_torture_pipe_update(old_rp);
				break;
			case RTWS_SYNC:
				rcu_torture_writer_state = RTWS_SYNC;
				cur_ops->sync();
				rcu_torture_pipe_update(old_rp);
				break;
			default:
				WARN_ON_ONCE(1);
				break;
			}
		}
		WRITE_ONCE(rcu_torture_current_version,
			   rcu_torture_current_version + 1);
		/* Cycle through nesting levels of rcu_expedite_gp() calls. */
		if (can_expedite &&
		    !(torture_random(&rand) & 0xff & (!!expediting - 1))) {
			WARN_ON_ONCE(expediting == 0 && rcu_gp_is_expedited());
			if (expediting >= 0)
				rcu_expedite_gp();
			else
				rcu_unexpedite_gp();
			if (++expediting > 3)
				expediting = -expediting;
		} else if (!can_expedite) { /* Disabled during boot, recheck. */
			can_expedite = !rcu_gp_is_expedited() &&
				       !rcu_gp_is_normal();
		}
		rcu_torture_writer_state = RTWS_STUTTER;
		if (stutter_wait("rcu_torture_writer") &&
		    !READ_ONCE(rcu_fwd_cb_nodelay) &&
		    !cur_ops->slow_gps &&
		    !torture_must_stop() &&
		    rcu_inkernel_boot_has_ended())
			for (i = 0; i < ARRAY_SIZE(rcu_tortures); i++)
				if (list_empty(&rcu_tortures[i].rtort_free) &&
				    rcu_access_pointer(rcu_torture_current) !=
				    &rcu_tortures[i]) {
					rcu_ftrace_dump(DUMP_ALL);
					WARN(1, "%s: rtort_pipe_count: %d\n", __func__, rcu_tortures[i].rtort_pipe_count);
				}
	} while (!torture_must_stop());
	rcu_torture_current = NULL;  // Let stats task know that we are done.
	/* Reset expediting back to unexpedited. */
	if (expediting > 0)
		expediting = -expediting;
	while (can_expedite && expediting++ < 0)
		rcu_unexpedite_gp();
	WARN_ON_ONCE(can_expedite && rcu_gp_is_expedited());
	if (!can_expedite)
		pr_alert("%s" TORTURE_FLAG
			 " Dynamic grace-period expediting was disabled.\n",
			 torture_type);
	rcu_torture_writer_state = RTWS_STOPPING;
	torture_kthread_stopping("rcu_torture_writer");
	return 0;
}

/*
 * RCU torture fake writer kthread.  Repeatedly calls sync, with a random
 * delay between calls.
 */
static int
rcu_torture_fakewriter(void *arg)
{
	DEFINE_TORTURE_RANDOM(rand);

	VERBOSE_TOROUT_STRING("rcu_torture_fakewriter task started");
	set_user_nice(current, MAX_NICE);

	do {
		schedule_timeout_uninterruptible(1 + torture_random(&rand)%10);
		udelay(torture_random(&rand) & 0x3ff);
		if (cur_ops->cb_barrier != NULL &&
		    torture_random(&rand) % (nfakewriters * 8) == 0) {
			cur_ops->cb_barrier();
		} else if (gp_normal == gp_exp) {
			if (cur_ops->sync && torture_random(&rand) & 0x80)
				cur_ops->sync();
			else if (cur_ops->exp_sync)
				cur_ops->exp_sync();
		} else if (gp_normal && cur_ops->sync) {
			cur_ops->sync();
		} else if (cur_ops->exp_sync) {
			cur_ops->exp_sync();
		}
		stutter_wait("rcu_torture_fakewriter");
	} while (!torture_must_stop());

	torture_kthread_stopping("rcu_torture_fakewriter");
	return 0;
}

static void rcu_torture_timer_cb(struct rcu_head *rhp)
{
	kfree(rhp);
}

/*
 * Do one extension of an RCU read-side critical section using the
 * current reader state in readstate (set to zero for initial entry
 * to extended critical section), set the new state as specified by
 * newstate (set to zero for final exit from extended critical section),
 * and random-number-generator state in trsp.  If this is neither the
 * beginning or end of the critical section and if there was actually a
 * change, do a ->read_delay().
 */
static void rcutorture_one_extend(int *readstate, int newstate,
				  struct torture_random_state *trsp,
				  struct rt_read_seg *rtrsp)
{
	unsigned long flags;
	int idxnew = -1;
	int idxold = *readstate;
	int statesnew = ~*readstate & newstate;
	int statesold = *readstate & ~newstate;

	WARN_ON_ONCE(idxold < 0);
	WARN_ON_ONCE((idxold >> RCUTORTURE_RDR_SHIFT) > 1);
	rtrsp->rt_readstate = newstate;

	/*
	 * First, put new protection in place to avoid critical-section gap.
	 * Disable preemption around the ATOM disables to ensure that
	 * in_atomic() is true.
	 */
	if (statesnew & RCUTORTURE_RDR_BH)
		local_bh_disable();
	if (statesnew & RCUTORTURE_RDR_RBH)
		rcu_read_lock_bh();
	if (statesnew & RCUTORTURE_RDR_IRQ)
		local_irq_disable();
	if (statesnew & RCUTORTURE_RDR_PREEMPT)
		preempt_disable();
	if (statesnew & RCUTORTURE_RDR_SCHED)
		rcu_read_lock_sched();
	preempt_disable();
	if (statesnew & RCUTORTURE_RDR_ATOM_BH)
		local_bh_disable();
	if (statesnew & RCUTORTURE_RDR_ATOM_RBH)
		rcu_read_lock_bh();
	preempt_enable();
	if (statesnew & RCUTORTURE_RDR_RCU)
		idxnew = cur_ops->readlock() << RCUTORTURE_RDR_SHIFT;

	/*
	 * Next, remove old protection, in decreasing order of strength
	 * to avoid unlock paths that aren't safe in the stronger
<<<<<<< HEAD
	 * context.  Disable preemption around the ATOM enables in
	 * case the context was only atomic due to IRQ disabling.
	 */
	preempt_disable();
	if (statesold & RCUTORTURE_RDR_IRQ)
		local_irq_enable();
	if (statesold & RCUTORTURE_RDR_ATOM_BH)
		local_bh_enable();
	if (statesold & RCUTORTURE_RDR_ATOM_RBH)
		rcu_read_unlock_bh();
	preempt_enable();
=======
	 * context. Namely: BH can not be enabled with disabled interrupts.
	 * Additionally PREEMPT_RT requires that BH is enabled in preemptible
	 * context.
	 */
	if (statesold & RCUTORTURE_RDR_IRQ)
		local_irq_enable();
>>>>>>> 53a35b12
	if (statesold & RCUTORTURE_RDR_PREEMPT)
		preempt_enable();
	if (statesold & RCUTORTURE_RDR_SCHED)
		rcu_read_unlock_sched();
	if (statesold & RCUTORTURE_RDR_BH)
		local_bh_enable();
	if (statesold & RCUTORTURE_RDR_RBH)
		rcu_read_unlock_bh();
<<<<<<< HEAD

=======
>>>>>>> 53a35b12
	if (statesold & RCUTORTURE_RDR_RCU) {
		bool lockit = !statesnew && !(torture_random(trsp) & 0xffff);

		if (lockit)
			raw_spin_lock_irqsave(&current->pi_lock, flags);
		cur_ops->readunlock(idxold >> RCUTORTURE_RDR_SHIFT);
		if (lockit)
			raw_spin_unlock_irqrestore(&current->pi_lock, flags);
	}

	/* Delay if neither beginning nor end and there was a change. */
	if ((statesnew || statesold) && *readstate && newstate)
		cur_ops->read_delay(trsp, rtrsp);

	/* Update the reader state. */
	if (idxnew == -1)
		idxnew = idxold & ~RCUTORTURE_RDR_MASK;
	WARN_ON_ONCE(idxnew < 0);
	WARN_ON_ONCE((idxnew >> RCUTORTURE_RDR_SHIFT) > 1);
	*readstate = idxnew | newstate;
	WARN_ON_ONCE((*readstate >> RCUTORTURE_RDR_SHIFT) < 0);
	WARN_ON_ONCE((*readstate >> RCUTORTURE_RDR_SHIFT) > 1);
}

/* Return the biggest extendables mask given current RCU and boot parameters. */
static int rcutorture_extend_mask_max(void)
{
	int mask;

	WARN_ON_ONCE(extendables & ~RCUTORTURE_MAX_EXTEND);
	mask = extendables & RCUTORTURE_MAX_EXTEND & cur_ops->extendables;
	mask = mask | RCUTORTURE_RDR_RCU;
	return mask;
}

/* Return a random protection state mask, but with at least one bit set. */
static int
rcutorture_extend_mask(int oldmask, struct torture_random_state *trsp)
{
	int mask = rcutorture_extend_mask_max();
	unsigned long randmask1 = torture_random(trsp) >> 8;
	unsigned long randmask2 = randmask1 >> 3;
	unsigned long preempts = RCUTORTURE_RDR_PREEMPT | RCUTORTURE_RDR_SCHED;
	unsigned long preempts_irq = preempts | RCUTORTURE_RDR_IRQ;
<<<<<<< HEAD
	unsigned long nonatomic_bhs = RCUTORTURE_RDR_BH | RCUTORTURE_RDR_RBH;
	unsigned long atomic_bhs = RCUTORTURE_RDR_ATOM_BH |
				   RCUTORTURE_RDR_ATOM_RBH;
	unsigned long tmp;
=======
	unsigned long bhs = RCUTORTURE_RDR_BH | RCUTORTURE_RDR_RBH;
>>>>>>> 53a35b12

	WARN_ON_ONCE(mask >> RCUTORTURE_RDR_SHIFT);
	/* Mostly only one bit (need preemption!), sometimes lots of bits. */
	if (!(randmask1 & 0x7))
		mask = mask & randmask2;
	else
		mask = mask & (1 << (randmask2 % RCUTORTURE_RDR_NBITS));

	/*
	 * Can't enable bh w/irq disabled.
	 */
<<<<<<< HEAD
	tmp = atomic_bhs | nonatomic_bhs;
	if (mask & RCUTORTURE_RDR_IRQ)
		mask |= oldmask & tmp;
=======
	if (mask & RCUTORTURE_RDR_IRQ)
		mask |= oldmask & bhs;
>>>>>>> 53a35b12

	/*
	 * Ideally these sequences would be detected in debug builds
	 * (regardless of RT), but until then don't stop testing
	 * them on non-RT.
	 */
	if (IS_ENABLED(CONFIG_PREEMPT_RT)) {
<<<<<<< HEAD
		/*
		 * Can't release the outermost rcu lock in an irq disabled
		 * section without preemption also being disabled, if irqs
		 * had ever been enabled during this RCU critical section
		 * (could leak a special flag and delay reporting the qs).
		 */
		if ((oldmask & RCUTORTURE_RDR_RCU) &&
		    (mask & RCUTORTURE_RDR_IRQ) &&
		    !(mask & preempts))
			mask |= RCUTORTURE_RDR_RCU;

		/* Can't modify atomic bh in non-atomic context */
		if ((oldmask & atomic_bhs) && (mask & atomic_bhs) &&
		    !(mask & preempts_irq)) {
			mask |= oldmask & preempts_irq;
			if (mask & RCUTORTURE_RDR_IRQ)
				mask |= oldmask & tmp;
		}
		if ((mask & atomic_bhs) && !(mask & preempts_irq))
			mask |= RCUTORTURE_RDR_PREEMPT;

		/* Can't modify non-atomic bh in atomic context */
		tmp = nonatomic_bhs;
		if (oldmask & preempts_irq)
			mask &= ~tmp;
		if ((oldmask | mask) & preempts_irq)
			mask |= oldmask & tmp;
=======
		/* Can't modify BH in atomic context */
		if (oldmask & preempts_irq)
			mask &= ~bhs;
		if ((oldmask | mask) & preempts_irq)
			mask |= oldmask & bhs;
>>>>>>> 53a35b12
	}

	return mask ?: RCUTORTURE_RDR_RCU;
}

/*
 * Do a randomly selected number of extensions of an existing RCU read-side
 * critical section.
 */
static struct rt_read_seg *
rcutorture_loop_extend(int *readstate, struct torture_random_state *trsp,
		       struct rt_read_seg *rtrsp)
{
	int i;
	int j;
	int mask = rcutorture_extend_mask_max();

	WARN_ON_ONCE(!*readstate); /* -Existing- RCU read-side critsect! */
	if (!((mask - 1) & mask))
		return rtrsp;  /* Current RCU reader not extendable. */
	/* Bias towards larger numbers of loops. */
	i = (torture_random(trsp) >> 3);
	i = ((i | (i >> 3)) & RCUTORTURE_RDR_MAX_LOOPS) + 1;
	for (j = 0; j < i; j++) {
		mask = rcutorture_extend_mask(*readstate, trsp);
		rcutorture_one_extend(readstate, mask, trsp, &rtrsp[j]);
	}
	return &rtrsp[j];
}

/*
 * Do one read-side critical section, returning false if there was
 * no data to read.  Can be invoked both from process context and
 * from a timer handler.
 */
static bool rcu_torture_one_read(struct torture_random_state *trsp)
{
	int i;
	unsigned long started;
	unsigned long completed;
	int newstate;
	struct rcu_torture *p;
	int pipe_count;
	int readstate = 0;
	struct rt_read_seg rtseg[RCUTORTURE_RDR_MAX_SEGS] = { { 0 } };
	struct rt_read_seg *rtrsp = &rtseg[0];
	struct rt_read_seg *rtrsp1;
	unsigned long long ts;

	WARN_ON_ONCE(!rcu_is_watching());
	newstate = rcutorture_extend_mask(readstate, trsp);
	rcutorture_one_extend(&readstate, newstate, trsp, rtrsp++);
	started = cur_ops->get_gp_seq();
	ts = rcu_trace_clock_local();
	p = rcu_dereference_check(rcu_torture_current,
				  rcu_read_lock_bh_held() ||
				  rcu_read_lock_sched_held() ||
				  srcu_read_lock_held(srcu_ctlp) ||
				  rcu_read_lock_trace_held() ||
				  torturing_tasks());
	if (p == NULL) {
		/* Wait for rcu_torture_writer to get underway */
		rcutorture_one_extend(&readstate, 0, trsp, rtrsp);
		return false;
	}
	if (p->rtort_mbtest == 0)
		atomic_inc(&n_rcu_torture_mberror);
	rtrsp = rcutorture_loop_extend(&readstate, trsp, rtrsp);
	preempt_disable();
	pipe_count = READ_ONCE(p->rtort_pipe_count);
	if (pipe_count > RCU_TORTURE_PIPE_LEN) {
		/* Should not happen, but... */
		pipe_count = RCU_TORTURE_PIPE_LEN;
	}
	completed = cur_ops->get_gp_seq();
	if (pipe_count > 1) {
		do_trace_rcu_torture_read(cur_ops->name, &p->rtort_rcu,
					  ts, started, completed);
		rcu_ftrace_dump(DUMP_ALL);
	}
	__this_cpu_inc(rcu_torture_count[pipe_count]);
	completed = rcutorture_seq_diff(completed, started);
	if (completed > RCU_TORTURE_PIPE_LEN) {
		/* Should not happen, but... */
		completed = RCU_TORTURE_PIPE_LEN;
	}
	__this_cpu_inc(rcu_torture_batch[completed]);
	preempt_enable();
	rcutorture_one_extend(&readstate, 0, trsp, rtrsp);
	WARN_ON_ONCE(readstate & RCUTORTURE_RDR_MASK);
	// This next splat is expected behavior if leakpointer, especially
	// for CONFIG_RCU_STRICT_GRACE_PERIOD=y kernels.
	WARN_ON_ONCE(leakpointer && READ_ONCE(p->rtort_pipe_count) > 1);

	/* If error or close call, record the sequence of reader protections. */
	if ((pipe_count > 1 || completed > 1) && !xchg(&err_segs_recorded, 1)) {
		i = 0;
		for (rtrsp1 = &rtseg[0]; rtrsp1 < rtrsp; rtrsp1++)
			err_segs[i++] = *rtrsp1;
		rt_read_nsegs = i;
	}

	return true;
}

static DEFINE_TORTURE_RANDOM_PERCPU(rcu_torture_timer_rand);

/*
 * RCU torture reader from timer handler.  Dereferences rcu_torture_current,
 * incrementing the corresponding element of the pipeline array.  The
 * counter in the element should never be greater than 1, otherwise, the
 * RCU implementation is broken.
 */
static void rcu_torture_timer(struct timer_list *unused)
{
	atomic_long_inc(&n_rcu_torture_timers);
	(void)rcu_torture_one_read(this_cpu_ptr(&rcu_torture_timer_rand));

	/* Test call_rcu() invocation from interrupt handler. */
	if (cur_ops->call) {
		struct rcu_head *rhp = kmalloc(sizeof(*rhp), GFP_NOWAIT);

		if (rhp)
			cur_ops->call(rhp, rcu_torture_timer_cb);
	}
}

/*
 * RCU torture reader kthread.  Repeatedly dereferences rcu_torture_current,
 * incrementing the corresponding element of the pipeline array.  The
 * counter in the element should never be greater than 1, otherwise, the
 * RCU implementation is broken.
 */
static int
rcu_torture_reader(void *arg)
{
	unsigned long lastsleep = jiffies;
	long myid = (long)arg;
	int mynumonline = myid;
	DEFINE_TORTURE_RANDOM(rand);
	struct timer_list t;

	VERBOSE_TOROUT_STRING("rcu_torture_reader task started");
	set_user_nice(current, MAX_NICE);
	if (irqreader && cur_ops->irq_capable)
		timer_setup_on_stack(&t, rcu_torture_timer, 0);
	tick_dep_set_task(current, TICK_DEP_BIT_RCU);
	do {
		if (irqreader && cur_ops->irq_capable) {
			if (!timer_pending(&t))
				mod_timer(&t, jiffies + 1);
		}
		if (!rcu_torture_one_read(&rand) && !torture_must_stop())
			schedule_timeout_interruptible(HZ);
		if (time_after(jiffies, lastsleep) && !torture_must_stop()) {
			schedule_timeout_interruptible(1);
			lastsleep = jiffies + 10;
		}
		while (num_online_cpus() < mynumonline && !torture_must_stop())
			schedule_timeout_interruptible(HZ / 5);
		stutter_wait("rcu_torture_reader");
	} while (!torture_must_stop());
	if (irqreader && cur_ops->irq_capable) {
		del_timer_sync(&t);
		destroy_timer_on_stack(&t);
	}
	tick_dep_clear_task(current, TICK_DEP_BIT_RCU);
	torture_kthread_stopping("rcu_torture_reader");
	return 0;
}

/*
 * Print torture statistics.  Caller must ensure that there is only
 * one call to this function at a given time!!!  This is normally
 * accomplished by relying on the module system to only have one copy
 * of the module loaded, and then by giving the rcu_torture_stats
 * kthread full control (or the init/cleanup functions when rcu_torture_stats
 * thread is not running).
 */
static void
rcu_torture_stats_print(void)
{
	int cpu;
	int i;
	long pipesummary[RCU_TORTURE_PIPE_LEN + 1] = { 0 };
	long batchsummary[RCU_TORTURE_PIPE_LEN + 1] = { 0 };
	struct rcu_torture *rtcp;
	static unsigned long rtcv_snap = ULONG_MAX;
	static bool splatted;
	struct task_struct *wtp;

	for_each_possible_cpu(cpu) {
		for (i = 0; i < RCU_TORTURE_PIPE_LEN + 1; i++) {
			pipesummary[i] += READ_ONCE(per_cpu(rcu_torture_count, cpu)[i]);
			batchsummary[i] += READ_ONCE(per_cpu(rcu_torture_batch, cpu)[i]);
		}
	}
	for (i = RCU_TORTURE_PIPE_LEN - 1; i >= 0; i--) {
		if (pipesummary[i] != 0)
			break;
	}

	pr_alert("%s%s ", torture_type, TORTURE_FLAG);
	rtcp = rcu_access_pointer(rcu_torture_current);
	pr_cont("rtc: %p %s: %lu tfle: %d rta: %d rtaf: %d rtf: %d ",
		rtcp,
		rtcp && !rcu_stall_is_suppressed_at_boot() ? "ver" : "VER",
		rcu_torture_current_version,
		list_empty(&rcu_torture_freelist),
		atomic_read(&n_rcu_torture_alloc),
		atomic_read(&n_rcu_torture_alloc_fail),
		atomic_read(&n_rcu_torture_free));
	pr_cont("rtmbe: %d rtbe: %ld rtbke: %ld rtbre: %ld ",
		atomic_read(&n_rcu_torture_mberror),
		n_rcu_torture_barrier_error,
		n_rcu_torture_boost_ktrerror,
		n_rcu_torture_boost_rterror);
	pr_cont("rtbf: %ld rtb: %ld nt: %ld ",
		n_rcu_torture_boost_failure,
		n_rcu_torture_boosts,
		atomic_long_read(&n_rcu_torture_timers));
	torture_onoff_stats();
	pr_cont("barrier: %ld/%ld:%ld ",
		data_race(n_barrier_successes),
		data_race(n_barrier_attempts),
		data_race(n_rcu_torture_barrier_error));
	pr_cont("read-exits: %ld\n", data_race(n_read_exits));

	pr_alert("%s%s ", torture_type, TORTURE_FLAG);
	if (atomic_read(&n_rcu_torture_mberror) ||
	    n_rcu_torture_barrier_error || n_rcu_torture_boost_ktrerror ||
	    n_rcu_torture_boost_rterror || n_rcu_torture_boost_failure ||
	    i > 1) {
		pr_cont("%s", "!!! ");
		atomic_inc(&n_rcu_torture_error);
		WARN_ON_ONCE(atomic_read(&n_rcu_torture_mberror));
		WARN_ON_ONCE(n_rcu_torture_barrier_error);  // rcu_barrier()
		WARN_ON_ONCE(n_rcu_torture_boost_ktrerror); // no boost kthread
		WARN_ON_ONCE(n_rcu_torture_boost_rterror); // can't set RT prio
		WARN_ON_ONCE(n_rcu_torture_boost_failure); // RCU boost failed
		WARN_ON_ONCE(i > 1); // Too-short grace period
	}
	pr_cont("Reader Pipe: ");
	for (i = 0; i < RCU_TORTURE_PIPE_LEN + 1; i++)
		pr_cont(" %ld", pipesummary[i]);
	pr_cont("\n");

	pr_alert("%s%s ", torture_type, TORTURE_FLAG);
	pr_cont("Reader Batch: ");
	for (i = 0; i < RCU_TORTURE_PIPE_LEN + 1; i++)
		pr_cont(" %ld", batchsummary[i]);
	pr_cont("\n");

	pr_alert("%s%s ", torture_type, TORTURE_FLAG);
	pr_cont("Free-Block Circulation: ");
	for (i = 0; i < RCU_TORTURE_PIPE_LEN + 1; i++) {
		pr_cont(" %d", atomic_read(&rcu_torture_wcount[i]));
	}
	pr_cont("\n");

	if (cur_ops->stats)
		cur_ops->stats();
	if (rtcv_snap == rcu_torture_current_version &&
	    rcu_access_pointer(rcu_torture_current) &&
	    !rcu_stall_is_suppressed()) {
		int __maybe_unused flags = 0;
		unsigned long __maybe_unused gp_seq = 0;

		rcutorture_get_gp_data(cur_ops->ttype,
				       &flags, &gp_seq);
		srcutorture_get_gp_data(cur_ops->ttype, srcu_ctlp,
					&flags, &gp_seq);
		wtp = READ_ONCE(writer_task);
		pr_alert("??? Writer stall state %s(%d) g%lu f%#x ->state %#lx cpu %d\n",
			 rcu_torture_writer_state_getname(),
			 rcu_torture_writer_state, gp_seq, flags,
			 wtp == NULL ? ~0UL : wtp->state,
			 wtp == NULL ? -1 : (int)task_cpu(wtp));
		if (!splatted && wtp) {
			sched_show_task(wtp);
			splatted = true;
		}
		show_rcu_gp_kthreads();
		rcu_ftrace_dump(DUMP_ALL);
	}
	rtcv_snap = rcu_torture_current_version;
}

/*
 * Periodically prints torture statistics, if periodic statistics printing
 * was specified via the stat_interval module parameter.
 */
static int
rcu_torture_stats(void *arg)
{
	VERBOSE_TOROUT_STRING("rcu_torture_stats task started");
	do {
		schedule_timeout_interruptible(stat_interval * HZ);
		rcu_torture_stats_print();
		torture_shutdown_absorb("rcu_torture_stats");
	} while (!torture_must_stop());
	torture_kthread_stopping("rcu_torture_stats");
	return 0;
}

static void
rcu_torture_print_module_parms(struct rcu_torture_ops *cur_ops, const char *tag)
{
	pr_alert("%s" TORTURE_FLAG
		 "--- %s: nreaders=%d nfakewriters=%d "
		 "stat_interval=%d verbose=%d test_no_idle_hz=%d "
		 "shuffle_interval=%d stutter=%d irqreader=%d "
		 "fqs_duration=%d fqs_holdoff=%d fqs_stutter=%d "
		 "test_boost=%d/%d test_boost_interval=%d "
		 "test_boost_duration=%d shutdown_secs=%d "
		 "stall_cpu=%d stall_cpu_holdoff=%d stall_cpu_irqsoff=%d "
		 "stall_cpu_block=%d "
		 "n_barrier_cbs=%d "
		 "onoff_interval=%d onoff_holdoff=%d "
		 "read_exit_delay=%d read_exit_burst=%d\n",
		 torture_type, tag, nrealreaders, nfakewriters,
		 stat_interval, verbose, test_no_idle_hz, shuffle_interval,
		 stutter, irqreader, fqs_duration, fqs_holdoff, fqs_stutter,
		 test_boost, cur_ops->can_boost,
		 test_boost_interval, test_boost_duration, shutdown_secs,
		 stall_cpu, stall_cpu_holdoff, stall_cpu_irqsoff,
		 stall_cpu_block,
		 n_barrier_cbs,
		 onoff_interval, onoff_holdoff,
		 read_exit_delay, read_exit_burst);
}

static int rcutorture_booster_cleanup(unsigned int cpu)
{
	struct task_struct *t;

	if (boost_tasks[cpu] == NULL)
		return 0;
	mutex_lock(&boost_mutex);
	t = boost_tasks[cpu];
	boost_tasks[cpu] = NULL;
	rcu_torture_enable_rt_throttle();
	mutex_unlock(&boost_mutex);

	/* This must be outside of the mutex, otherwise deadlock! */
	torture_stop_kthread(rcu_torture_boost, t);
	return 0;
}

static int rcutorture_booster_init(unsigned int cpu)
{
	int retval;

	if (boost_tasks[cpu] != NULL)
		return 0;  /* Already created, nothing more to do. */

	/* Don't allow time recalculation while creating a new task. */
	mutex_lock(&boost_mutex);
	rcu_torture_disable_rt_throttle();
	VERBOSE_TOROUT_STRING("Creating rcu_torture_boost task");
	boost_tasks[cpu] = kthread_create_on_node(rcu_torture_boost, NULL,
						  cpu_to_node(cpu),
						  "rcu_torture_boost");
	if (IS_ERR(boost_tasks[cpu])) {
		retval = PTR_ERR(boost_tasks[cpu]);
		VERBOSE_TOROUT_STRING("rcu_torture_boost task create failed");
		n_rcu_torture_boost_ktrerror++;
		boost_tasks[cpu] = NULL;
		mutex_unlock(&boost_mutex);
		return retval;
	}
	kthread_bind(boost_tasks[cpu], cpu);
	wake_up_process(boost_tasks[cpu]);
	mutex_unlock(&boost_mutex);
	return 0;
}

/*
 * CPU-stall kthread.  It waits as specified by stall_cpu_holdoff, then
 * induces a CPU stall for the time specified by stall_cpu.
 */
static int rcu_torture_stall(void *args)
{
	int idx;
	unsigned long stop_at;

	VERBOSE_TOROUT_STRING("rcu_torture_stall task started");
	if (stall_cpu_holdoff > 0) {
		VERBOSE_TOROUT_STRING("rcu_torture_stall begin holdoff");
		schedule_timeout_interruptible(stall_cpu_holdoff * HZ);
		VERBOSE_TOROUT_STRING("rcu_torture_stall end holdoff");
	}
	if (!kthread_should_stop() && stall_gp_kthread > 0) {
		VERBOSE_TOROUT_STRING("rcu_torture_stall begin GP stall");
		rcu_gp_set_torture_wait(stall_gp_kthread * HZ);
		for (idx = 0; idx < stall_gp_kthread + 2; idx++) {
			if (kthread_should_stop())
				break;
			schedule_timeout_uninterruptible(HZ);
		}
	}
	if (!kthread_should_stop() && stall_cpu > 0) {
		VERBOSE_TOROUT_STRING("rcu_torture_stall begin CPU stall");
		stop_at = ktime_get_seconds() + stall_cpu;
		/* RCU CPU stall is expected behavior in following code. */
		idx = cur_ops->readlock();
		if (stall_cpu_irqsoff)
			local_irq_disable();
		else if (!stall_cpu_block)
			preempt_disable();
		pr_alert("rcu_torture_stall start on CPU %d.\n",
			 raw_smp_processor_id());
		while (ULONG_CMP_LT((unsigned long)ktime_get_seconds(),
				    stop_at))
			if (stall_cpu_block)
				schedule_timeout_uninterruptible(HZ);
		if (stall_cpu_irqsoff)
			local_irq_enable();
		else if (!stall_cpu_block)
			preempt_enable();
		cur_ops->readunlock(idx);
	}
	pr_alert("rcu_torture_stall end.\n");
	torture_shutdown_absorb("rcu_torture_stall");
	while (!kthread_should_stop())
		schedule_timeout_interruptible(10 * HZ);
	return 0;
}

/* Spawn CPU-stall kthread, if stall_cpu specified. */
static int __init rcu_torture_stall_init(void)
{
	if (stall_cpu <= 0 && stall_gp_kthread <= 0)
		return 0;
	return torture_create_kthread(rcu_torture_stall, NULL, stall_task);
}

/* State structure for forward-progress self-propagating RCU callback. */
struct fwd_cb_state {
	struct rcu_head rh;
	int stop;
};

/*
 * Forward-progress self-propagating RCU callback function.  Because
 * callbacks run from softirq, this function is an implicit RCU read-side
 * critical section.
 */
static void rcu_torture_fwd_prog_cb(struct rcu_head *rhp)
{
	struct fwd_cb_state *fcsp = container_of(rhp, struct fwd_cb_state, rh);

	if (READ_ONCE(fcsp->stop)) {
		WRITE_ONCE(fcsp->stop, 2);
		return;
	}
	cur_ops->call(&fcsp->rh, rcu_torture_fwd_prog_cb);
}

/* State for continuous-flood RCU callbacks. */
struct rcu_fwd_cb {
	struct rcu_head rh;
	struct rcu_fwd_cb *rfc_next;
	struct rcu_fwd *rfc_rfp;
	int rfc_gps;
};

#define MAX_FWD_CB_JIFFIES	(8 * HZ) /* Maximum CB test duration. */
#define MIN_FWD_CB_LAUNDERS	3	/* This many CB invocations to count. */
#define MIN_FWD_CBS_LAUNDERED	100	/* Number of counted CBs. */
#define FWD_CBS_HIST_DIV	10	/* Histogram buckets/second. */
#define N_LAUNDERS_HIST (2 * MAX_FWD_CB_JIFFIES / (HZ / FWD_CBS_HIST_DIV))

struct rcu_launder_hist {
	long n_launders;
	unsigned long launder_gp_seq;
};

struct rcu_fwd {
	spinlock_t rcu_fwd_lock;
	struct rcu_fwd_cb *rcu_fwd_cb_head;
	struct rcu_fwd_cb **rcu_fwd_cb_tail;
	long n_launders_cb;
	unsigned long rcu_fwd_startat;
	struct rcu_launder_hist n_launders_hist[N_LAUNDERS_HIST];
	unsigned long rcu_launder_gp_seq_start;
};

static DEFINE_MUTEX(rcu_fwd_mutex);
static struct rcu_fwd *rcu_fwds;
static bool rcu_fwd_emergency_stop;

static void rcu_torture_fwd_cb_hist(struct rcu_fwd *rfp)
{
	unsigned long gps;
	unsigned long gps_old;
	int i;
	int j;

	for (i = ARRAY_SIZE(rfp->n_launders_hist) - 1; i > 0; i--)
		if (rfp->n_launders_hist[i].n_launders > 0)
			break;
	pr_alert("%s: Callback-invocation histogram (duration %lu jiffies):",
		 __func__, jiffies - rfp->rcu_fwd_startat);
	gps_old = rfp->rcu_launder_gp_seq_start;
	for (j = 0; j <= i; j++) {
		gps = rfp->n_launders_hist[j].launder_gp_seq;
		pr_cont(" %ds/%d: %ld:%ld",
			j + 1, FWD_CBS_HIST_DIV,
			rfp->n_launders_hist[j].n_launders,
			rcutorture_seq_diff(gps, gps_old));
		gps_old = gps;
	}
	pr_cont("\n");
}

/* Callback function for continuous-flood RCU callbacks. */
static void rcu_torture_fwd_cb_cr(struct rcu_head *rhp)
{
	unsigned long flags;
	int i;
	struct rcu_fwd_cb *rfcp = container_of(rhp, struct rcu_fwd_cb, rh);
	struct rcu_fwd_cb **rfcpp;
	struct rcu_fwd *rfp = rfcp->rfc_rfp;

	rfcp->rfc_next = NULL;
	rfcp->rfc_gps++;
	spin_lock_irqsave(&rfp->rcu_fwd_lock, flags);
	rfcpp = rfp->rcu_fwd_cb_tail;
	rfp->rcu_fwd_cb_tail = &rfcp->rfc_next;
	WRITE_ONCE(*rfcpp, rfcp);
	WRITE_ONCE(rfp->n_launders_cb, rfp->n_launders_cb + 1);
	i = ((jiffies - rfp->rcu_fwd_startat) / (HZ / FWD_CBS_HIST_DIV));
	if (i >= ARRAY_SIZE(rfp->n_launders_hist))
		i = ARRAY_SIZE(rfp->n_launders_hist) - 1;
	rfp->n_launders_hist[i].n_launders++;
	rfp->n_launders_hist[i].launder_gp_seq = cur_ops->get_gp_seq();
	spin_unlock_irqrestore(&rfp->rcu_fwd_lock, flags);
}

// Give the scheduler a chance, even on nohz_full CPUs.
static void rcu_torture_fwd_prog_cond_resched(unsigned long iter)
{
	if (IS_ENABLED(CONFIG_PREEMPTION) && IS_ENABLED(CONFIG_NO_HZ_FULL)) {
		// Real call_rcu() floods hit userspace, so emulate that.
		if (need_resched() || (iter & 0xfff))
			schedule();
		return;
	}
	// No userspace emulation: CB invocation throttles call_rcu()
	cond_resched();
}

/*
 * Free all callbacks on the rcu_fwd_cb_head list, either because the
 * test is over or because we hit an OOM event.
 */
static unsigned long rcu_torture_fwd_prog_cbfree(struct rcu_fwd *rfp)
{
	unsigned long flags;
	unsigned long freed = 0;
	struct rcu_fwd_cb *rfcp;

	for (;;) {
		spin_lock_irqsave(&rfp->rcu_fwd_lock, flags);
		rfcp = rfp->rcu_fwd_cb_head;
		if (!rfcp) {
			spin_unlock_irqrestore(&rfp->rcu_fwd_lock, flags);
			break;
		}
		rfp->rcu_fwd_cb_head = rfcp->rfc_next;
		if (!rfp->rcu_fwd_cb_head)
			rfp->rcu_fwd_cb_tail = &rfp->rcu_fwd_cb_head;
		spin_unlock_irqrestore(&rfp->rcu_fwd_lock, flags);
		kfree(rfcp);
		freed++;
		rcu_torture_fwd_prog_cond_resched(freed);
		if (tick_nohz_full_enabled()) {
			local_irq_save(flags);
			rcu_momentary_dyntick_idle();
			local_irq_restore(flags);
		}
	}
	return freed;
}

/* Carry out need_resched()/cond_resched() forward-progress testing. */
static void rcu_torture_fwd_prog_nr(struct rcu_fwd *rfp,
				    int *tested, int *tested_tries)
{
	unsigned long cver;
	unsigned long dur;
	struct fwd_cb_state fcs;
	unsigned long gps;
	int idx;
	int sd;
	int sd4;
	bool selfpropcb = false;
	unsigned long stopat;
	static DEFINE_TORTURE_RANDOM(trs);

	if  (cur_ops->call && cur_ops->sync && cur_ops->cb_barrier) {
		init_rcu_head_on_stack(&fcs.rh);
		selfpropcb = true;
	}

	/* Tight loop containing cond_resched(). */
	WRITE_ONCE(rcu_fwd_cb_nodelay, true);
	cur_ops->sync(); /* Later readers see above write. */
	if  (selfpropcb) {
		WRITE_ONCE(fcs.stop, 0);
		cur_ops->call(&fcs.rh, rcu_torture_fwd_prog_cb);
	}
	cver = READ_ONCE(rcu_torture_current_version);
	gps = cur_ops->get_gp_seq();
	sd = cur_ops->stall_dur() + 1;
	sd4 = (sd + fwd_progress_div - 1) / fwd_progress_div;
	dur = sd4 + torture_random(&trs) % (sd - sd4);
	WRITE_ONCE(rfp->rcu_fwd_startat, jiffies);
	stopat = rfp->rcu_fwd_startat + dur;
	while (time_before(jiffies, stopat) &&
	       !shutdown_time_arrived() &&
	       !READ_ONCE(rcu_fwd_emergency_stop) && !torture_must_stop()) {
		idx = cur_ops->readlock();
		udelay(10);
		cur_ops->readunlock(idx);
		if (!fwd_progress_need_resched || need_resched())
			cond_resched();
	}
	(*tested_tries)++;
	if (!time_before(jiffies, stopat) &&
	    !shutdown_time_arrived() &&
	    !READ_ONCE(rcu_fwd_emergency_stop) && !torture_must_stop()) {
		(*tested)++;
		cver = READ_ONCE(rcu_torture_current_version) - cver;
		gps = rcutorture_seq_diff(cur_ops->get_gp_seq(), gps);
		WARN_ON(!cver && gps < 2);
		pr_alert("%s: Duration %ld cver %ld gps %ld\n", __func__, dur, cver, gps);
	}
	if (selfpropcb) {
		WRITE_ONCE(fcs.stop, 1);
		cur_ops->sync(); /* Wait for running CB to complete. */
		cur_ops->cb_barrier(); /* Wait for queued callbacks. */
	}

	if (selfpropcb) {
		WARN_ON(READ_ONCE(fcs.stop) != 2);
		destroy_rcu_head_on_stack(&fcs.rh);
	}
	schedule_timeout_uninterruptible(HZ / 10); /* Let kthreads recover. */
	WRITE_ONCE(rcu_fwd_cb_nodelay, false);
}

/* Carry out call_rcu() forward-progress testing. */
static void rcu_torture_fwd_prog_cr(struct rcu_fwd *rfp)
{
	unsigned long cver;
	unsigned long flags;
	unsigned long gps;
	int i;
	long n_launders;
	long n_launders_cb_snap;
	long n_launders_sa;
	long n_max_cbs;
	long n_max_gps;
	struct rcu_fwd_cb *rfcp;
	struct rcu_fwd_cb *rfcpn;
	unsigned long stopat;
	unsigned long stoppedat;

	if (READ_ONCE(rcu_fwd_emergency_stop))
		return; /* Get out of the way quickly, no GP wait! */
	if (!cur_ops->call)
		return; /* Can't do call_rcu() fwd prog without ->call. */

	/* Loop continuously posting RCU callbacks. */
	WRITE_ONCE(rcu_fwd_cb_nodelay, true);
	cur_ops->sync(); /* Later readers see above write. */
	WRITE_ONCE(rfp->rcu_fwd_startat, jiffies);
	stopat = rfp->rcu_fwd_startat + MAX_FWD_CB_JIFFIES;
	n_launders = 0;
	rfp->n_launders_cb = 0; // Hoist initialization for multi-kthread
	n_launders_sa = 0;
	n_max_cbs = 0;
	n_max_gps = 0;
	for (i = 0; i < ARRAY_SIZE(rfp->n_launders_hist); i++)
		rfp->n_launders_hist[i].n_launders = 0;
	cver = READ_ONCE(rcu_torture_current_version);
	gps = cur_ops->get_gp_seq();
	rfp->rcu_launder_gp_seq_start = gps;
	tick_dep_set_task(current, TICK_DEP_BIT_RCU);
	while (time_before(jiffies, stopat) &&
	       !shutdown_time_arrived() &&
	       !READ_ONCE(rcu_fwd_emergency_stop) && !torture_must_stop()) {
		rfcp = READ_ONCE(rfp->rcu_fwd_cb_head);
		rfcpn = NULL;
		if (rfcp)
			rfcpn = READ_ONCE(rfcp->rfc_next);
		if (rfcpn) {
			if (rfcp->rfc_gps >= MIN_FWD_CB_LAUNDERS &&
			    ++n_max_gps >= MIN_FWD_CBS_LAUNDERED)
				break;
			rfp->rcu_fwd_cb_head = rfcpn;
			n_launders++;
			n_launders_sa++;
		} else {
			rfcp = kmalloc(sizeof(*rfcp), GFP_KERNEL);
			if (WARN_ON_ONCE(!rfcp)) {
				schedule_timeout_interruptible(1);
				continue;
			}
			n_max_cbs++;
			n_launders_sa = 0;
			rfcp->rfc_gps = 0;
			rfcp->rfc_rfp = rfp;
		}
		cur_ops->call(&rfcp->rh, rcu_torture_fwd_cb_cr);
		rcu_torture_fwd_prog_cond_resched(n_launders + n_max_cbs);
		if (tick_nohz_full_enabled()) {
			local_irq_save(flags);
			rcu_momentary_dyntick_idle();
			local_irq_restore(flags);
		}
	}
	stoppedat = jiffies;
	n_launders_cb_snap = READ_ONCE(rfp->n_launders_cb);
	cver = READ_ONCE(rcu_torture_current_version) - cver;
	gps = rcutorture_seq_diff(cur_ops->get_gp_seq(), gps);
	cur_ops->cb_barrier(); /* Wait for callbacks to be invoked. */
	(void)rcu_torture_fwd_prog_cbfree(rfp);

	if (!torture_must_stop() && !READ_ONCE(rcu_fwd_emergency_stop) &&
	    !shutdown_time_arrived()) {
		WARN_ON(n_max_gps < MIN_FWD_CBS_LAUNDERED);
		pr_alert("%s Duration %lu barrier: %lu pending %ld n_launders: %ld n_launders_sa: %ld n_max_gps: %ld n_max_cbs: %ld cver %ld gps %ld\n",
			 __func__,
			 stoppedat - rfp->rcu_fwd_startat, jiffies - stoppedat,
			 n_launders + n_max_cbs - n_launders_cb_snap,
			 n_launders, n_launders_sa,
			 n_max_gps, n_max_cbs, cver, gps);
		rcu_torture_fwd_cb_hist(rfp);
	}
	schedule_timeout_uninterruptible(HZ); /* Let CBs drain. */
	tick_dep_clear_task(current, TICK_DEP_BIT_RCU);
	WRITE_ONCE(rcu_fwd_cb_nodelay, false);
}


/*
 * OOM notifier, but this only prints diagnostic information for the
 * current forward-progress test.
 */
static int rcutorture_oom_notify(struct notifier_block *self,
				 unsigned long notused, void *nfreed)
{
	struct rcu_fwd *rfp;

	mutex_lock(&rcu_fwd_mutex);
	rfp = rcu_fwds;
	if (!rfp) {
		mutex_unlock(&rcu_fwd_mutex);
		return NOTIFY_OK;
	}
	WARN(1, "%s invoked upon OOM during forward-progress testing.\n",
	     __func__);
	rcu_torture_fwd_cb_hist(rfp);
	rcu_fwd_progress_check(1 + (jiffies - READ_ONCE(rfp->rcu_fwd_startat)) / 2);
	WRITE_ONCE(rcu_fwd_emergency_stop, true);
	smp_mb(); /* Emergency stop before free and wait to avoid hangs. */
	pr_info("%s: Freed %lu RCU callbacks.\n",
		__func__, rcu_torture_fwd_prog_cbfree(rfp));
	rcu_barrier();
	pr_info("%s: Freed %lu RCU callbacks.\n",
		__func__, rcu_torture_fwd_prog_cbfree(rfp));
	rcu_barrier();
	pr_info("%s: Freed %lu RCU callbacks.\n",
		__func__, rcu_torture_fwd_prog_cbfree(rfp));
	smp_mb(); /* Frees before return to avoid redoing OOM. */
	(*(unsigned long *)nfreed)++; /* Forward progress CBs freed! */
	pr_info("%s returning after OOM processing.\n", __func__);
	mutex_unlock(&rcu_fwd_mutex);
	return NOTIFY_OK;
}

static struct notifier_block rcutorture_oom_nb = {
	.notifier_call = rcutorture_oom_notify
};

/* Carry out grace-period forward-progress testing. */
static int rcu_torture_fwd_prog(void *args)
{
	struct rcu_fwd *rfp = args;
	int tested = 0;
	int tested_tries = 0;

	VERBOSE_TOROUT_STRING("rcu_torture_fwd_progress task started");
	rcu_bind_current_to_nocb();
	if (!IS_ENABLED(CONFIG_SMP) || !IS_ENABLED(CONFIG_RCU_BOOST))
		set_user_nice(current, MAX_NICE);
	do {
		schedule_timeout_interruptible(fwd_progress_holdoff * HZ);
		WRITE_ONCE(rcu_fwd_emergency_stop, false);
		if (!IS_ENABLED(CONFIG_TINY_RCU) ||
		    rcu_inkernel_boot_has_ended())
			rcu_torture_fwd_prog_nr(rfp, &tested, &tested_tries);
		if (rcu_inkernel_boot_has_ended())
			rcu_torture_fwd_prog_cr(rfp);

		/* Avoid slow periods, better to test when busy. */
		stutter_wait("rcu_torture_fwd_prog");
	} while (!torture_must_stop());
	/* Short runs might not contain a valid forward-progress attempt. */
	WARN_ON(!tested && tested_tries >= 5);
	pr_alert("%s: tested %d tested_tries %d\n", __func__, tested, tested_tries);
	torture_kthread_stopping("rcu_torture_fwd_prog");
	return 0;
}

/* If forward-progress checking is requested and feasible, spawn the thread. */
static int __init rcu_torture_fwd_prog_init(void)
{
	struct rcu_fwd *rfp;

	if (!fwd_progress)
		return 0; /* Not requested, so don't do it. */
	if (!cur_ops->stall_dur || cur_ops->stall_dur() <= 0 ||
	    cur_ops == &rcu_busted_ops) {
		VERBOSE_TOROUT_STRING("rcu_torture_fwd_prog_init: Disabled, unsupported by RCU flavor under test");
		return 0;
	}
	if (stall_cpu > 0) {
		VERBOSE_TOROUT_STRING("rcu_torture_fwd_prog_init: Disabled, conflicts with CPU-stall testing");
		if (IS_MODULE(CONFIG_RCU_TORTURE_TESTS))
			return -EINVAL; /* In module, can fail back to user. */
		WARN_ON(1); /* Make sure rcutorture notices conflict. */
		return 0;
	}
	if (fwd_progress_holdoff <= 0)
		fwd_progress_holdoff = 1;
	if (fwd_progress_div <= 0)
		fwd_progress_div = 4;
	rfp = kzalloc(sizeof(*rfp), GFP_KERNEL);
	if (!rfp)
		return -ENOMEM;
	spin_lock_init(&rfp->rcu_fwd_lock);
	rfp->rcu_fwd_cb_tail = &rfp->rcu_fwd_cb_head;
	mutex_lock(&rcu_fwd_mutex);
	rcu_fwds = rfp;
	mutex_unlock(&rcu_fwd_mutex);
	register_oom_notifier(&rcutorture_oom_nb);
	return torture_create_kthread(rcu_torture_fwd_prog, rfp, fwd_prog_task);
}

static void rcu_torture_fwd_prog_cleanup(void)
{
	struct rcu_fwd *rfp;

	torture_stop_kthread(rcu_torture_fwd_prog, fwd_prog_task);
	rfp = rcu_fwds;
	mutex_lock(&rcu_fwd_mutex);
	rcu_fwds = NULL;
	mutex_unlock(&rcu_fwd_mutex);
	unregister_oom_notifier(&rcutorture_oom_nb);
	kfree(rfp);
}

/* Callback function for RCU barrier testing. */
static void rcu_torture_barrier_cbf(struct rcu_head *rcu)
{
	atomic_inc(&barrier_cbs_invoked);
}

/* IPI handler to get callback posted on desired CPU, if online. */
static void rcu_torture_barrier1cb(void *rcu_void)
{
	struct rcu_head *rhp = rcu_void;

	cur_ops->call(rhp, rcu_torture_barrier_cbf);
}

/* kthread function to register callbacks used to test RCU barriers. */
static int rcu_torture_barrier_cbs(void *arg)
{
	long myid = (long)arg;
	bool lastphase = false;
	bool newphase;
	struct rcu_head rcu;

	init_rcu_head_on_stack(&rcu);
	VERBOSE_TOROUT_STRING("rcu_torture_barrier_cbs task started");
	set_user_nice(current, MAX_NICE);
	do {
		wait_event(barrier_cbs_wq[myid],
			   (newphase =
			    smp_load_acquire(&barrier_phase)) != lastphase ||
			   torture_must_stop());
		lastphase = newphase;
		if (torture_must_stop())
			break;
		/*
		 * The above smp_load_acquire() ensures barrier_phase load
		 * is ordered before the following ->call().
		 */
		if (smp_call_function_single(myid, rcu_torture_barrier1cb,
					     &rcu, 1)) {
			// IPI failed, so use direct call from current CPU.
			cur_ops->call(&rcu, rcu_torture_barrier_cbf);
		}
		if (atomic_dec_and_test(&barrier_cbs_count))
			wake_up(&barrier_wq);
	} while (!torture_must_stop());
	if (cur_ops->cb_barrier != NULL)
		cur_ops->cb_barrier();
	destroy_rcu_head_on_stack(&rcu);
	torture_kthread_stopping("rcu_torture_barrier_cbs");
	return 0;
}

/* kthread function to drive and coordinate RCU barrier testing. */
static int rcu_torture_barrier(void *arg)
{
	int i;

	VERBOSE_TOROUT_STRING("rcu_torture_barrier task starting");
	do {
		atomic_set(&barrier_cbs_invoked, 0);
		atomic_set(&barrier_cbs_count, n_barrier_cbs);
		/* Ensure barrier_phase ordered after prior assignments. */
		smp_store_release(&barrier_phase, !barrier_phase);
		for (i = 0; i < n_barrier_cbs; i++)
			wake_up(&barrier_cbs_wq[i]);
		wait_event(barrier_wq,
			   atomic_read(&barrier_cbs_count) == 0 ||
			   torture_must_stop());
		if (torture_must_stop())
			break;
		n_barrier_attempts++;
		cur_ops->cb_barrier(); /* Implies smp_mb() for wait_event(). */
		if (atomic_read(&barrier_cbs_invoked) != n_barrier_cbs) {
			n_rcu_torture_barrier_error++;
			pr_err("barrier_cbs_invoked = %d, n_barrier_cbs = %d\n",
			       atomic_read(&barrier_cbs_invoked),
			       n_barrier_cbs);
			WARN_ON(1);
			// Wait manually for the remaining callbacks
			i = 0;
			do {
				if (WARN_ON(i++ > HZ))
					i = INT_MIN;
				schedule_timeout_interruptible(1);
				cur_ops->cb_barrier();
			} while (atomic_read(&barrier_cbs_invoked) !=
				 n_barrier_cbs &&
				 !torture_must_stop());
			smp_mb(); // Can't trust ordering if broken.
			if (!torture_must_stop())
				pr_err("Recovered: barrier_cbs_invoked = %d\n",
				       atomic_read(&barrier_cbs_invoked));
		} else {
			n_barrier_successes++;
		}
		schedule_timeout_interruptible(HZ / 10);
	} while (!torture_must_stop());
	torture_kthread_stopping("rcu_torture_barrier");
	return 0;
}

/* Initialize RCU barrier testing. */
static int rcu_torture_barrier_init(void)
{
	int i;
	int ret;

	if (n_barrier_cbs <= 0)
		return 0;
	if (cur_ops->call == NULL || cur_ops->cb_barrier == NULL) {
		pr_alert("%s" TORTURE_FLAG
			 " Call or barrier ops missing for %s,\n",
			 torture_type, cur_ops->name);
		pr_alert("%s" TORTURE_FLAG
			 " RCU barrier testing omitted from run.\n",
			 torture_type);
		return 0;
	}
	atomic_set(&barrier_cbs_count, 0);
	atomic_set(&barrier_cbs_invoked, 0);
	barrier_cbs_tasks =
		kcalloc(n_barrier_cbs, sizeof(barrier_cbs_tasks[0]),
			GFP_KERNEL);
	barrier_cbs_wq =
		kcalloc(n_barrier_cbs, sizeof(barrier_cbs_wq[0]), GFP_KERNEL);
	if (barrier_cbs_tasks == NULL || !barrier_cbs_wq)
		return -ENOMEM;
	for (i = 0; i < n_barrier_cbs; i++) {
		init_waitqueue_head(&barrier_cbs_wq[i]);
		ret = torture_create_kthread(rcu_torture_barrier_cbs,
					     (void *)(long)i,
					     barrier_cbs_tasks[i]);
		if (ret)
			return ret;
	}
	return torture_create_kthread(rcu_torture_barrier, NULL, barrier_task);
}

/* Clean up after RCU barrier testing. */
static void rcu_torture_barrier_cleanup(void)
{
	int i;

	torture_stop_kthread(rcu_torture_barrier, barrier_task);
	if (barrier_cbs_tasks != NULL) {
		for (i = 0; i < n_barrier_cbs; i++)
			torture_stop_kthread(rcu_torture_barrier_cbs,
					     barrier_cbs_tasks[i]);
		kfree(barrier_cbs_tasks);
		barrier_cbs_tasks = NULL;
	}
	if (barrier_cbs_wq != NULL) {
		kfree(barrier_cbs_wq);
		barrier_cbs_wq = NULL;
	}
}

static bool rcu_torture_can_boost(void)
{
	static int boost_warn_once;
	int prio;

	if (!(test_boost == 1 && cur_ops->can_boost) && test_boost != 2)
		return false;

	prio = rcu_get_gp_kthreads_prio();
	if (!prio)
		return false;

	if (prio < 2) {
		if (boost_warn_once  == 1)
			return false;

		pr_alert("%s: WARN: RCU kthread priority too low to test boosting.  Skipping RCU boost test. Try passing rcutree.kthread_prio > 1 on the kernel command line.\n", KBUILD_MODNAME);
		boost_warn_once = 1;
		return false;
	}

	return true;
}

static bool read_exit_child_stop;
static bool read_exit_child_stopped;
static wait_queue_head_t read_exit_wq;

// Child kthread which just does an rcutorture reader and exits.
static int rcu_torture_read_exit_child(void *trsp_in)
{
	struct torture_random_state *trsp = trsp_in;

	set_user_nice(current, MAX_NICE);
	// Minimize time between reading and exiting.
	while (!kthread_should_stop())
		schedule_timeout_uninterruptible(1);
	(void)rcu_torture_one_read(trsp);
	return 0;
}

// Parent kthread which creates and destroys read-exit child kthreads.
static int rcu_torture_read_exit(void *unused)
{
	int count = 0;
	bool errexit = false;
	int i;
	struct task_struct *tsp;
	DEFINE_TORTURE_RANDOM(trs);

	// Allocate and initialize.
	set_user_nice(current, MAX_NICE);
	VERBOSE_TOROUT_STRING("rcu_torture_read_exit: Start of test");

	// Each pass through this loop does one read-exit episode.
	do {
		if (++count > read_exit_burst) {
			VERBOSE_TOROUT_STRING("rcu_torture_read_exit: End of episode");
			rcu_barrier(); // Wait for task_struct free, avoid OOM.
			for (i = 0; i < read_exit_delay; i++) {
				schedule_timeout_uninterruptible(HZ);
				if (READ_ONCE(read_exit_child_stop))
					break;
			}
			if (!READ_ONCE(read_exit_child_stop))
				VERBOSE_TOROUT_STRING("rcu_torture_read_exit: Start of episode");
			count = 0;
		}
		if (READ_ONCE(read_exit_child_stop))
			break;
		// Spawn child.
		tsp = kthread_run(rcu_torture_read_exit_child,
				     &trs, "%s",
				     "rcu_torture_read_exit_child");
		if (IS_ERR(tsp)) {
			VERBOSE_TOROUT_ERRSTRING("out of memory");
			errexit = true;
			tsp = NULL;
			break;
		}
		cond_resched();
		kthread_stop(tsp);
		n_read_exits ++;
		stutter_wait("rcu_torture_read_exit");
	} while (!errexit && !READ_ONCE(read_exit_child_stop));

	// Clean up and exit.
	smp_store_release(&read_exit_child_stopped, true); // After reaping.
	smp_mb(); // Store before wakeup.
	wake_up(&read_exit_wq);
	while (!torture_must_stop())
		schedule_timeout_uninterruptible(1);
	torture_kthread_stopping("rcu_torture_read_exit");
	return 0;
}

static int rcu_torture_read_exit_init(void)
{
	if (read_exit_burst <= 0)
		return -EINVAL;
	init_waitqueue_head(&read_exit_wq);
	read_exit_child_stop = false;
	read_exit_child_stopped = false;
	return torture_create_kthread(rcu_torture_read_exit, NULL,
				      read_exit_task);
}

static void rcu_torture_read_exit_cleanup(void)
{
	if (!read_exit_task)
		return;
	WRITE_ONCE(read_exit_child_stop, true);
	smp_mb(); // Above write before wait.
	wait_event(read_exit_wq, smp_load_acquire(&read_exit_child_stopped));
	torture_stop_kthread(rcutorture_read_exit, read_exit_task);
}

static enum cpuhp_state rcutor_hp;

static void
rcu_torture_cleanup(void)
{
	int firsttime;
	int flags = 0;
	unsigned long gp_seq = 0;
	int i;

	if (torture_cleanup_begin()) {
		if (cur_ops->cb_barrier != NULL)
			cur_ops->cb_barrier();
		return;
	}
	if (!cur_ops) {
		torture_cleanup_end();
		return;
	}

	show_rcu_gp_kthreads();
	rcu_torture_read_exit_cleanup();
	rcu_torture_barrier_cleanup();
	rcu_torture_fwd_prog_cleanup();
	torture_stop_kthread(rcu_torture_stall, stall_task);
	torture_stop_kthread(rcu_torture_writer, writer_task);

	if (reader_tasks) {
		for (i = 0; i < nrealreaders; i++)
			torture_stop_kthread(rcu_torture_reader,
					     reader_tasks[i]);
		kfree(reader_tasks);
	}

	if (fakewriter_tasks) {
		for (i = 0; i < nfakewriters; i++) {
			torture_stop_kthread(rcu_torture_fakewriter,
					     fakewriter_tasks[i]);
		}
		kfree(fakewriter_tasks);
		fakewriter_tasks = NULL;
	}

	rcutorture_get_gp_data(cur_ops->ttype, &flags, &gp_seq);
	srcutorture_get_gp_data(cur_ops->ttype, srcu_ctlp, &flags, &gp_seq);
	pr_alert("%s:  End-test grace-period state: g%ld f%#x total-gps=%ld\n",
		 cur_ops->name, (long)gp_seq, flags,
		 rcutorture_seq_diff(gp_seq, start_gp_seq));
	torture_stop_kthread(rcu_torture_stats, stats_task);
	torture_stop_kthread(rcu_torture_fqs, fqs_task);
	if (rcu_torture_can_boost())
		cpuhp_remove_state(rcutor_hp);

	/*
	 * Wait for all RCU callbacks to fire, then do torture-type-specific
	 * cleanup operations.
	 */
	if (cur_ops->cb_barrier != NULL)
		cur_ops->cb_barrier();
	if (cur_ops->cleanup != NULL)
		cur_ops->cleanup();

	rcu_torture_stats_print();  /* -After- the stats thread is stopped! */

	if (err_segs_recorded) {
		pr_alert("Failure/close-call rcutorture reader segments:\n");
		if (rt_read_nsegs == 0)
			pr_alert("\t: No segments recorded!!!\n");
		firsttime = 1;
		for (i = 0; i < rt_read_nsegs; i++) {
			pr_alert("\t%d: %#x ", i, err_segs[i].rt_readstate);
			if (err_segs[i].rt_delay_jiffies != 0) {
				pr_cont("%s%ldjiffies", firsttime ? "" : "+",
					err_segs[i].rt_delay_jiffies);
				firsttime = 0;
			}
			if (err_segs[i].rt_delay_ms != 0) {
				pr_cont("%s%ldms", firsttime ? "" : "+",
					err_segs[i].rt_delay_ms);
				firsttime = 0;
			}
			if (err_segs[i].rt_delay_us != 0) {
				pr_cont("%s%ldus", firsttime ? "" : "+",
					err_segs[i].rt_delay_us);
				firsttime = 0;
			}
			pr_cont("%s\n",
				err_segs[i].rt_preempted ? "preempted" : "");

		}
	}
	if (atomic_read(&n_rcu_torture_error) || n_rcu_torture_barrier_error)
		rcu_torture_print_module_parms(cur_ops, "End of test: FAILURE");
	else if (torture_onoff_failures())
		rcu_torture_print_module_parms(cur_ops,
					       "End of test: RCU_HOTPLUG");
	else
		rcu_torture_print_module_parms(cur_ops, "End of test: SUCCESS");
	torture_cleanup_end();
}

#ifdef CONFIG_DEBUG_OBJECTS_RCU_HEAD
static void rcu_torture_leak_cb(struct rcu_head *rhp)
{
}

static void rcu_torture_err_cb(struct rcu_head *rhp)
{
	/*
	 * This -might- happen due to race conditions, but is unlikely.
	 * The scenario that leads to this happening is that the
	 * first of the pair of duplicate callbacks is queued,
	 * someone else starts a grace period that includes that
	 * callback, then the second of the pair must wait for the
	 * next grace period.  Unlikely, but can happen.  If it
	 * does happen, the debug-objects subsystem won't have splatted.
	 */
	pr_alert("%s: duplicated callback was invoked.\n", KBUILD_MODNAME);
}
#endif /* #ifdef CONFIG_DEBUG_OBJECTS_RCU_HEAD */

/*
 * Verify that double-free causes debug-objects to complain, but only
 * if CONFIG_DEBUG_OBJECTS_RCU_HEAD=y.  Otherwise, say that the test
 * cannot be carried out.
 */
static void rcu_test_debug_objects(void)
{
#ifdef CONFIG_DEBUG_OBJECTS_RCU_HEAD
	struct rcu_head rh1;
	struct rcu_head rh2;

	init_rcu_head_on_stack(&rh1);
	init_rcu_head_on_stack(&rh2);
	pr_alert("%s: WARN: Duplicate call_rcu() test starting.\n", KBUILD_MODNAME);

	/* Try to queue the rh2 pair of callbacks for the same grace period. */
	preempt_disable(); /* Prevent preemption from interrupting test. */
	rcu_read_lock(); /* Make it impossible to finish a grace period. */
	call_rcu(&rh1, rcu_torture_leak_cb); /* Start grace period. */
	local_irq_disable(); /* Make it harder to start a new grace period. */
	call_rcu(&rh2, rcu_torture_leak_cb);
	call_rcu(&rh2, rcu_torture_err_cb); /* Duplicate callback. */
	local_irq_enable();
	rcu_read_unlock();
	preempt_enable();

	/* Wait for them all to get done so we can safely return. */
	rcu_barrier();
	pr_alert("%s: WARN: Duplicate call_rcu() test complete.\n", KBUILD_MODNAME);
	destroy_rcu_head_on_stack(&rh1);
	destroy_rcu_head_on_stack(&rh2);
#else /* #ifdef CONFIG_DEBUG_OBJECTS_RCU_HEAD */
	pr_alert("%s: !CONFIG_DEBUG_OBJECTS_RCU_HEAD, not testing duplicate call_rcu()\n", KBUILD_MODNAME);
#endif /* #else #ifdef CONFIG_DEBUG_OBJECTS_RCU_HEAD */
}

static void rcutorture_sync(void)
{
	static unsigned long n;

	if (cur_ops->sync && !(++n & 0xfff))
		cur_ops->sync();
}

static int __init
rcu_torture_init(void)
{
	long i;
	int cpu;
	int firsterr = 0;
	int flags = 0;
	unsigned long gp_seq = 0;
	static struct rcu_torture_ops *torture_ops[] = {
		&rcu_ops, &rcu_busted_ops, &srcu_ops, &srcud_ops,
		&busted_srcud_ops, &tasks_ops, &tasks_rude_ops,
		&tasks_tracing_ops, &trivial_ops,
	};

	if (!torture_init_begin(torture_type, verbose))
		return -EBUSY;

	/* Process args and tell the world that the torturer is on the job. */
	for (i = 0; i < ARRAY_SIZE(torture_ops); i++) {
		cur_ops = torture_ops[i];
		if (strcmp(torture_type, cur_ops->name) == 0)
			break;
	}
	if (i == ARRAY_SIZE(torture_ops)) {
		pr_alert("rcu-torture: invalid torture type: \"%s\"\n",
			 torture_type);
		pr_alert("rcu-torture types:");
		for (i = 0; i < ARRAY_SIZE(torture_ops); i++)
			pr_cont(" %s", torture_ops[i]->name);
		pr_cont("\n");
		WARN_ON(!IS_MODULE(CONFIG_RCU_TORTURE_TEST));
		firsterr = -EINVAL;
		cur_ops = NULL;
		goto unwind;
	}
	if (cur_ops->fqs == NULL && fqs_duration != 0) {
		pr_alert("rcu-torture: ->fqs NULL and non-zero fqs_duration, fqs disabled.\n");
		fqs_duration = 0;
	}
	if (cur_ops->init)
		cur_ops->init();

	if (nreaders >= 0) {
		nrealreaders = nreaders;
	} else {
		nrealreaders = num_online_cpus() - 2 - nreaders;
		if (nrealreaders <= 0)
			nrealreaders = 1;
	}
	rcu_torture_print_module_parms(cur_ops, "Start of test");
	rcutorture_get_gp_data(cur_ops->ttype, &flags, &gp_seq);
	srcutorture_get_gp_data(cur_ops->ttype, srcu_ctlp, &flags, &gp_seq);
	start_gp_seq = gp_seq;
	pr_alert("%s:  Start-test grace-period state: g%ld f%#x\n",
		 cur_ops->name, (long)gp_seq, flags);

	/* Set up the freelist. */

	INIT_LIST_HEAD(&rcu_torture_freelist);
	for (i = 0; i < ARRAY_SIZE(rcu_tortures); i++) {
		rcu_tortures[i].rtort_mbtest = 0;
		list_add_tail(&rcu_tortures[i].rtort_free,
			      &rcu_torture_freelist);
	}

	/* Initialize the statistics so that each run gets its own numbers. */

	rcu_torture_current = NULL;
	rcu_torture_current_version = 0;
	atomic_set(&n_rcu_torture_alloc, 0);
	atomic_set(&n_rcu_torture_alloc_fail, 0);
	atomic_set(&n_rcu_torture_free, 0);
	atomic_set(&n_rcu_torture_mberror, 0);
	atomic_set(&n_rcu_torture_error, 0);
	n_rcu_torture_barrier_error = 0;
	n_rcu_torture_boost_ktrerror = 0;
	n_rcu_torture_boost_rterror = 0;
	n_rcu_torture_boost_failure = 0;
	n_rcu_torture_boosts = 0;
	for (i = 0; i < RCU_TORTURE_PIPE_LEN + 1; i++)
		atomic_set(&rcu_torture_wcount[i], 0);
	for_each_possible_cpu(cpu) {
		for (i = 0; i < RCU_TORTURE_PIPE_LEN + 1; i++) {
			per_cpu(rcu_torture_count, cpu)[i] = 0;
			per_cpu(rcu_torture_batch, cpu)[i] = 0;
		}
	}
	err_segs_recorded = 0;
	rt_read_nsegs = 0;

	/* Start up the kthreads. */

	firsterr = torture_create_kthread(rcu_torture_writer, NULL,
					  writer_task);
	if (firsterr)
		goto unwind;
	if (nfakewriters > 0) {
		fakewriter_tasks = kcalloc(nfakewriters,
					   sizeof(fakewriter_tasks[0]),
					   GFP_KERNEL);
		if (fakewriter_tasks == NULL) {
			VERBOSE_TOROUT_ERRSTRING("out of memory");
			firsterr = -ENOMEM;
			goto unwind;
		}
	}
	for (i = 0; i < nfakewriters; i++) {
		firsterr = torture_create_kthread(rcu_torture_fakewriter,
						  NULL, fakewriter_tasks[i]);
		if (firsterr)
			goto unwind;
	}
	reader_tasks = kcalloc(nrealreaders, sizeof(reader_tasks[0]),
			       GFP_KERNEL);
	if (reader_tasks == NULL) {
		VERBOSE_TOROUT_ERRSTRING("out of memory");
		firsterr = -ENOMEM;
		goto unwind;
	}
	for (i = 0; i < nrealreaders; i++) {
		firsterr = torture_create_kthread(rcu_torture_reader, (void *)i,
						  reader_tasks[i]);
		if (firsterr)
			goto unwind;
	}
	if (stat_interval > 0) {
		firsterr = torture_create_kthread(rcu_torture_stats, NULL,
						  stats_task);
		if (firsterr)
			goto unwind;
	}
	if (test_no_idle_hz && shuffle_interval > 0) {
		firsterr = torture_shuffle_init(shuffle_interval * HZ);
		if (firsterr)
			goto unwind;
	}
	if (stutter < 0)
		stutter = 0;
	if (stutter) {
		int t;

		t = cur_ops->stall_dur ? cur_ops->stall_dur() : stutter * HZ;
		firsterr = torture_stutter_init(stutter * HZ, t);
		if (firsterr)
			goto unwind;
	}
	if (fqs_duration < 0)
		fqs_duration = 0;
	if (fqs_duration) {
		/* Create the fqs thread */
		firsterr = torture_create_kthread(rcu_torture_fqs, NULL,
						  fqs_task);
		if (firsterr)
			goto unwind;
	}
	if (test_boost_interval < 1)
		test_boost_interval = 1;
	if (test_boost_duration < 2)
		test_boost_duration = 2;
	if (rcu_torture_can_boost()) {

		boost_starttime = jiffies + test_boost_interval * HZ;

		firsterr = cpuhp_setup_state(CPUHP_AP_ONLINE_DYN, "RCU_TORTURE",
					     rcutorture_booster_init,
					     rcutorture_booster_cleanup);
		if (firsterr < 0)
			goto unwind;
		rcutor_hp = firsterr;
	}
	shutdown_jiffies = jiffies + shutdown_secs * HZ;
	firsterr = torture_shutdown_init(shutdown_secs, rcu_torture_cleanup);
	if (firsterr)
		goto unwind;
	firsterr = torture_onoff_init(onoff_holdoff * HZ, onoff_interval,
				      rcutorture_sync);
	if (firsterr)
		goto unwind;
	firsterr = rcu_torture_stall_init();
	if (firsterr)
		goto unwind;
	firsterr = rcu_torture_fwd_prog_init();
	if (firsterr)
		goto unwind;
	firsterr = rcu_torture_barrier_init();
	if (firsterr)
		goto unwind;
	firsterr = rcu_torture_read_exit_init();
	if (firsterr)
		goto unwind;
	if (object_debug)
		rcu_test_debug_objects();
	torture_init_end();
	return 0;

unwind:
	torture_init_end();
	rcu_torture_cleanup();
	return firsterr;
}

module_init(rcu_torture_init);
module_exit(rcu_torture_cleanup);<|MERGE_RESOLUTION|>--- conflicted
+++ resolved
@@ -1265,7 +1265,6 @@
 	/*
 	 * Next, remove old protection, in decreasing order of strength
 	 * to avoid unlock paths that aren't safe in the stronger
-<<<<<<< HEAD
 	 * context.  Disable preemption around the ATOM enables in
 	 * case the context was only atomic due to IRQ disabling.
 	 */
@@ -1277,14 +1276,6 @@
 	if (statesold & RCUTORTURE_RDR_ATOM_RBH)
 		rcu_read_unlock_bh();
 	preempt_enable();
-=======
-	 * context. Namely: BH can not be enabled with disabled interrupts.
-	 * Additionally PREEMPT_RT requires that BH is enabled in preemptible
-	 * context.
-	 */
-	if (statesold & RCUTORTURE_RDR_IRQ)
-		local_irq_enable();
->>>>>>> 53a35b12
 	if (statesold & RCUTORTURE_RDR_PREEMPT)
 		preempt_enable();
 	if (statesold & RCUTORTURE_RDR_SCHED)
@@ -1293,10 +1284,7 @@
 		local_bh_enable();
 	if (statesold & RCUTORTURE_RDR_RBH)
 		rcu_read_unlock_bh();
-<<<<<<< HEAD
-
-=======
->>>>>>> 53a35b12
+
 	if (statesold & RCUTORTURE_RDR_RCU) {
 		bool lockit = !statesnew && !(torture_random(trsp) & 0xffff);
 
@@ -1341,14 +1329,10 @@
 	unsigned long randmask2 = randmask1 >> 3;
 	unsigned long preempts = RCUTORTURE_RDR_PREEMPT | RCUTORTURE_RDR_SCHED;
 	unsigned long preempts_irq = preempts | RCUTORTURE_RDR_IRQ;
-<<<<<<< HEAD
 	unsigned long nonatomic_bhs = RCUTORTURE_RDR_BH | RCUTORTURE_RDR_RBH;
 	unsigned long atomic_bhs = RCUTORTURE_RDR_ATOM_BH |
 				   RCUTORTURE_RDR_ATOM_RBH;
 	unsigned long tmp;
-=======
-	unsigned long bhs = RCUTORTURE_RDR_BH | RCUTORTURE_RDR_RBH;
->>>>>>> 53a35b12
 
 	WARN_ON_ONCE(mask >> RCUTORTURE_RDR_SHIFT);
 	/* Mostly only one bit (need preemption!), sometimes lots of bits. */
@@ -1360,22 +1344,15 @@
 	/*
 	 * Can't enable bh w/irq disabled.
 	 */
-<<<<<<< HEAD
 	tmp = atomic_bhs | nonatomic_bhs;
 	if (mask & RCUTORTURE_RDR_IRQ)
 		mask |= oldmask & tmp;
-=======
-	if (mask & RCUTORTURE_RDR_IRQ)
-		mask |= oldmask & bhs;
->>>>>>> 53a35b12
-
 	/*
 	 * Ideally these sequences would be detected in debug builds
 	 * (regardless of RT), but until then don't stop testing
 	 * them on non-RT.
 	 */
 	if (IS_ENABLED(CONFIG_PREEMPT_RT)) {
-<<<<<<< HEAD
 		/*
 		 * Can't release the outermost rcu lock in an irq disabled
 		 * section without preemption also being disabled, if irqs
@@ -1403,13 +1380,6 @@
 			mask &= ~tmp;
 		if ((oldmask | mask) & preempts_irq)
 			mask |= oldmask & tmp;
-=======
-		/* Can't modify BH in atomic context */
-		if (oldmask & preempts_irq)
-			mask &= ~bhs;
-		if ((oldmask | mask) & preempts_irq)
-			mask |= oldmask & bhs;
->>>>>>> 53a35b12
 	}
 
 	return mask ?: RCUTORTURE_RDR_RCU;
