--- conflicted
+++ resolved
@@ -502,57 +502,6 @@
 		*trunc_msg_len = 0;
 }
 
-<<<<<<< HEAD
-/* insert record into the buffer, discard old ones, update heads */
-static int log_store(u32 caller_id, int facility, int level,
-		     enum log_flags flags, u64 ts_nsec,
-		     const struct dev_printk_info *dev_info,
-		     const char *text, u16 text_len)
-{
-	struct prb_reserved_entry e;
-	struct printk_record r;
-	u16 trunc_msg_len = 0;
-
-	prb_rec_init_wr(&r, text_len);
-
-	if (!prb_reserve(&e, prb, &r)) {
-		/* truncate the message if it is too long for empty buffer */
-		truncate_msg(&text_len, &trunc_msg_len);
-		prb_rec_init_wr(&r, text_len + trunc_msg_len);
-		/* survive when the log buffer is too small for trunc_msg */
-		if (!prb_reserve(&e, prb, &r))
-			return 0;
-	}
-
-	/* fill message */
-	memcpy(&r.text_buf[0], text, text_len);
-	if (trunc_msg_len)
-		memcpy(&r.text_buf[text_len], trunc_msg, trunc_msg_len);
-	r.info->text_len = text_len + trunc_msg_len;
-	r.info->facility = facility;
-	r.info->level = level & 7;
-	r.info->flags = flags & 0x1f;
-	if (ts_nsec > 0)
-		r.info->ts_nsec = ts_nsec;
-	else
-		r.info->ts_nsec = get_local_clock();
-	r.info->caller_id = caller_id;
-	if (dev_info)
-		memcpy(&r.info->dev_info, dev_info, sizeof(r.info->dev_info));
-
-	/* A message without a trailing newline can be continued. */
-	if (!(flags & LOG_NEWLINE))
-		prb_commit(&e);
-	else
-		prb_final_commit(&e);
-
-	trace_android_vh_logbuf(prb, &r);
-
-	return (text_len + trunc_msg_len);
-}
-
-=======
->>>>>>> 3e2c5afd
 int dmesg_restrict = IS_ENABLED(CONFIG_SECURITY_DMESG_RESTRICT);
 
 static int syslog_action_restricted(int type)
@@ -1975,21 +1924,6 @@
 		if (!kern_level)
 			break;
 
-<<<<<<< HEAD
-		prb_rec_init_wr(&r, text_len);
-		if (prb_reserve_in_last(&e, prb, &r, caller_id, LOG_LINE_MAX)) {
-			memcpy(&r.text_buf[r.info->text_len], text, text_len);
-			r.info->text_len += text_len;
-			if (lflags & LOG_NEWLINE) {
-				r.info->flags |= LOG_NEWLINE;
-				prb_final_commit(&e);
-			} else {
-				prb_commit(&e);
-			}
-
-			trace_android_vh_logbuf_pr_cont(&r, text_len);
-			return text_len;
-=======
 		switch (kern_level) {
 		case '0' ... '7':
 			if (level && *level == LOGLEVEL_DEFAULT)
@@ -1998,7 +1932,6 @@
 		case 'c':	/* KERN_CONT */
 			if (lflags)
 				*lflags |= LOG_CONT;
->>>>>>> 3e2c5afd
 		}
 
 		prefix_len += 2;
