--- conflicted
+++ resolved
@@ -468,21 +468,12 @@
 	    sbi->num_clusters * 4) {
 		exfat_err(sb, "bogus fat length");
 		return -EINVAL;
-<<<<<<< HEAD
 	}
 	if (sbi->data_start_sector <
 	    sbi->FAT1_start_sector + sbi->num_FAT_sectors * p_boot->num_fats) {
 		exfat_err(sb, "bogus data start sector");
 		return -EINVAL;
 	}
-=======
-	}
-	if (sbi->data_start_sector <
-	    sbi->FAT1_start_sector + sbi->num_FAT_sectors * p_boot->num_fats) {
-		exfat_err(sb, "bogus data start sector");
-		return -EINVAL;
-	}
->>>>>>> 84569f32
 	if (sbi->vol_flag & VOL_DIRTY)
 		exfat_warn(sb, "Volume was not properly unmounted. Some data may be corrupt. Please run fsck.");
 	if (sbi->vol_flag & ERR_MEDIUM)
@@ -700,8 +691,6 @@
 		exfat_free_iocharset(sbi);
 		kfree(sbi);
 	}
-<<<<<<< HEAD
-=======
 }
 
 static int exfat_reconfigure(struct fs_context *fc)
@@ -711,7 +700,6 @@
 	/* volume flag will be updated in exfat_sync_fs */
 	sync_filesystem(fc->root->d_sb);
 	return 0;
->>>>>>> 84569f32
 }
 
 static const struct fs_context_operations exfat_context_ops = {
